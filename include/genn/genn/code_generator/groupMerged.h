--- conflicted
+++ resolved
@@ -332,79 +332,40 @@
         }
     }
 
-<<<<<<< HEAD
-    template<typename T, typename V, typename H>
-    void addHeterogeneousVarInitParams(V getVarInitialisers, H isHeterogeneous)
-    {
-        // Loop through weight update model variables
-        const auto &archetypeVarInitialisers = (getArchetype().*getVarInitialisers)();
-        for(const auto &varInit : archetypeVarInitialisers) {
-            // Loop through parameters
-            for(const auto &p : varInit.second.getSnippet()->getParamNames()) {
-                if((static_cast<const T*>(this)->*isHeterogeneous)(varInit.first, p)) {
-                    addScalarField(p + varInit.first,
-                                   [p, varInit, getVarInitialisers](const G &g, size_t)
-                                   {
-                                       const auto &values = (g.*getVarInitialisers)().at(varInit.first).getParams();
-=======
     template<typename T, typename A, typename H>
     void addHeterogeneousVarInitParams(H isHeterogeneous)
     {
         // Loop through weight update model variables
         const A archetypeAdaptor(getArchetype());
-        const auto &varInitialisers = archetypeAdaptor.getVarInitialisers();
-        const auto vars = archetypeAdaptor.getVars();
-        for(size_t v = 0; v < varInitialisers.size(); v++) {
+        for(const auto &v : archetypeAdaptor.getVars()) {
             // Loop through parameters
-            const Models::VarInit &varInit = varInitialisers[v];
-            for(size_t p = 0; p < varInit.getParams().size(); p++) {
-                if((static_cast<const T*>(this)->*isHeterogeneous)(v, p)) {
-                    addScalarField(varInit.getSnippet()->getParamNames()[p] + vars[v].name,
+            for(const auto &p : archetypeAdaptor.getVarInitialisers().at(v.name).getParams()) {
+                if((static_cast<const T*>(this)->*isHeterogeneous)(v.name, p.first)) {
+                    addScalarField(p.first + v.name,
                                    [p, v](const G &g, size_t)
                                    {
-                                       const auto &values = A(g).getVarInitialisers().at(v).getParams();
->>>>>>> 46c95d60
-                                       return Utils::writePreciseString(values.at(p));
+                                       const auto &values = A(g).getVarInitialisers().at(v.name).getParams();
+                                       return Utils::writePreciseString(values.at(p.first));
                                    });
                 }
             }
         }
     }
 
-<<<<<<< HEAD
-    template<typename T, typename V, typename H>
-    void addHeterogeneousVarInitDerivedParams(V getVarInitialisers, H isHeterogeneous)
-    {
-        // Loop through weight update model variables
-        const auto &archetypeVarInitialisers = (getArchetype().*getVarInitialisers)();
-        for(const auto &varInit : archetypeVarInitialisers) {
-            // Loop through parameters
-            for(const auto &d : varInit.second.getSnippet()->getDerivedParams()) {
-                if((static_cast<const T*>(this)->*isHeterogeneous)(varInit.first, d.name)) {
-                    addScalarField(d.name + varInit.first,
-                                   [d, varInit, getVarInitialisers](const G &g, size_t)
-                                   {
-                                       const auto &values = (g.*getVarInitialisers)().at(varInit.first).getDerivedParams();
-                                       return Utils::writePreciseString(values.at(d.name));
-=======
     template<typename T, typename A, typename H>
     void addHeterogeneousVarInitDerivedParams(H isHeterogeneous)
     {
         // Loop through weight update model variables
         const A archetypeAdaptor(getArchetype());
-        const auto &varInitialisers = archetypeAdaptor.getVarInitialisers();
-        const auto vars = archetypeAdaptor.getVars();
-        for(size_t v = 0; v < varInitialisers.size(); v++) {
+        for(const auto &v : archetypeAdaptor.getVars()) {
             // Loop through parameters
-            const Models::VarInit &varInit = varInitialisers[v];
-            for(size_t d = 0; d < varInit.getDerivedParams().size(); d++) {
-                if((static_cast<const T*>(this)->*isHeterogeneous)(v, d)) {
-                    addScalarField(varInit.getSnippet()->getDerivedParams()[d].name + vars[v].name,
-                                   [d, v](const G &g, size_t)
+            for(const auto &p : archetypeAdaptor.getVarInitialisers().at(v.name).getDerivedParams()) {
+                if((static_cast<const T*>(this)->*isHeterogeneous)(v.name, p.first)) {
+                    addScalarField(p.first + v.name,
+                                   [p, v](const G &g, size_t)
                                    {
-                                       const auto &values = A(g).getVarInitialisers().at(v).getDerivedParams();
-                                       return Utils::writePreciseString(values.at(d));
->>>>>>> 46c95d60
+                                       const auto &values = A(g).getVarInitialisers().at(v.name).getDerivedParams();
+                                       return Utils::writePreciseString(values.at(p.first));
                                    });
                 }
             }
@@ -441,24 +402,15 @@
     void updateVarInitParamHash(R isParamReferencedFn, boost::uuids::detail::sha1 &hash) const
     {
         // Loop through variables
-<<<<<<< HEAD
-        const auto &archetypeVarInitialisers = (getArchetype().*getVarInitialisers)();
+        const auto &archetypeVarInitialisers = A(getArchetype()).getVarInitialisers();
         for(const auto &varInit : archetypeVarInitialisers) {
-=======
-        const auto &archetypeVarInitialisers = A(getArchetype()).getVarInitialisers();
-        for(size_t v = 0; v < archetypeVarInitialisers.size(); v++) {
->>>>>>> 46c95d60
             // Loop through parameters
             for(const auto &p : varInit.second.getParams()) {
                 // If any of the code strings reference the parameter
                 if((static_cast<const T *>(this)->*isParamReferencedFn)(varInit.first, p.first)) {
                     // Loop through groups
                     for(const auto &g : getGroups()) {
-<<<<<<< HEAD
-                        const auto &values = (g.get().*getVarInitialisers)().at(varInit.first).getParams();
-=======
-                        const auto &values = A(g.get()).getVarInitialisers().at(v).getParams();
->>>>>>> 46c95d60
+                        const auto &values = A(g.get()).getVarInitialisers().at(varInit.first).getParams();
 
                         // Update hash with parameter value
                         Utils::updateHash(values.at(p.first), hash);
@@ -468,32 +420,19 @@
         }
     }
 
-<<<<<<< HEAD
-    template<typename T, typename V, typename R>
-    void updateVarInitDerivedParamHash(V getVarInitialisers, R isParamReferencedFn, boost::uuids::detail::sha1 &hash) const
-    {
-        // Loop through variables
-        const auto &archetypeVarInitialisers = (getArchetype().*getVarInitialisers)();
-        for(const auto &varInit : archetypeVarInitialisers) {
-=======
     template<typename T, typename A, typename R>
     void updateVarInitDerivedParamHash(R isDerivedParamReferencedFn, boost::uuids::detail::sha1 &hash) const
     {
         // Loop through variables
         const auto &archetypeVarInitialisers = A(getArchetype()).getVarInitialisers();
-        for(size_t v = 0; v < archetypeVarInitialisers.size(); v++) {
->>>>>>> 46c95d60
+        for(const auto &varInit : archetypeVarInitialisers) {
             // Loop through parameters
             for(const auto &d : varInit.second.getDerivedParams()) {
                 // If any of the code strings reference the parameter
-                if((static_cast<const T *>(this)->*isParamReferencedFn)(varInit.first, d.first)) {
+                if((static_cast<const T *>(this)->*isDerivedParamReferencedFn)(varInit.first, d.first)) {
                     // Loop through groups
                     for(const auto &g : getGroups()) {
-<<<<<<< HEAD
-                        const auto &values = (g.get().*getVarInitialisers)().at(varInit.first).getDerivedParams();
-=======
-                        const auto &values = A(g.get()).getVarInitialisers().at(v).getDerivedParams();
->>>>>>> 46c95d60
+                        const auto &values = A(g.get()).getVarInitialisers().at(varInit.first).getDerivedParams();
 
                         // Update hash with parameter value
                         Utils::updateHash(values.at(d.first), hash);
@@ -930,35 +869,20 @@
 
     template<typename A, typename T = NeuronGroupMergedBase, typename C, typename R>
     void updateChildVarInitParamsHash(const std::vector<std::vector<C>> &sortedGroupChildren,
-<<<<<<< HEAD
-                                      size_t childIndex, const std::string &varName, R isChildParamReferencedFn, V getVarInitialiserFn,
+                                      size_t childIndex, const std::string &varName, R isChildParamReferencedFn,
                                       boost::uuids::detail::sha1 &hash) const
     {
         // Loop through parameters
-        const auto &archetypeVarInit = (sortedGroupChildren.front().at(childIndex)->*getVarInitialiserFn)();
+        const auto &archetypeVarInit = A(*sortedGroupChildren.front().at(childIndex)).getVarInitialisers();
         const auto &archetypeParams = archetypeVarInit.at(varName).getParams();
         for(const auto &p : archetypeParams) {
-=======
-                                      size_t childIndex, size_t varIndex, R isChildParamReferencedFn,
-                                      boost::uuids::detail::sha1 &hash) const
-    {
-        // Loop through parameters
-
-        const auto &archetypeVarInit = A(*sortedGroupChildren.front().at(childIndex)).getVarInitialisers();
-        const auto &archetypeParams = archetypeVarInit.at(varIndex).getParams();
-        for(size_t p = 0; p < archetypeParams.size(); p++) {
->>>>>>> 46c95d60
             // If parameter is referenced
             if((static_cast<const T*>(this)->*isChildParamReferencedFn)(childIndex, varName, p.first)) {
                 // Loop through groups
                 for(size_t g = 0; g < getGroups().size(); g++) {
                     // Get child group and its variable initialisers
                     const auto *child = sortedGroupChildren.at(g).at(childIndex);
-<<<<<<< HEAD
-                    const auto &varInit = (child->*getVarInitialiserFn)();
-=======
-                    const std::vector<Models::VarInit> &varInit = A(*child).getVarInitialisers();
->>>>>>> 46c95d60
+                    const auto &varInit = A(*child).getVarInitialisers();
 
                     // Update hash with parameter value
                     Utils::updateHash(varInit.at(varName).getParams().at(p.first), hash);
@@ -969,23 +893,13 @@
 
     template<typename A, typename T = NeuronGroupMergedBase, typename C, typename R>
     void updateChildVarInitDerivedParamsHash(const std::vector<std::vector<C>> &sortedGroupChildren,
-<<<<<<< HEAD
-                                             size_t childIndex, const std::string &varName, R isChildParamReferencedFn, V getVarInitialiserFn,
+                                             size_t childIndex, const std::string &varName, R isChildParamReferencedFn,
                                              boost::uuids::detail::sha1 &hash) const
     {
         // Loop through derived parameters
-        const auto &archetypeVarInit = (sortedGroupChildren.front().at(childIndex)->*getVarInitialiserFn)();
+        const auto &archetypeVarInit = A(*sortedGroupChildren.front().at(childIndex)).getVarInitialisers();
         const auto &archetypeDerivedParams = archetypeVarInit.at(varName).getDerivedParams();
         for(const auto &d : archetypeDerivedParams) {
-=======
-                                             size_t childIndex, size_t varIndex, R isChildDerivedParamReferencedFn,
-                                             boost::uuids::detail::sha1 &hash) const
-    {
-        // Loop through derived parameters
-        const auto &archetypeVarInit = A(*sortedGroupChildren.front().at(childIndex)).getVarInitialisers();
-        const auto &archetypeDerivedParams = archetypeVarInit.at(varIndex).getDerivedParams();
-        for(size_t p = 0; p < archetypeDerivedParams.size(); p++) {
->>>>>>> 46c95d60
             // If parameter is referenced
             if((static_cast<const T*>(this)->*isChildParamReferencedFn)(childIndex, varName, d.first)) {
                 // Loop through groups
@@ -1017,76 +931,6 @@
     std::vector<std::vector<CurrentSourceInternal*>> m_SortedCurrentSources;
 };
 
-<<<<<<< HEAD
-
-
-//----------------------------------------------------------------------------
-// CodeGenerator::SynapseDendriticDelayUpdateGroupMerged
-//----------------------------------------------------------------------------
-class GENN_EXPORT SynapseDendriticDelayUpdateGroupMerged : public GroupMerged<SynapseGroupInternal>
-{
-public:
-    SynapseDendriticDelayUpdateGroupMerged(size_t index, const std::string &precision, const std::string &timePrecision, const BackendBase &backend,
-                                           const std::vector<std::reference_wrapper<const SynapseGroupInternal>> &group);
-
-    //------------------------------------------------------------------------
-    // Public API
-    //------------------------------------------------------------------------
-    void generateRunner(const BackendBase &backend, CodeStream &definitionsInternal,
-                        CodeStream &definitionsInternalFunc, CodeStream &definitionsInternalVar,
-                        CodeStream &runnerVarDecl, CodeStream &runnerMergedStructAlloc) const
-    {
-        generateRunnerBase(backend, definitionsInternal, definitionsInternalFunc, definitionsInternalVar,
-                           runnerVarDecl, runnerMergedStructAlloc, name);
-    }
-
-    //----------------------------------------------------------------------------
-    // Static constants
-    //----------------------------------------------------------------------------
-    static const std::string name;
-};
-
-// ----------------------------------------------------------------------------
-// SynapseConnectivityHostInitGroupMerged
-//----------------------------------------------------------------------------
-class GENN_EXPORT SynapseConnectivityHostInitGroupMerged : public GroupMerged<SynapseGroupInternal>
-{
-public:
-    SynapseConnectivityHostInitGroupMerged(size_t index, const std::string &precision, const std::string &timePrecision, const BackendBase &backend,
-                                           const std::vector<std::reference_wrapper<const SynapseGroupInternal>> &groups);
-
-    //------------------------------------------------------------------------
-    // Public API
-    //------------------------------------------------------------------------
-    void generateRunner(const BackendBase &backend, CodeStream &definitionsInternal,
-                        CodeStream &definitionsInternalFunc, CodeStream &definitionsInternalVar,
-                        CodeStream &runnerVarDecl, CodeStream &runnerMergedStructAlloc) const
-    {
-        generateRunnerBase(backend, definitionsInternal, definitionsInternalFunc, definitionsInternalVar,
-                           runnerVarDecl, runnerMergedStructAlloc, name, true);
-    }
-
-    //! Should the connectivity initialization parameter be implemented heterogeneously for EGP init?
-    bool isConnectivityInitParamHeterogeneous(const std::string &paramName) const;
-
-    //! Should the connectivity initialization derived parameter be implemented heterogeneously for EGP init?
-    bool isConnectivityInitDerivedParamHeterogeneous(const std::string &paramName) const;
-
-    //----------------------------------------------------------------------------
-    // Static constants
-    //----------------------------------------------------------------------------
-    static const std::string name;
-
-private:
-    //------------------------------------------------------------------------
-    // Private methods
-    //------------------------------------------------------------------------
-     //! Is the connectivity initialization parameter referenced?
-    bool isSparseConnectivityInitParamReferenced(const std::string &paramName) const;
-};
-
-=======
->>>>>>> 46c95d60
 //----------------------------------------------------------------------------
 // CodeGenerator::SynapseGroupMergedBase
 //----------------------------------------------------------------------------

#pragma once

// GeNN code generator includes
#include "code_generator/groupMerged.h"

//----------------------------------------------------------------------------
// CodeGenerator::NeuronInitGroupMerged
//----------------------------------------------------------------------------
namespace CodeGenerator
{
class GENN_EXPORT NeuronInitGroupMerged : public NeuronGroupMergedBase
{
public:
    NeuronInitGroupMerged(size_t index, const std::string &precision, const std::string &timePrecision, const BackendBase &backend,
                          const std::vector<std::reference_wrapper<const NeuronGroupInternal>> &groups);

    //----------------------------------------------------------------------------
    // Public API
    //----------------------------------------------------------------------------
<<<<<<< HEAD
    //! Should the incoming synapse weight update model var init parameter be implemented heterogeneously?
    bool isInSynWUMVarInitParamHeterogeneous(size_t childIndex, const std::string &varName, const std::string &paramName) const;

    //! Should the incoming synapse weight update model var init derived parameter be implemented heterogeneously?
    bool isInSynWUMVarInitDerivedParamHeterogeneous(size_t childIndex, const std::string &varName, const std::string &paramName) const;

    //! Should the outgoing synapse weight update model var init parameter be implemented heterogeneously?
    bool isOutSynWUMVarInitParamHeterogeneous(size_t childIndex, const std::string &varName, const std::string &paramName) const;

    //! Should the outgoing synapse weight update model var init derived parameter be implemented heterogeneously?
    bool isOutSynWUMVarInitDerivedParamHeterogeneous(size_t childIndex, const std::string &varName, const std::string &paramName) const;

    //! Get sorted vectors of incoming synapse groups with postsynaptic variables belonging to archetype group
    const std::vector<SynapseGroupInternal*> &getSortedArchetypeInSynWithPostVars() const { return m_SortedInSynWithPostVars.front(); }

    //! Get sorted vectors of outgoing synapse groups with presynaptic variables belonging to archetype group
    const std::vector<SynapseGroupInternal*> &getSortedArchetypeOutSynWithPreVars() const { return m_SortedOutSynWithPreVars.front(); }

=======
>>>>>>> 46c95d60
    //! Get hash digest used for detecting changes
    boost::uuids::detail::sha1::digest_type getHashDigest() const;

    void generateRunner(const BackendBase &backend, CodeStream &definitionsInternal,
                        CodeStream &definitionsInternalFunc, CodeStream &definitionsInternalVar,
                        CodeStream &runnerVarDecl, CodeStream &runnerMergedStructAlloc) const
    {
        generateRunnerBase(backend, definitionsInternal, definitionsInternalFunc, definitionsInternalVar,
                           runnerVarDecl, runnerMergedStructAlloc, name);
    }

    void generateInit(const BackendBase &backend, CodeStream &os, const ModelSpecMerged &modelMerged, Substitutions &popSubs) const;

    //! Should the incoming synapse weight update model var init parameter be implemented heterogeneously?
    bool isInSynWUMVarInitParamHeterogeneous(size_t childIndex, size_t varIndex, size_t paramIndex) const;

    //! Should the incoming synapse weight update model var init derived parameter be implemented heterogeneously?
    bool isInSynWUMVarInitDerivedParamHeterogeneous(size_t childIndex, size_t varIndex, size_t paramIndex) const;

    //! Should the outgoing synapse weight update model var init parameter be implemented heterogeneously?
    bool isOutSynWUMVarInitParamHeterogeneous(size_t childIndex, size_t varIndex, size_t paramIndex) const;

    //! Should the outgoing synapse weight update model var init derived parameter be implemented heterogeneously?
    bool isOutSynWUMVarInitDerivedParamHeterogeneous(size_t childIndex, size_t varIndex, size_t paramIndex) const;

    //----------------------------------------------------------------------------
    // Static constants
    //----------------------------------------------------------------------------
    static const std::string name;

private:
    //------------------------------------------------------------------------
    // Private methods
    //------------------------------------------------------------------------
    //! Helper to generate merged struct fields for WU pre and post vars
    void generateWUVar(const BackendBase &backend, const std::string &fieldPrefixStem,
                       const std::vector<std::vector<SynapseGroupInternal *>> &sortedSyn,
                       Models::Base::VarVec(WeightUpdateModels::Base::*getVars)(void) const,
                       const std::unordered_map<std::string, Models::VarInit>&(SynapseGroupInternal::*getVarInitialiserFn)(void) const,
                       bool(NeuronInitGroupMerged::*isParamHeterogeneousFn)(size_t, const std::string&, const std::string&) const,
                       bool(NeuronInitGroupMerged::*isDerivedParamHeterogeneousFn)(size_t, const std::string&, const std::string&) const,
                       const std::string&(SynapseGroupInternal::*getFusedVarSuffix)(void) const);

    //! Is the incoming synapse weight update model var init parameter referenced?
    bool isInSynWUMVarInitParamReferenced(size_t childIndex, const std::string &varName, const std::string &paramName) const;

    //! Is the outgoing synapse weight update model var init parameter referenced?
    bool isOutSynWUMVarInitParamReferenced(size_t childIndex, const std::string &varName, const std::string &paramName) const;

    void genInitSpikeCount(CodeStream &os, const BackendBase &backend, const Substitutions &popSubs,
                           bool spikeEvent, unsigned int batchSize) const;

    void genInitSpikes(CodeStream &os, const BackendBase &backend, const Substitutions &popSubs,
                       bool spikeEvent, unsigned int batchSize) const;

    void genInitSpikeTime(CodeStream &os, const BackendBase &backend, const Substitutions &popSubs,
                          const std::string &varName, unsigned int batchSize) const;

<<<<<<< HEAD
=======
    //! Get sorted vectors of incoming synapse groups with postsynaptic variables belonging to archetype group
    const std::vector<SynapseGroupInternal*> &getSortedArchetypeInSynWithPostVars() const { return m_SortedInSynWithPostVars.front(); }

    //! Get sorted vectors of outgoing synapse groups with presynaptic variables belonging to archetype group
    const std::vector<SynapseGroupInternal*> &getSortedArchetypeOutSynWithPreVars() const { return m_SortedOutSynWithPreVars.front(); }

>>>>>>> 46c95d60
    //------------------------------------------------------------------------
    // Members
    //------------------------------------------------------------------------
    std::vector<std::vector<SynapseGroupInternal *>> m_SortedInSynWithPostVars;
    std::vector<std::vector<SynapseGroupInternal *>> m_SortedOutSynWithPreVars;
};


//----------------------------------------------------------------------------
// CodeGenerator::SynapseInitGroupMerged
//----------------------------------------------------------------------------
class GENN_EXPORT SynapseInitGroupMerged : public SynapseGroupMergedBase
{
public:
    SynapseInitGroupMerged(size_t index, const std::string &precision, const std::string &timePrecision, const BackendBase &backend, 
                                const std::vector<std::reference_wrapper<const SynapseGroupInternal>> &groups)
    :   SynapseGroupMergedBase(index, precision, timePrecision, backend, SynapseGroupMergedBase::Role::Init, "", groups)
    {}

    boost::uuids::detail::sha1::digest_type getHashDigest() const
    {
        return SynapseGroupMergedBase::getHashDigest(SynapseGroupMergedBase::Role::Init);
    }

    void generateRunner(const BackendBase &backend, CodeStream &definitionsInternal,
                        CodeStream &definitionsInternalFunc, CodeStream &definitionsInternalVar,
                        CodeStream &runnerVarDecl, CodeStream &runnerMergedStructAlloc) const
    {
        generateRunnerBase(backend, definitionsInternal, definitionsInternalFunc, definitionsInternalVar,
                           runnerVarDecl, runnerMergedStructAlloc, name);
    }

    void generateInit(const BackendBase &backend, CodeStream &os, const ModelSpecMerged &modelMerged, Substitutions &popSubs) const;

    //----------------------------------------------------------------------------
    // Static constants
    //----------------------------------------------------------------------------
    static const std::string name;
};

//----------------------------------------------------------------------------
// CodeGenerator::SynapseSparseInitGroupMerged
//----------------------------------------------------------------------------
class GENN_EXPORT SynapseSparseInitGroupMerged : public SynapseGroupMergedBase
{
public:
    SynapseSparseInitGroupMerged(size_t index, const std::string &precision, const std::string &timePrecision, const BackendBase &backend, 
                                 const std::vector<std::reference_wrapper<const SynapseGroupInternal>> &groups)
    :   SynapseGroupMergedBase(index, precision, timePrecision, backend, SynapseGroupMergedBase::Role::SparseInit, "", groups)
    {}

    boost::uuids::detail::sha1::digest_type getHashDigest() const
    {
        return SynapseGroupMergedBase::getHashDigest(SynapseGroupMergedBase::Role::SparseInit);
    }

    void generateRunner(const BackendBase &backend, CodeStream &definitionsInternal,
                        CodeStream &definitionsInternalFunc, CodeStream &definitionsInternalVar,
                        CodeStream &runnerVarDecl, CodeStream &runnerMergedStructAlloc) const
    {
        generateRunnerBase(backend, definitionsInternal, definitionsInternalFunc, definitionsInternalVar,
                           runnerVarDecl, runnerMergedStructAlloc, name);
    }

    void generateInit(const BackendBase &backend, CodeStream &os, const ModelSpecMerged &modelMerged, Substitutions &popSubs) const;

    //----------------------------------------------------------------------------
    // Static constants
    //----------------------------------------------------------------------------
    static const std::string name;
};

// ----------------------------------------------------------------------------
// CodeGenerator::SynapseConnectivityInitGroupMerged
//----------------------------------------------------------------------------
class GENN_EXPORT SynapseConnectivityInitGroupMerged : public SynapseGroupMergedBase
{
public:
    SynapseConnectivityInitGroupMerged(size_t index, const std::string &precision, const std::string &timePrecision, const BackendBase &backend,
                                       const std::vector<std::reference_wrapper<const SynapseGroupInternal>> &groups)
    :   SynapseGroupMergedBase(index, precision, timePrecision, backend, SynapseGroupMergedBase::Role::ConnectivityInit, "", groups)
    {}

    boost::uuids::detail::sha1::digest_type getHashDigest() const
    {
        return SynapseGroupMergedBase::getHashDigest(SynapseGroupMergedBase::Role::ConnectivityInit);
    }

    void generateRunner(const BackendBase &backend, CodeStream &definitionsInternal,
                        CodeStream &definitionsInternalFunc, CodeStream &definitionsInternalVar,
                        CodeStream &runnerVarDecl, CodeStream &runnerMergedStructAlloc) const
    {
        generateRunnerBase(backend, definitionsInternal, definitionsInternalFunc, definitionsInternalVar,
                           runnerVarDecl, runnerMergedStructAlloc, name);
    }

    void generateSparseRowInit(const BackendBase &backend, CodeStream &os, const ModelSpecMerged &modelMerged, Substitutions &popSubs) const;
    void generateSparseColumnInit(const BackendBase &backend, CodeStream &os, const ModelSpecMerged &modelMerged, Substitutions &popSubs) const;
    void generateKernelInit(const BackendBase &backend, CodeStream &os, const ModelSpecMerged &modelMerged, Substitutions &popSubs) const;

    //----------------------------------------------------------------------------
    // Static constants
    //----------------------------------------------------------------------------
    static const std::string name;

private:
    //----------------------------------------------------------------------------
    // Private methods
    //----------------------------------------------------------------------------
    //! Generate either row or column connectivity init code
    void genInitConnectivity(CodeStream &os, Substitutions &popSubs, const std::string &ftype, bool rowNotColumns) const;
};


// ----------------------------------------------------------------------------
// SynapseConnectivityHostInitGroupMerged
//----------------------------------------------------------------------------
class GENN_EXPORT SynapseConnectivityHostInitGroupMerged : public GroupMerged<SynapseGroupInternal>
{
public:
    SynapseConnectivityHostInitGroupMerged(size_t index, const std::string &precision, const std::string &timePrecision, const BackendBase &backend,
                                           const std::vector<std::reference_wrapper<const SynapseGroupInternal>> &groups);

    //------------------------------------------------------------------------
    // Public API
<<<<<<< HEAD
    //----------------------------------------------------------------------------
    //! Should the var init parameter be implemented heterogeneously?
    bool isVarInitParamHeterogeneous(const std::string &varName, const std::string &paramName) const
    {
        return (isVarInitParamReferenced(varName, paramName) &&
                this->isParamValueHeterogeneous(paramName, [varName](const G &cg) { return cg.getVarInitialisers().at(varName).getParams(); }));
    }

    //! Should the var init derived parameter be implemented heterogeneously?
    bool isVarInitDerivedParamHeterogeneous(const std::string &varName, const std::string &paramName) const
    {
        return (isVarInitParamReferenced(varName, paramName) &&
                this->isParamValueHeterogeneous(paramName, [varName](const G &cg) { return cg.getVarInitialisers().at(varName).getDerivedParams(); }));
    }
=======
    //------------------------------------------------------------------------
    void generateRunner(const BackendBase &backend, CodeStream &definitionsInternal,
                        CodeStream &definitionsInternalFunc, CodeStream &definitionsInternalVar,
                        CodeStream &runnerVarDecl, CodeStream &runnerMergedStructAlloc) const
    {
        generateRunnerBase(backend, definitionsInternal, definitionsInternalFunc, definitionsInternalVar,
                           runnerVarDecl, runnerMergedStructAlloc, name, true);
    }

    void generateInit(const BackendBase &backend, CodeStream &os, const ModelSpecMerged &modelMerged) const;
>>>>>>> 46c95d60

    //----------------------------------------------------------------------------
    // Static constants
    //----------------------------------------------------------------------------
    static const std::string name;

private:
    //------------------------------------------------------------------------
    // Private methods
    //------------------------------------------------------------------------
    //! Should the connectivity initialization parameter be implemented heterogeneously for EGP init?
    bool isConnectivityInitParamHeterogeneous(size_t paramIndex) const;

    //! Should the connectivity initialization derived parameter be implemented heterogeneously for EGP init?
    bool isConnectivityInitDerivedParamHeterogeneous(size_t paramIndex) const;

     //! Is the connectivity initialization parameter referenced?
    bool isSparseConnectivityInitParamReferenced(size_t paramIndex) const;

    //! Is the connectivity initialization derived parameter referenced?
    bool isSparseConnectivityInitDerivedParamReferenced(size_t paramIndex) const;
};

//----------------------------------------------------------------------------
// CodeGenerator::CustomUpdateInitGroupMergedBase
//----------------------------------------------------------------------------
//! Boilerplate base class for creating merged init groups for various types of CustomUpdate CustomConectivityUpdate
template<typename G, typename A>
class CustomUpdateInitGroupMergedBase : public GroupMerged<G>
{
protected:
    CustomUpdateInitGroupMergedBase(size_t index, const std::string &precision, const BackendBase &backend,
                                    const std::vector<std::reference_wrapper<const G>> &groups)
    :   GroupMerged<G>(index, precision, groups)
    {
<<<<<<< HEAD
         // Loop through variables
        const CustomUpdateModels::Base *cm = this->getArchetype().getCustomUpdateModel();
        for(const auto &var : cm->getVars()) {
            const auto &varInit = this->getArchetype().getVarInitialisers().at(var.name);

            // If we're not initialising or if there is initialization code for this variable
            if(!varInit.getSnippet()->getCode().empty()) {
=======
        A archetypeAdaptor(this->getArchetype());

        // Loop through variables
        const auto &varInit = archetypeAdaptor.getVarInitialisers();
        const auto vars = archetypeAdaptor.getVars();
        assert(vars.size() == varInit.size());
        for (size_t v = 0; v < vars.size(); v++) {
            // If we're not initialising or if there is initialization code for this variable
            const auto var = vars[v];
            if (!varInit[v].getSnippet()->getCode().empty()) {
>>>>>>> 46c95d60
                this->addPointerField(var.type, var.name, backend.getDeviceVarPrefix() + var.name);
            }

            // Add any var init EGPs to structure
            this->addEGPs(varInit.getSnippet()->getExtraGlobalParams(), backend.getDeviceVarPrefix(), var.name);
        }

<<<<<<< HEAD
        this->template addHeterogeneousVarInitParams<CustomUpdateInitGroupMergedBase<G>>(
            &G::getVarInitialisers, &CustomUpdateInitGroupMergedBase<G>::isVarInitParamHeterogeneous);

        this->template addHeterogeneousVarInitDerivedParams<CustomUpdateInitGroupMergedBase<G>>(
            &G::getVarInitialisers, &CustomUpdateInitGroupMergedBase<G>::isVarInitDerivedParamHeterogeneous);
=======
        this->template addHeterogeneousVarInitParams<CustomUpdateInitGroupMergedBase<G, A>, A>(
            &CustomUpdateInitGroupMergedBase<G, A>::isVarInitParamHeterogeneous);

        this->template addHeterogeneousVarInitDerivedParams<CustomUpdateInitGroupMergedBase<G, A>, A>(
            &CustomUpdateInitGroupMergedBase<G, A>::isVarInitDerivedParamHeterogeneous);
>>>>>>> 46c95d60
    }

    //----------------------------------------------------------------------------
    // Protected methods
    //----------------------------------------------------------------------------
    //! Should the var init parameter be implemented heterogeneously?
    bool isVarInitParamHeterogeneous(size_t varIndex, size_t paramIndex) const
    {
        return (isVarInitParamReferenced(varIndex, paramIndex) &&
                this->isParamValueHeterogeneous(paramIndex, 
                                                [varIndex](const G &cg)
                                                { 
                                                    A archetypeAdaptor(cg);
                                                    return archetypeAdaptor.getVarInitialisers().at(varIndex).getParams(); 
                                                }));
    }

    //! Should the var init derived parameter be implemented heterogeneously?
    bool isVarInitDerivedParamHeterogeneous(size_t varIndex, size_t paramIndex) const
    {
        return (isVarInitDerivedParamReferenced(varIndex, paramIndex) &&
                this->isParamValueHeterogeneous(paramIndex, 
                                                [varIndex](const G &cg) 
                                                { 
                                                    A archetypeAdaptor(cg);
                                                    return archetypeAdaptor.getVarInitialisers().at(varIndex).getDerivedParams();
                                                }));
    }

    void updateBaseHash(boost::uuids::detail::sha1 &hash) const
    {
        // Update hash with archetype's hash digest
        Utils::updateHash(this->getArchetype().getInitHashDigest(), hash);

        // Update hash with each group's variable initialisation parameters and derived parameters
        this->template updateVarInitParamHash<CustomUpdateInitGroupMergedBase<G, A>, A>(
            &CustomUpdateInitGroupMergedBase<G, A>::isVarInitParamHeterogeneous, hash);

        this->template updateVarInitDerivedParamHash<CustomUpdateInitGroupMergedBase<G, A>, A>(
            &CustomUpdateInitGroupMergedBase<G, A>::isVarInitDerivedParamHeterogeneous, hash);
    }

private:
    //----------------------------------------------------------------------------
    // Private methods
    //----------------------------------------------------------------------------
    //! Is the var init parameter referenced?
    bool isVarInitParamReferenced(const std::string &varName, const std::string &paramName) const
    {
<<<<<<< HEAD
        const auto *varInitSnippet = this->getArchetype().getVarInitialisers().at(varName).getSnippet();
=======
        // If parameter isn't referenced in code, there's no point implementing it hetereogeneously!
        A archetypeAdaptor(this->getArchetype());
        const auto *varInitSnippet = archetypeAdaptor.getVarInitialisers().at(varIndex).getSnippet();
        const std::string paramName = varInitSnippet->getParamNames().at(paramIndex);
>>>>>>> 46c95d60
        return this->isParamReferenced({varInitSnippet->getCode()}, paramName);
    }

    //! Is the var init derived parameter referenced?
    bool isVarInitDerivedParamReferenced(const std::string &varName, const std::string &paramName) const
    {
<<<<<<< HEAD
        const auto *varInitSnippet = this->getArchetype().getVarInitialisers().at(varName).getSnippet();
        return this->isParamReferenced({varInitSnippet->getCode()}, paramName);
=======
        // If parameter isn't referenced in code, there's no point implementing it hetereogeneously!
        A archetypeAdaptor(this->getArchetype());
        const auto *varInitSnippet = archetypeAdaptor.getVarInitialisers().at(varIndex).getSnippet();
        const std::string derivedParamName = varInitSnippet->getDerivedParams().at(paramIndex).name;
        return this->isParamReferenced({varInitSnippet->getCode()}, derivedParamName);
>>>>>>> 46c95d60
    }
};

// ----------------------------------------------------------------------------
// CodeGenerator::CustomUpdateInitGroupMerged
//----------------------------------------------------------------------------
class GENN_EXPORT CustomUpdateInitGroupMerged : public CustomUpdateInitGroupMergedBase<CustomUpdateInternal, CustomUpdateVarAdapter>
{
public:
    CustomUpdateInitGroupMerged(size_t index, const std::string &precision, const std::string &, const BackendBase &backend,
                                const std::vector<std::reference_wrapper<const CustomUpdateInternal>> &groups);

    //----------------------------------------------------------------------------
    // Public API
    //----------------------------------------------------------------------------
    boost::uuids::detail::sha1::digest_type getHashDigest() const;

    void generateRunner(const BackendBase &backend, CodeStream &definitionsInternal,
                        CodeStream &definitionsInternalFunc, CodeStream &definitionsInternalVar,
                        CodeStream &runnerVarDecl, CodeStream &runnerMergedStructAlloc) const
    {
        generateRunnerBase(backend, definitionsInternal, definitionsInternalFunc, definitionsInternalVar,
                           runnerVarDecl, runnerMergedStructAlloc, name);
    }

    void generateInit(const BackendBase &backend, CodeStream &os, const ModelSpecMerged &modelMerged, Substitutions &popSubs) const;

    //----------------------------------------------------------------------------
    // Static constants
    //----------------------------------------------------------------------------
    static const std::string name;
};


// ----------------------------------------------------------------------------
// CodeGenerator::CustomWUUpdateInitGroupMerged
//----------------------------------------------------------------------------
class GENN_EXPORT CustomWUUpdateInitGroupMerged : public CustomUpdateInitGroupMergedBase<CustomUpdateWUInternal,
                                                                                         CustomUpdateVarAdapter>
{
public:
    CustomWUUpdateInitGroupMerged(size_t index, const std::string &precision, const std::string &, const BackendBase &backend,
                                  const std::vector<std::reference_wrapper<const CustomUpdateWUInternal>> &groups);

    //----------------------------------------------------------------------------
    // Public API
    //----------------------------------------------------------------------------
    boost::uuids::detail::sha1::digest_type getHashDigest() const;

    void generateRunner(const BackendBase &backend, CodeStream &definitionsInternal,
                        CodeStream &definitionsInternalFunc, CodeStream &definitionsInternalVar,
                        CodeStream &runnerVarDecl, CodeStream &runnerMergedStructAlloc) const
    {
        generateRunnerBase(backend, definitionsInternal, definitionsInternalFunc, definitionsInternalVar,
                           runnerVarDecl, runnerMergedStructAlloc, name);
    }

    void generateInit(const BackendBase &backend, CodeStream &os, const ModelSpecMerged &modelMerged, Substitutions &popSubs) const;

    //! Is kernel size heterogeneous in this dimension?
    bool isKernelSizeHeterogeneous(size_t dimensionIndex) const
    {
        return CodeGenerator::isKernelSizeHeterogeneous(this, dimensionIndex, getGroupKernelSize);
    }

    //! Get expression for kernel size in dimension (may be literal or group->kernelSizeXXX)
    std::string getKernelSize(size_t dimensionIndex) const
    {
        return CodeGenerator::getKernelSize(this, dimensionIndex, getGroupKernelSize);
    }

    //! Generate an index into a kernel based on the id_kernel_XXX variables in subs
    void genKernelIndex(std::ostream &os, const CodeGenerator::Substitutions &subs) const
    {
        return CodeGenerator::genKernelIndex(this, os, subs, getGroupKernelSize);
    }

    //----------------------------------------------------------------------------
    // Static constants
    //----------------------------------------------------------------------------
    static const std::string name;

private:
    //----------------------------------------------------------------------------
    // Private static methods
    //----------------------------------------------------------------------------
    static const std::vector<unsigned int> &getGroupKernelSize(const CustomUpdateWUInternal &g)
    {
        return g.getSynapseGroup()->getKernelSize();
    }
};

// ----------------------------------------------------------------------------
// CodeGenerator::CustomWUUpdateSparseInitGroupMerged
//----------------------------------------------------------------------------
class GENN_EXPORT CustomWUUpdateSparseInitGroupMerged : public CustomUpdateInitGroupMergedBase<CustomUpdateWUInternal,
                                                                                               CustomUpdateVarAdapter>
{
public:
    CustomWUUpdateSparseInitGroupMerged(size_t index, const std::string &precision, const std::string &, const BackendBase &backend,
                                        const std::vector<std::reference_wrapper<const CustomUpdateWUInternal>> &groups);

    //----------------------------------------------------------------------------
    // Public API
    //----------------------------------------------------------------------------
    boost::uuids::detail::sha1::digest_type getHashDigest() const;

    void generateRunner(const BackendBase &backend, CodeStream &definitionsInternal,
                        CodeStream &definitionsInternalFunc, CodeStream &definitionsInternalVar,
                        CodeStream &runnerVarDecl, CodeStream &runnerMergedStructAlloc) const
    {
        generateRunnerBase(backend, definitionsInternal, definitionsInternalFunc, definitionsInternalVar,
                           runnerVarDecl, runnerMergedStructAlloc, name);
    }

    void generateInit(const BackendBase &backend, CodeStream &os, const ModelSpecMerged &modelMerged, Substitutions &popSubs) const;

    //----------------------------------------------------------------------------
    // Static constants
    //----------------------------------------------------------------------------
    static const std::string name;
};

//----------------------------------------------------------------------------
// CustomConnectivityUpdatePreInitGroupMerged
//----------------------------------------------------------------------------
class GENN_EXPORT CustomConnectivityUpdatePreInitGroupMerged : public CustomUpdateInitGroupMergedBase<CustomConnectivityUpdateInternal,
                                                                                                      CustomConnectivityUpdatePreVarAdapter>
{
public:
    CustomConnectivityUpdatePreInitGroupMerged(size_t index, const std::string &precision, const std::string &, const BackendBase &backend,
                                               const std::vector<std::reference_wrapper<const CustomConnectivityUpdateInternal>> &groups);

    //----------------------------------------------------------------------------
    // Public API
    //----------------------------------------------------------------------------
    boost::uuids::detail::sha1::digest_type getHashDigest() const;

    void generateRunner(const BackendBase &backend, CodeStream &definitionsInternal,
                        CodeStream &definitionsInternalFunc, CodeStream &definitionsInternalVar,
                        CodeStream &runnerVarDecl, CodeStream &runnerMergedStructAlloc) const
    {
        generateRunnerBase(backend, definitionsInternal, definitionsInternalFunc, definitionsInternalVar,
                           runnerVarDecl, runnerMergedStructAlloc, name);
    }

    void generateInit(const BackendBase &backend, CodeStream &os, const ModelSpecMerged &modelMerged, Substitutions &popSubs) const;

    //----------------------------------------------------------------------------
    // Static constants
    //----------------------------------------------------------------------------
    static const std::string name;
};

//----------------------------------------------------------------------------
// CustomConnectivityUpdatePostInitGroupMerged
//----------------------------------------------------------------------------
class GENN_EXPORT CustomConnectivityUpdatePostInitGroupMerged : public CustomUpdateInitGroupMergedBase<CustomConnectivityUpdateInternal,
                                                                                                       CustomConnectivityUpdatePostVarAdapter>
{
public:
    CustomConnectivityUpdatePostInitGroupMerged(size_t index, const std::string &precision, const std::string &, const BackendBase &backend,
                                                const std::vector<std::reference_wrapper<const CustomConnectivityUpdateInternal>> &groups);

    //----------------------------------------------------------------------------
    // Public API
    //----------------------------------------------------------------------------
    boost::uuids::detail::sha1::digest_type getHashDigest() const;

    void generateRunner(const BackendBase &backend, CodeStream &definitionsInternal,
                        CodeStream &definitionsInternalFunc, CodeStream &definitionsInternalVar,
                        CodeStream &runnerVarDecl, CodeStream &runnerMergedStructAlloc) const
    {
        generateRunnerBase(backend, definitionsInternal, definitionsInternalFunc, definitionsInternalVar,
                           runnerVarDecl, runnerMergedStructAlloc, name);
    }

    void generateInit(const BackendBase &backend, CodeStream &os, const ModelSpecMerged &modelMerged, Substitutions &popSubs) const;

    //----------------------------------------------------------------------------
    // Static constants
    //----------------------------------------------------------------------------
    static const std::string name;
};

//----------------------------------------------------------------------------
// CustomConnectivityUpdateSparseInitGroupMerged
//----------------------------------------------------------------------------
class GENN_EXPORT CustomConnectivityUpdateSparseInitGroupMerged : public CustomUpdateInitGroupMergedBase<CustomConnectivityUpdateInternal,
                                                                                                         CustomConnectivityUpdateVarAdapter>
{
public:
    CustomConnectivityUpdateSparseInitGroupMerged(size_t index, const std::string &precision, const std::string &, const BackendBase &backend,
                                                  const std::vector<std::reference_wrapper<const CustomConnectivityUpdateInternal>> &groups);

    //----------------------------------------------------------------------------
    // Public API
    //----------------------------------------------------------------------------
    boost::uuids::detail::sha1::digest_type getHashDigest() const;

    void generateRunner(const BackendBase &backend, CodeStream &definitionsInternal,
                        CodeStream &definitionsInternalFunc, CodeStream &definitionsInternalVar,
                        CodeStream &runnerVarDecl, CodeStream &runnerMergedStructAlloc) const
    {
        generateRunnerBase(backend, definitionsInternal, definitionsInternalFunc, definitionsInternalVar,
                           runnerVarDecl, runnerMergedStructAlloc, name);
    }

    void generateInit(const BackendBase &backend, CodeStream &os, const ModelSpecMerged &modelMerged, Substitutions &popSubs) const;

    //----------------------------------------------------------------------------
    // Static constants
    //----------------------------------------------------------------------------
    static const std::string name;
};
}   // namespace CodeGenerator<|MERGE_RESOLUTION|>--- conflicted
+++ resolved
@@ -17,7 +17,19 @@
     //----------------------------------------------------------------------------
     // Public API
     //----------------------------------------------------------------------------
-<<<<<<< HEAD
+    //! Get hash digest used for detecting changes
+    boost::uuids::detail::sha1::digest_type getHashDigest() const;
+
+    void generateRunner(const BackendBase &backend, CodeStream &definitionsInternal,
+                        CodeStream &definitionsInternalFunc, CodeStream &definitionsInternalVar,
+                        CodeStream &runnerVarDecl, CodeStream &runnerMergedStructAlloc) const
+    {
+        generateRunnerBase(backend, definitionsInternal, definitionsInternalFunc, definitionsInternalVar,
+                           runnerVarDecl, runnerMergedStructAlloc, name);
+    }
+
+    void generateInit(const BackendBase &backend, CodeStream &os, const ModelSpecMerged &modelMerged, Substitutions &popSubs) const;
+
     //! Should the incoming synapse weight update model var init parameter be implemented heterogeneously?
     bool isInSynWUMVarInitParamHeterogeneous(size_t childIndex, const std::string &varName, const std::string &paramName) const;
 
@@ -29,39 +41,6 @@
 
     //! Should the outgoing synapse weight update model var init derived parameter be implemented heterogeneously?
     bool isOutSynWUMVarInitDerivedParamHeterogeneous(size_t childIndex, const std::string &varName, const std::string &paramName) const;
-
-    //! Get sorted vectors of incoming synapse groups with postsynaptic variables belonging to archetype group
-    const std::vector<SynapseGroupInternal*> &getSortedArchetypeInSynWithPostVars() const { return m_SortedInSynWithPostVars.front(); }
-
-    //! Get sorted vectors of outgoing synapse groups with presynaptic variables belonging to archetype group
-    const std::vector<SynapseGroupInternal*> &getSortedArchetypeOutSynWithPreVars() const { return m_SortedOutSynWithPreVars.front(); }
-
-=======
->>>>>>> 46c95d60
-    //! Get hash digest used for detecting changes
-    boost::uuids::detail::sha1::digest_type getHashDigest() const;
-
-    void generateRunner(const BackendBase &backend, CodeStream &definitionsInternal,
-                        CodeStream &definitionsInternalFunc, CodeStream &definitionsInternalVar,
-                        CodeStream &runnerVarDecl, CodeStream &runnerMergedStructAlloc) const
-    {
-        generateRunnerBase(backend, definitionsInternal, definitionsInternalFunc, definitionsInternalVar,
-                           runnerVarDecl, runnerMergedStructAlloc, name);
-    }
-
-    void generateInit(const BackendBase &backend, CodeStream &os, const ModelSpecMerged &modelMerged, Substitutions &popSubs) const;
-
-    //! Should the incoming synapse weight update model var init parameter be implemented heterogeneously?
-    bool isInSynWUMVarInitParamHeterogeneous(size_t childIndex, size_t varIndex, size_t paramIndex) const;
-
-    //! Should the incoming synapse weight update model var init derived parameter be implemented heterogeneously?
-    bool isInSynWUMVarInitDerivedParamHeterogeneous(size_t childIndex, size_t varIndex, size_t paramIndex) const;
-
-    //! Should the outgoing synapse weight update model var init parameter be implemented heterogeneously?
-    bool isOutSynWUMVarInitParamHeterogeneous(size_t childIndex, size_t varIndex, size_t paramIndex) const;
-
-    //! Should the outgoing synapse weight update model var init derived parameter be implemented heterogeneously?
-    bool isOutSynWUMVarInitDerivedParamHeterogeneous(size_t childIndex, size_t varIndex, size_t paramIndex) const;
 
     //----------------------------------------------------------------------------
     // Static constants
@@ -96,15 +75,12 @@
     void genInitSpikeTime(CodeStream &os, const BackendBase &backend, const Substitutions &popSubs,
                           const std::string &varName, unsigned int batchSize) const;
 
-<<<<<<< HEAD
-=======
     //! Get sorted vectors of incoming synapse groups with postsynaptic variables belonging to archetype group
     const std::vector<SynapseGroupInternal*> &getSortedArchetypeInSynWithPostVars() const { return m_SortedInSynWithPostVars.front(); }
 
     //! Get sorted vectors of outgoing synapse groups with presynaptic variables belonging to archetype group
     const std::vector<SynapseGroupInternal*> &getSortedArchetypeOutSynWithPreVars() const { return m_SortedOutSynWithPreVars.front(); }
 
->>>>>>> 46c95d60
     //------------------------------------------------------------------------
     // Members
     //------------------------------------------------------------------------
@@ -230,22 +206,6 @@
 
     //------------------------------------------------------------------------
     // Public API
-<<<<<<< HEAD
-    //----------------------------------------------------------------------------
-    //! Should the var init parameter be implemented heterogeneously?
-    bool isVarInitParamHeterogeneous(const std::string &varName, const std::string &paramName) const
-    {
-        return (isVarInitParamReferenced(varName, paramName) &&
-                this->isParamValueHeterogeneous(paramName, [varName](const G &cg) { return cg.getVarInitialisers().at(varName).getParams(); }));
-    }
-
-    //! Should the var init derived parameter be implemented heterogeneously?
-    bool isVarInitDerivedParamHeterogeneous(const std::string &varName, const std::string &paramName) const
-    {
-        return (isVarInitParamReferenced(varName, paramName) &&
-                this->isParamValueHeterogeneous(paramName, [varName](const G &cg) { return cg.getVarInitialisers().at(varName).getDerivedParams(); }));
-    }
-=======
     //------------------------------------------------------------------------
     void generateRunner(const BackendBase &backend, CodeStream &definitionsInternal,
                         CodeStream &definitionsInternalFunc, CodeStream &definitionsInternalVar,
@@ -256,7 +216,6 @@
     }
 
     void generateInit(const BackendBase &backend, CodeStream &os, const ModelSpecMerged &modelMerged) const;
->>>>>>> 46c95d60
 
     //----------------------------------------------------------------------------
     // Static constants
@@ -268,16 +227,13 @@
     // Private methods
     //------------------------------------------------------------------------
     //! Should the connectivity initialization parameter be implemented heterogeneously for EGP init?
-    bool isConnectivityInitParamHeterogeneous(size_t paramIndex) const;
+    bool isConnectivityInitParamHeterogeneous(const std::string &paramName) const;
 
     //! Should the connectivity initialization derived parameter be implemented heterogeneously for EGP init?
-    bool isConnectivityInitDerivedParamHeterogeneous(size_t paramIndex) const;
+    bool isConnectivityInitDerivedParamHeterogeneous(const std::string &paramName) const;
 
      //! Is the connectivity initialization parameter referenced?
-    bool isSparseConnectivityInitParamReferenced(size_t paramIndex) const;
-
-    //! Is the connectivity initialization derived parameter referenced?
-    bool isSparseConnectivityInitDerivedParamReferenced(size_t paramIndex) const;
+    bool isSparseConnectivityInitParamReferenced(const std::string &paramName) const;
 };
 
 //----------------------------------------------------------------------------
@@ -292,26 +248,12 @@
                                     const std::vector<std::reference_wrapper<const G>> &groups)
     :   GroupMerged<G>(index, precision, groups)
     {
-<<<<<<< HEAD
-         // Loop through variables
-        const CustomUpdateModels::Base *cm = this->getArchetype().getCustomUpdateModel();
-        for(const auto &var : cm->getVars()) {
-            const auto &varInit = this->getArchetype().getVarInitialisers().at(var.name);
-
+        // Loop through variables
+        A archetypeAdaptor(this->getArchetype());
+        for (const auto &var : archetypeAdaptor.getVars()) {
             // If we're not initialising or if there is initialization code for this variable
-            if(!varInit.getSnippet()->getCode().empty()) {
-=======
-        A archetypeAdaptor(this->getArchetype());
-
-        // Loop through variables
-        const auto &varInit = archetypeAdaptor.getVarInitialisers();
-        const auto vars = archetypeAdaptor.getVars();
-        assert(vars.size() == varInit.size());
-        for (size_t v = 0; v < vars.size(); v++) {
-            // If we're not initialising or if there is initialization code for this variable
-            const auto var = vars[v];
-            if (!varInit[v].getSnippet()->getCode().empty()) {
->>>>>>> 46c95d60
+            const auto &varInit = archetypeAdaptor.getVarInitialisers().at(var.name);
+            if (!varInit.getSnippet()->getCode().empty()) {
                 this->addPointerField(var.type, var.name, backend.getDeviceVarPrefix() + var.name);
             }
 
@@ -319,45 +261,37 @@
             this->addEGPs(varInit.getSnippet()->getExtraGlobalParams(), backend.getDeviceVarPrefix(), var.name);
         }
 
-<<<<<<< HEAD
-        this->template addHeterogeneousVarInitParams<CustomUpdateInitGroupMergedBase<G>>(
-            &G::getVarInitialisers, &CustomUpdateInitGroupMergedBase<G>::isVarInitParamHeterogeneous);
-
-        this->template addHeterogeneousVarInitDerivedParams<CustomUpdateInitGroupMergedBase<G>>(
-            &G::getVarInitialisers, &CustomUpdateInitGroupMergedBase<G>::isVarInitDerivedParamHeterogeneous);
-=======
         this->template addHeterogeneousVarInitParams<CustomUpdateInitGroupMergedBase<G, A>, A>(
             &CustomUpdateInitGroupMergedBase<G, A>::isVarInitParamHeterogeneous);
 
         this->template addHeterogeneousVarInitDerivedParams<CustomUpdateInitGroupMergedBase<G, A>, A>(
             &CustomUpdateInitGroupMergedBase<G, A>::isVarInitDerivedParamHeterogeneous);
->>>>>>> 46c95d60
     }
 
     //----------------------------------------------------------------------------
     // Protected methods
     //----------------------------------------------------------------------------
     //! Should the var init parameter be implemented heterogeneously?
-    bool isVarInitParamHeterogeneous(size_t varIndex, size_t paramIndex) const
-    {
-        return (isVarInitParamReferenced(varIndex, paramIndex) &&
-                this->isParamValueHeterogeneous(paramIndex, 
-                                                [varIndex](const G &cg)
+    bool isVarInitParamHeterogeneous(const std::string &varName, const std::string &paramName) const
+    {
+        return (isVarInitParamReferenced(varName, paramName) &&
+                this->isParamValueHeterogeneous(paramName, 
+                                                [&varName](const G &cg)
                                                 { 
                                                     A archetypeAdaptor(cg);
-                                                    return archetypeAdaptor.getVarInitialisers().at(varIndex).getParams(); 
+                                                    return archetypeAdaptor.getVarInitialisers().at(varName).getParams(); 
                                                 }));
     }
 
     //! Should the var init derived parameter be implemented heterogeneously?
-    bool isVarInitDerivedParamHeterogeneous(size_t varIndex, size_t paramIndex) const
-    {
-        return (isVarInitDerivedParamReferenced(varIndex, paramIndex) &&
-                this->isParamValueHeterogeneous(paramIndex, 
-                                                [varIndex](const G &cg) 
+    bool isVarInitDerivedParamHeterogeneous(const std::string &varName, const std::string &paramName) const
+    {
+        return (isVarInitParamReferenced(varName, paramName) &&
+                this->isParamValueHeterogeneous(paramName, 
+                                                [&varName](const G &cg) 
                                                 { 
                                                     A archetypeAdaptor(cg);
-                                                    return archetypeAdaptor.getVarInitialisers().at(varIndex).getDerivedParams();
+                                                    return archetypeAdaptor.getVarInitialisers().at(varName).getDerivedParams();
                                                 }));
     }
 
@@ -381,30 +315,15 @@
     //! Is the var init parameter referenced?
     bool isVarInitParamReferenced(const std::string &varName, const std::string &paramName) const
     {
-<<<<<<< HEAD
         const auto *varInitSnippet = this->getArchetype().getVarInitialisers().at(varName).getSnippet();
-=======
-        // If parameter isn't referenced in code, there's no point implementing it hetereogeneously!
-        A archetypeAdaptor(this->getArchetype());
-        const auto *varInitSnippet = archetypeAdaptor.getVarInitialisers().at(varIndex).getSnippet();
-        const std::string paramName = varInitSnippet->getParamNames().at(paramIndex);
->>>>>>> 46c95d60
         return this->isParamReferenced({varInitSnippet->getCode()}, paramName);
     }
 
     //! Is the var init derived parameter referenced?
     bool isVarInitDerivedParamReferenced(const std::string &varName, const std::string &paramName) const
     {
-<<<<<<< HEAD
         const auto *varInitSnippet = this->getArchetype().getVarInitialisers().at(varName).getSnippet();
         return this->isParamReferenced({varInitSnippet->getCode()}, paramName);
-=======
-        // If parameter isn't referenced in code, there's no point implementing it hetereogeneously!
-        A archetypeAdaptor(this->getArchetype());
-        const auto *varInitSnippet = archetypeAdaptor.getVarInitialisers().at(varIndex).getSnippet();
-        const std::string derivedParamName = varInitSnippet->getDerivedParams().at(paramIndex).name;
-        return this->isParamReferenced({varInitSnippet->getCode()}, derivedParamName);
->>>>>>> 46c95d60
     }
 };
 

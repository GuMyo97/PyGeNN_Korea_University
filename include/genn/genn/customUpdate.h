#pragma once

// Standard includes
#include <string>
#include <unordered_map>
#include <vector>

// GeNN includes
#include "gennExport.h"
#include "gennUtils.h"
#include "customUpdateModels.h"
#include "variableMode.h"

//------------------------------------------------------------------------
// CustomUpdateBase
//------------------------------------------------------------------------
class GENN_EXPORT CustomUpdateBase
{
public:
    CustomUpdateBase(const CustomUpdateBase &) = delete;
    CustomUpdateBase() = delete;

    //------------------------------------------------------------------------
    // Public methods
    //------------------------------------------------------------------------
    //! Set location of state variable
    /*! This is ignored for simulations on hardware with a single memory space */
    void setVarLocation(const std::string &varName, VarLocation loc);

    //------------------------------------------------------------------------
    // Public const methods
    //------------------------------------------------------------------------
    const std::string &getName() const{ return m_Name; }
    const std::string &getUpdateGroupName() const { return m_UpdateGroupName; }

    //! Gets the custom update model used by this group
    const CustomUpdateModels::Base *getCustomUpdateModel() const{ return m_CustomUpdateModel; }

    const std::unordered_map<std::string, double> &getParams() const{ return m_Params; }
    const std::unordered_map<std::string, Models::VarInit> &getVarInitialisers() const{ return m_VarInitialisers; }

    //! Get variable location for custom update model state variable
    VarLocation getVarLocation(const std::string &varName) const;

    //! Get variable location for custom update model state variable
    VarLocation getVarLocation(size_t index) const{ return m_VarLocation.at(index); }

    //! Is var init code required for any variables in this custom update group's custom update model?
    bool isVarInitRequired() const;

protected:
    CustomUpdateBase(const std::string &name, const std::string &updateGroupName, const CustomUpdateModels::Base *customUpdateModel, 
                     const std::unordered_map<std::string, double> &params, const std::unordered_map<std::string, Models::VarInit> &varInitialisers,
                     VarLocation defaultVarLocation, VarLocation defaultExtraGlobalParamLocation)
    :   m_Name(name), m_UpdateGroupName(updateGroupName), m_CustomUpdateModel(customUpdateModel), m_Params(params), 
        m_VarInitialisers(varInitialisers), m_VarLocation(varInitialisers.size(), defaultVarLocation),
        m_ExtraGlobalParamLocation(customUpdateModel->getExtraGlobalParams().size(), defaultExtraGlobalParamLocation),
        m_Batched(false)
    {
        // Validate names
        Utils::validatePopName(name, "Custom update");
        Utils::validatePopName(updateGroupName, "Custom update group name");
    }

    //------------------------------------------------------------------------
    // Protected methods
    //------------------------------------------------------------------------
    void initDerivedParams(double dt);

    //------------------------------------------------------------------------
    // Protected const methods
    //------------------------------------------------------------------------
    const std::unordered_map<std::string, double> &getDerivedParams() const{ return m_DerivedParams; }

    //! Does this current source group require an RNG for it's init code
    bool isInitRNGRequired() const;

    bool isZeroCopyEnabled() const;

    //! Is this custom update batched i.e. run in parallel across model batches
    bool isBatched() const { return m_Batched; }

    //! Updates hash with custom update
    /*! NOTE: this can only be called after model is finalized */
    void updateHash(boost::uuids::detail::sha1 &hash) const;

    //! Updates hash with custom update
    /*! NOTE: this can only be called after model is finalized */
    void updateInitHash(boost::uuids::detail::sha1 &hash) const;

    boost::uuids::detail::sha1::digest_type getVarLocationHashDigest() const;

    template<typename V>
    bool isReduction(const std::vector<V> &varRefs, VarAccessDuplication duplication) const
    {
        // Return true if any variables have REDUCE flag in their access mode and have correct duplication flag
        const auto vars = getCustomUpdateModel()->getVars();
        if(std::any_of(vars.cbegin(), vars.cend(),
                       [duplication](const Models::Base::Var &v)
                       { 
                           return (v.access & VarAccessModeAttribute::REDUCE) && (v.access & duplication);
                       }))
        {
            return true;
        }

        // Loop through all variable references
        const auto modelVarRefs = getCustomUpdateModel()->getVarRefs();
        for (size_t i = 0; i < varRefs.size(); i++) {
            const auto varRef = varRefs.at(i);
            const auto modelVarRef = modelVarRefs.at(i);

            // If custom update model reduces into this variable reference and the variable it targets has correct duplication flag
            if ((modelVarRef.access & VarAccessModeAttribute::REDUCE) & (varRef.getVar().access & duplication)) {
                return true;
            }
        }

        return false;
    }

    //! Helper function to check if variable reference types match those specified in model
    template<typename V>
    void checkVarReferences(const std::unordered_map<std::string, V> &varRefs)
    {
        // Loop through all variable references
        for(const auto &modelVarRef : getCustomUpdateModel()->getVarRefs()) {
            const auto varRef = varRefs.at(modelVarRef.name);

            // Check types of variable references against those specified in model
            // **THINK** due to GeNN's current string-based type system this is rather conservative
            if(varRef.getVar().type != modelVarRef.type) {
                throw std::runtime_error("Incompatible type for variable reference '" + modelVarRef.name + "'");
            }

            // Check that no reduction targets reference duplicated variables
            if((varRef.getVar().access & VarAccessDuplication::DUPLICATE) 
                && (modelVarRef.access & VarAccessModeAttribute::REDUCE))
            {
                throw std::runtime_error("Reduction target variable reference must be to SHARED or SHARED_NEURON variables.");
            }
        }
    }

    //! Helper function to check if variable reference types match those specified in model
    template<typename V>
    void checkVarReferenceBatching(const std::unordered_map<std::string, V>& varRefs, unsigned int batchSize)
    {
        // If target of any variable references is duplicated, custom update should be batched
        if(batchSize > 1) {
            m_Batched = std::any_of(varRefs.cbegin(), varRefs.cend(),
<<<<<<< HEAD
                                    [](const auto &v) { return (v.second.getVar().access & VarAccessDuplication::DUPLICATE); });
=======
                                    [](const V& v) 
                                    {
                                        return (v.isBatched() && (v.getVar().access & VarAccessDuplication::DUPLICATE)); 
                                    });
>>>>>>> dc50d255
        }
        else {
            m_Batched = false;
        }

        // Loop through all variable references
        for(const auto &modelVarRef : getCustomUpdateModel()->getVarRefs()) {
            const auto varRef = varRefs.at(modelVarRef.name);

             // If custom update is batched, check that any variable references to shared variables are read-only
            // **NOTE** if custom update isn't batched, it's totally fine to write to shared variables
            if(m_Batched && (varRef.getVar().access & VarAccessDuplication::SHARED)
               && (modelVarRef.access == VarAccessMode::READ_WRITE))
            {
                throw std::runtime_error("Variable references to SHARED variables in batched custom updates cannot be read-write.");
            }
        }
    }

private:
    //------------------------------------------------------------------------
    // Members
    //------------------------------------------------------------------------
    const std::string m_Name;
    const std::string m_UpdateGroupName;

    const CustomUpdateModels::Base *m_CustomUpdateModel;
    const std::unordered_map<std::string, double> m_Params;
    std::unordered_map<std::string, double> m_DerivedParams;
    std::unordered_map<std::string, Models::VarInit> m_VarInitialisers;

    //! Location of individual state variables
    std::vector<VarLocation> m_VarLocation;

    //! Location of extra global parameters
    std::vector<VarLocation> m_ExtraGlobalParamLocation;

    //! Is this custom update batched i.e. run in parallel across model batches
    bool m_Batched;
};

//------------------------------------------------------------------------
// CustomUpdate
//------------------------------------------------------------------------
class GENN_EXPORT CustomUpdate : public CustomUpdateBase
{
public:
    //------------------------------------------------------------------------
    // Public const methods
    //------------------------------------------------------------------------
    const std::unordered_map<std::string, Models::VarReference> &getVarReferences() const{ return m_VarReferences;  }
    unsigned int getSize() const { return m_Size; }

protected:
    CustomUpdate(const std::string &name, const std::string &updateGroupName,
                 const CustomUpdateModels::Base *customUpdateModel, const std::unordered_map<std::string, double> &params,
                 const std::unordered_map<std::string, Models::VarInit> &varInitialisers, const std::unordered_map<std::string, Models::VarReference> &varReferences,
                 VarLocation defaultVarLocation, VarLocation defaultExtraGlobalParamLocation);

    //------------------------------------------------------------------------
    // Protected methods
    //------------------------------------------------------------------------
    void finalize(unsigned int batchSize);

    //------------------------------------------------------------------------
    // Protected const methods
    //------------------------------------------------------------------------
    bool isBatchReduction() const { return isReduction(getVarReferences(), VarAccessDuplication::SHARED); }
    bool isNeuronReduction() const { return isReduction(getVarReferences(), VarAccessDuplication::SHARED_NEURON); }

     //! Updates hash with custom update
    /*! NOTE: this can only be called after model is finalized */
    boost::uuids::detail::sha1::digest_type getHashDigest() const;

    //! Updates hash with custom update
    /*! NOTE: this can only be called after model is finalized */
    boost::uuids::detail::sha1::digest_type getInitHashDigest() const;

    const NeuronGroup *getDelayNeuronGroup() const { return m_DelayNeuronGroup; }

private:
    //------------------------------------------------------------------------
    // Members
    //------------------------------------------------------------------------
    const std::unordered_map<std::string, Models::VarReference> m_VarReferences;
    const unsigned int m_Size;
    const NeuronGroup *m_DelayNeuronGroup;
};

//------------------------------------------------------------------------
// CustomUpdateWU
//------------------------------------------------------------------------
class GENN_EXPORT CustomUpdateWU : public CustomUpdateBase
{
public:
    //------------------------------------------------------------------------
    // Public const methods
    //------------------------------------------------------------------------
    const std::unordered_map<std::string, Models::WUVarReference> &getVarReferences() const{ return m_VarReferences;  }

protected:
    CustomUpdateWU(const std::string &name, const std::string &updateGroupName,
                   const CustomUpdateModels::Base *customUpdateModel, const std::unordered_map<std::string, double> &params,
                   const std::unordered_map<std::string, Models::VarInit> &varInitialisers, const std::unordered_map<std::string, Models::WUVarReference> &varReferences,
                   VarLocation defaultVarLocation, VarLocation defaultExtraGlobalParamLocation);

    //------------------------------------------------------------------------
    // Protected methods
    //------------------------------------------------------------------------
    void finalize(unsigned int batchSize);

    //------------------------------------------------------------------------
    // Protected const methods
    //------------------------------------------------------------------------
    bool isBatchReduction() const { return isReduction(getVarReferences(), VarAccessDuplication::SHARED); }
    bool isTransposeOperation() const;

    const SynapseGroupInternal *getSynapseGroup() const { return m_SynapseGroup; }

    //! Updates hash with custom update
    /*! NOTE: this can only be called after model is finalized */
    boost::uuids::detail::sha1::digest_type getHashDigest() const;

    //! Updates hash with custom update
    /*! NOTE: this can only be called after model is finalized */
    boost::uuids::detail::sha1::digest_type getInitHashDigest() const;

private:
    //------------------------------------------------------------------------
    // Members
    //------------------------------------------------------------------------
    const std::unordered_map<std::string, Models::WUVarReference> m_VarReferences;
    const SynapseGroupInternal *m_SynapseGroup;
};<|MERGE_RESOLUTION|>--- conflicted
+++ resolved
@@ -91,7 +91,7 @@
     boost::uuids::detail::sha1::digest_type getVarLocationHashDigest() const;
 
     template<typename V>
-    bool isReduction(const std::vector<V> &varRefs, VarAccessDuplication duplication) const
+    bool isReduction(const std::unordered_map<std::string, V> &varRefs, VarAccessDuplication duplication) const
     {
         // Return true if any variables have REDUCE flag in their access mode and have correct duplication flag
         const auto vars = getCustomUpdateModel()->getVars();
@@ -105,11 +105,8 @@
         }
 
         // Loop through all variable references
-        const auto modelVarRefs = getCustomUpdateModel()->getVarRefs();
-        for (size_t i = 0; i < varRefs.size(); i++) {
-            const auto varRef = varRefs.at(i);
-            const auto modelVarRef = modelVarRefs.at(i);
-
+        for(const auto &modelVarRef : getCustomUpdateModel()->getVarRefs()) {
+            const auto &varRef = varRefs.at(modelVarRef.name);
             // If custom update model reduces into this variable reference and the variable it targets has correct duplication flag
             if ((modelVarRef.access & VarAccessModeAttribute::REDUCE) & (varRef.getVar().access & duplication)) {
                 return true;
@@ -149,14 +146,7 @@
         // If target of any variable references is duplicated, custom update should be batched
         if(batchSize > 1) {
             m_Batched = std::any_of(varRefs.cbegin(), varRefs.cend(),
-<<<<<<< HEAD
-                                    [](const auto &v) { return (v.second.getVar().access & VarAccessDuplication::DUPLICATE); });
-=======
-                                    [](const V& v) 
-                                    {
-                                        return (v.isBatched() && (v.getVar().access & VarAccessDuplication::DUPLICATE)); 
-                                    });
->>>>>>> dc50d255
+                                    [](const auto &v) { return (v.second.isBatched() && (v.second.getVar().access & VarAccessDuplication::DUPLICATE)); });
         }
         else {
             m_Batched = false;

#pragma once

// PLOG includes
#include <plog/Severity.h>

// GeNN includes
#include "backendExport.h"

// Single-threaded CPU backend includes
#include "backend.h"

<<<<<<< HEAD
// Forward declarations
class ModelSpecInternal;
namespace plog
{
class IAppender;
}
=======
class ModelSpecInternal;
>>>>>>> 417e19e7

//--------------------------------------------------------------------------
// CodeGenerator::SingleThreadedCPU::Optimiser
//--------------------------------------------------------------------------
namespace CodeGenerator
{
namespace SingleThreadedCPU
{
namespace Optimiser
{
BACKEND_EXPORT Backend createBackend(const ModelSpecInternal &model, const filesystem::path &outputPath,
<<<<<<< HEAD
                                     plog::Severity backendLevel, plog::IAppender *backendAppender,
                                     int localHostID, const Preferences &preferences);
=======
                                     const Preferences &preferences);
>>>>>>> 417e19e7
}
}   // namespace SingleThreadedCPU
}   // namespace CodeGenerator<|MERGE_RESOLUTION|>--- conflicted
+++ resolved
@@ -9,16 +9,12 @@
 // Single-threaded CPU backend includes
 #include "backend.h"
 
-<<<<<<< HEAD
 // Forward declarations
 class ModelSpecInternal;
 namespace plog
 {
 class IAppender;
 }
-=======
-class ModelSpecInternal;
->>>>>>> 417e19e7
 
 //--------------------------------------------------------------------------
 // CodeGenerator::SingleThreadedCPU::Optimiser
@@ -30,12 +26,8 @@
 namespace Optimiser
 {
 BACKEND_EXPORT Backend createBackend(const ModelSpecInternal &model, const filesystem::path &outputPath,
-<<<<<<< HEAD
                                      plog::Severity backendLevel, plog::IAppender *backendAppender,
-                                     int localHostID, const Preferences &preferences);
-=======
                                      const Preferences &preferences);
->>>>>>> 417e19e7
 }
 }   // namespace SingleThreadedCPU
 }   // namespace CodeGenerator
--- conflicted
+++ resolved
@@ -50,15 +50,6 @@
   initGeNN();
     model.setGPUDevice(0);
   model.setName("OneComp");
-<<<<<<< HEAD
-  model.addNeuronPopulation("Izh1", _NC1, IZHIKEVICH, exIzh_p, exIzh_ini);        	 
- // model.addSynapsePopulation("IzhIzh", NSYNAPSE, ALLTOALL, INDIVIDUALG, NO_DELAY, IZHIKEVICH_PS, "Izh1", "Izh1", mySyn_p, postSynV, postExp);
- // model.setSynapseG("IzhIzh", gIzh1);
-  
-  model.activateDirectInput("Izh1", CONSTINP);
-  model.setConstInp("Izh1", inpIzh1);
-  model.setPrecision(GENN_FLOAT);
-=======
   neuronModel n= nModels[IZHIKEVICH];
   n.pNames.push_back(tS("I0"));
   n.simCode= tS("    if ($(V) >= 30.0){\n\
@@ -75,7 +66,6 @@
   unsigned int MYIZHIKEVICH= nModels.size();
   nModels.push_back(n);
   model.addNeuronPopulation("Izh1", _NC1, MYIZHIKEVICH, exIzh_p, exIzh_ini);        	 
-  model.setPrecision(FLOAT);
->>>>>>> bcdf112e
+  model.setPrecision(GENN_FLOAT);
   model.finalize();
 }
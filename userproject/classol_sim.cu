--- conflicted
+++ resolved
@@ -115,13 +115,8 @@
     locust.run(DT, which); // run next batch
     if (which == GPU) {  
       cudaGetSymbolAddress(&devPtr, d_VDN);
-<<<<<<< HEAD
-      checkCudaErrors(cudaMemcpy(VDN, devPtr, 10*sizeof(float), cudaMemcpyDeviceToHost));
-	}
-=======
       CHECK_CUDA_ERRORS(cudaMemcpy(VDN, devPtr, 10*sizeof(float), cudaMemcpyDeviceToHost));
     }
->>>>>>> 29653fd5
 //    locust.sum_spikes();
 //    locust.output_spikes(os, which);
 //    locust.output_state(os, which);  // while outputting the current one ...

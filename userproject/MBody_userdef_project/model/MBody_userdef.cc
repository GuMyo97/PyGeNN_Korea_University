/*--------------------------------------------------------------------------
   Author: Thomas Nowotny
  
   Institute: Center for Computational Neuroscience and Robotics
              University of Sussex
	      Falmer, Brighton BN1 9QJ, UK 
  
   email to:  T.Nowotny@sussex.ac.uk
  
   initial version: 2010-02-07
  
--------------------------------------------------------------------------*/

//--------------------------------------------------------------------------
/*! \file MBody_userdef.cc

\brief This file contains the model definition of the mushroom body model. It is used in both the GeNN code generation and the user side simulation code (class classol, file classol_sim). It uses user-defined models for everything.
*/
//--------------------------------------------------------------------------

#define DT 0.2  //!< This defines the global time step at which the simulation will run
#include "modelSpec.h"
#include "modelSpec.cc"
#include "sizes.h"

int nGPU= 0;


double myPOI_p[4]= {
  0.1,        // 0 - firing rate
  2.5,        // 1 - refratory period
  20.0,       // 2 - Vspike
  -60.0       // 3 - Vrest
};

double myPOI_ini[3]= {
 -60.0,        // 0 - V
  0,           // 1 - seed
  -10.0        // 2 - SpikeTime
};

double stdTM_p[8]= {
  7.15,          // 0 - gNa: Na conductance in 1/(mOhms * cm^2)
  50.0,          // 1 - ENa: Na equi potential in mV
  1.43,          // 2 - gK: K conductance in 1/(mOhms * cm^2)
  -95.0,         // 3 - EK: K equi potential in mV
  0.02672,       // 4 - gl: leak conductance in 1/(mOhms * cm^2)
  -63.563,       // 5 - El: leak equi potential in mV
  0.143,          // 6 - Cmem: membr. capacity density in muF/cm^2
  5              // 7 - ntimes: number of inner iterations for better precision
};


double stdTM_ini[4]= {
  -60.0,                       // 0 - membrane potential E
  0.0529324,                   // 1 - prob. for Na channel activation m
  0.3176767,                   // 2 - prob. for not Na channel blocking h
  0.5961207                    // 3 - prob. for K channel activation n
};

double *myPNKC_p= NULL;

double myPNKC_ini[1]= {
  0.01            // 0 - g: initial synaptic conductance
};

double postExpPNKC[2]={
  1.0,            // 0 - tau_S: decay time constant for S [ms]
  0.0		  // 1 - Erev: Reversal potential
};

double *myPNLHI_p= NULL;

double myPNLHI_ini[1]= {
    0.0          // 0 - g: initial synaptic conductance
};

double postExpPNLHI[2]={
  1.0,            // 0 - tau_S: decay time constant for S [ms]
  0.0		  // 1 - Erev: Reversal potential
};

double myLHIKC_p[2]= {
  -40.0,          // 0 - Epre: Presynaptic threshold potential
  50.0            // 1 - Vslope: Activation slope of graded release 
};

double myLHIKC_ini[1] = {
    1.0/_NLHI   // 0 - g: initial synaptic conductance
};

double postExpLHIKC[2]={
  1.5,            // 0 - tau_S: decay time constant for S [ms]
  -92.0		  // 1 - Erev: Reversal potential
};

double myKCDN_p[11]= {
  -20.0,         // 1 - Epre: Presynaptic threshold potential
  50.0,          // 3 - TLRN: time scale of learning changes
  50.0,         // 4 - TCHNG: width of learning window
  50000.0,       // 5 - TDECAY: time scale of synaptic strength decay
  100000.0,      // 6 - TPUNISH10: Time window of suppression in response to 1/0
  200.0,         // 7 - TPUNISH01: Time window of suppression in response to 0/1
  0.015,          // 8 - GMAX: Maximal conductance achievable
  0.0075,          // 9 - GMID: Midpoint of sigmoid g filter curve
  33.33,         // 10 - GSLOPE: slope of sigmoid g filter curve
  10.0,          // 11 - TAUSHiFT: shift of learning curve
  0.00006          // 12 - GSYN0: value of syn conductance g decays to
};

double myKCDN_ini[2]={
  0.01,            // 0 - g: synaptic conductance
  0.01,		  // 1 - graw: raw synaptic conductance
};

double postExpKCDN[2]={
  5.0,            // 0 - tau_S: decay time constant for S [ms]
  0.0		  // 1 - Erev: Reversal potential
};

double myDNDN_p[2]= {
  -30.0,         // 0 - Epre: Presynaptic threshold potential 
  50.0           // 1 - Vslope: Activation slope of graded release 
};

double myDNDN_ini[1]={
    5.0/_NLB      // 0 - g: synaptic conductance
};

double postExpDNDN[2]={
  2.5,            // 0 - tau_S: decay time constant for S [ms]
  -92.0		  // 1 - Erev: Reversal potential
};

double * postSynV = NULL;

double postSynV_EXPDECAY_EVAR[1] = {
0
};


  //define derived parameters for learn1synapse
  class pwSTDP_userdef : public dpclass  //!TODO This class definition may be code-generated in a future release
  {
    public:
      //double calculateDerivedParameter(int index, vector <double> pars, double dt = DT) {
      double calculateDerivedParameter(int index, vector<double> pars, double dt = DT){		
	  switch (index) {
	  case 0:
	      return lim0(pars, dt);
	  case 1:
	      return lim1(pars, dt);
	  case 2:
	      return slope0(pars, dt);
	  case 3:
	      return slope1(pars, dt);
	  case 4:
	      return off0(pars, dt);
	  case 5:
	      return off1(pars, dt);
	  case 6:
	      return off2(pars, dt);
	  }
	  return -1;
      }
      
      double lim0(vector<double> pars, double dt) {
	  //return 1.0f/$(TPUNISH01) + 1.0f/$(TCHNG) *$(TLRN) / (2.0f/$(TCHNG));
	  return (1.0f/pars[5] + 1.0f/pars[2]) * pars[1] / (2.0f/pars[2]);
      }
      double lim1(vector<double> pars, double dt) {
	  //return 1.0f/$(TPUNISH10) + 1.0f/$(TCHNG) *$(TLRN) / (2.0f/$(TCHNG));
	  return -((1.0f/pars[4] + 1.0f/pars[2]) * pars[1] / (2.0f/pars[2]));
      }
      double slope0(vector<double> pars, double dt) {
	  //return -2.0f*$(gmax)/ ($(TCHNG)*$(TLRN)); 
	  return -2.0f*pars[6]/(pars[2]*pars[1]); 
      }
      double slope1(vector<double> pars, double dt) {
	  //return -1*slope0(pars, dt);
	  return -1*slope0(pars, dt);
      }
      double off0(vector<double> pars, double dt) {
	  //return $(gmax)/$(TPUNISH01);
	  return pars[6]/pars[5];
      }
      double off1(vector<double> pars, double dt) {
	  //return $(gmax)/$(TCHNG);
	  return pars[6]/pars[2];
      }
      double off2(vector<double> pars, double dt) {
	  //return $(gmax)/$(TPUNISH10);
			return pars[6]/pars[4];
      }
  };

//for sparse only -- we need to set them by hand if we want to do dense to sparse conversion. Sparse connectivity will only create sparse arrays.
scalar * gpPNKC = new scalar[_NAL*_NMB];
scalar * gpKCDN = new scalar[_NMB*_NLB];
//-------------------------------------

//--------------------------------------------------------------------------
/*! \brief This function defines the MBody1 model with user defined synapses. 
 */
//--------------------------------------------------------------------------

void modelDefinition(NNmodel &model) 
{	
    // initialize standard models
    initGeNN();
 /******************************************************************/		
  // redefine nsynapse as a user-defined syapse type 
  model.setPrecision(_FTYPE);
  model.setGPUDevice(0); //returns quadro for the model and it is not possible to debug on the GPU used for display.

  postSynModel pstest;
  pstest.varNames.clear();
  pstest.varTypes.clear();

  pstest.varNames.push_back(tS("EEEE")); 
  pstest.varTypes.push_back(tS("scalar"));  

  pstest.pNames.clear();
  pstest.dpNames.clear(); 
  
  pstest.pNames.push_back(tS("tau")); 
  pstest.dpNames.push_back(tS("expDecay"));

  pstest.postSynDecay=tS(" 	 $(inSyn)*=$(expDecay);\n");
  pstest.postSyntoCurrent=tS("$(inSyn)*($(EEEE)-$(V))");

  pstest.dps = new expDecayDp;
  
  postSynModels.push_back(pstest);
  unsigned int EXPDECAY_EVAR=postSynModels.size()-1; //this is the synapse index to be used in addSynapsePopulation*/

  /*END ADDING POSTSYNAPTIC METHODS*/

  weightUpdateModel nsynapse;
  nsynapse.varNames.clear();
  nsynapse.varTypes.clear();
  nsynapse.pNames.clear();
  nsynapse.dpNames.clear();
  nsynapse.varNames.push_back(tS("g"));
  nsynapse.varTypes.push_back(tS("scalar"));
  // code for presynaptic spike:
  nsynapse.simCode = tS("$(addtoinSyn) = $(g);\n\
  $(updatelinsyn);\n\
  ");

  weightUpdateModels.push_back(nsynapse);
  unsigned int NSYNAPSE_userdef=weightUpdateModels.size()-1; //this is the synapse index to be used in addSynapsePopulation


  /******************************************************************/
  // redefine ngradsynapse as a user-defined syapse type: 
  weightUpdateModel ngradsynapse;
  ngradsynapse.varNames.clear();
  ngradsynapse.varTypes.clear();
  ngradsynapse.varNames.push_back(tS("g"));
  ngradsynapse.varTypes.push_back(tS("scalar"));
  ngradsynapse.pNames.clear();
  ngradsynapse.pNames.push_back(tS("Epre")); 
  ngradsynapse.pNames.push_back(tS("Vslope")); 
  ngradsynapse.dpNames.clear();
  // code for presynaptic spike event (defined by Epre)
  ngradsynapse.simCodeEvnt = tS("$(addtoinSyn) = $(g) * tanh(($(V_pre) - $(Epre)) / $(Vslope))* DT;\n\
    if ($(addtoinSyn) < 0) $(addtoinSyn) = 0.0;\n\
    $(updatelinsyn);\n");
  // definition of presynaptic spike event 
  ngradsynapse.evntThreshold = tS("    $(V_pre) > $(Epre)");
  weightUpdateModels.push_back(ngradsynapse);
  unsigned int NGRADSYNAPSE_userdef=weightUpdateModels.size()-1; //this is the synapse index to be used in addSynapsePopulation

  /******************************************************************/
  // redefine learn1synapse as a user-defined syapse type: 
  weightUpdateModel learn1synapse;

  learn1synapse.varNames.clear();
  learn1synapse.varTypes.clear();
  learn1synapse.varTypes.push_back(tS("scalar"));
  learn1synapse.varNames.push_back(tS("g")); 
  learn1synapse.varTypes.push_back(tS("scalar"));
  learn1synapse.varNames.push_back(tS("gRaw")); 
  learn1synapse.pNames.clear();
  learn1synapse.pNames.push_back(tS("Epre")); 
  learn1synapse.pNames.push_back(tS("tLrn"));  
  learn1synapse.pNames.push_back(tS("tChng")); 
  learn1synapse.pNames.push_back(tS("tDecay")); 
  learn1synapse.pNames.push_back(tS("tPunish10")); 
  learn1synapse.pNames.push_back(tS("tPunish01")); 
  learn1synapse.pNames.push_back(tS("gMax")); 
  learn1synapse.pNames.push_back(tS("gMid")); 
  learn1synapse.pNames.push_back(tS("gSlope")); 
  learn1synapse.pNames.push_back(tS("tauShift")); 
  learn1synapse.pNames.push_back(tS("gSyn0"));
  learn1synapse.dpNames.clear(); 
  learn1synapse.dpNames.push_back(tS("lim0"));
  learn1synapse.dpNames.push_back(tS("lim1"));
  learn1synapse.dpNames.push_back(tS("slope0"));
  learn1synapse.dpNames.push_back(tS("slope1"));
  learn1synapse.dpNames.push_back(tS("off0"));
  learn1synapse.dpNames.push_back(tS("off1"));
  learn1synapse.dpNames.push_back(tS("off2"));
  // code for presynaptic spike
  learn1synapse.simCode = tS("$(addtoinSyn) = $(g);\n\
					$(updatelinsyn); \n\
					scalar dt = $(sT_post) - t - ($(tauShift)); \n\
					scalar dg = 0;\n\
					if (dt > $(lim0))  \n\
					dg = -($(off0)) ; \n\
					else if (dt > 0.0)  \n\
					dg = $(slope0) * dt + ($(off1)); \n\
					else if (dt > $(lim1))  \n\
					dg = $(slope1) * dt + ($(off1)); \n\
					else dg = - ($(off2)) ; \n\
					$(gRaw) += dg; \n\
					$(g)=$(gMax)/2.0 *(tanh($(gSlope)*($(gRaw) - ($(gMid))))+1.0); \n\
					");     
  learn1synapse.dps = new pwSTDP_userdef;
  // code for post-synaptic spike event
  learn1synapse.simLearnPost = tS("scalar dt = t - ($(sT_pre)) - ($(tauShift)); \n\
				   scalar dg =0; \n\
				   if (dt > $(lim0))  \n\
				   dg = -($(off0)) ; \n \
				   else if (dt > 0.0)  \n\
			           dg = $(slope0) * dt + ($(off1)); \n\
				   else if (dt > $(lim1))  \n\
				   dg = $(slope1) * dt + ($(off1)); \n\
				   else dg = -($(off2)) ; \n\
				   $(gRaw) += dg; \n\
				   $(g)=$(gMax)/2.0 *(tanh($(gSlope)*($(gRaw) - ($(gMid))))+1.0); \n\
				  ");     
  // in the future, this could be auto-detected.
  learn1synapse.needPreSt= TRUE;
  learn1synapse.needPostSt= TRUE;
  weightUpdateModels.push_back(learn1synapse);
  unsigned int LEARN1SYNAPSE_userdef=weightUpdateModels.size()-1; //this is the synapse index to be used in addSynapsePopulation
  model.setGPUDevice(0); //force using device 0 for benchmarking 
  model.setName("MBody_userdef");
  model.addNeuronPopulation("PN", _NAL, POISSONNEURON, myPOI_p, myPOI_ini);
<<<<<<< HEAD
  model.addNeuronPopulation("KC", _NMB, TRAUBMILES_PSTEP, stdTM_p, stdTM_ini);
  model.addNeuronPopulation("LHI", _NLHI, TRAUBMILES_PSTEP, stdTM_p, stdTM_ini);
  model.addNeuronPopulation("DN", _NLB, TRAUBMILES_PSTEP, stdTM_p, stdTM_ini);
=======
  model.addNeuronPopulation("KC", _NMB, TRAUBMILES, stdTM_p, stdTM_ini);
  model.addNeuronPopulation("LHI", _NLHI, TRAUBMILES, stdTM_p, stdTM_ini);
  model.addNeuronPopulation("DN", _NLB, TRAUBMILES, stdTM_p, stdTM_ini);
>>>>>>> 0df9f98a
  
  model.addSynapsePopulation("PNKC", NSYNAPSE_userdef, SPARSE, INDIVIDUALG, NO_DELAY, EXPDECAY_EVAR, "PN", "KC", myPNKC_ini, myPNKC_p, postSynV_EXPDECAY_EVAR,postExpPNKC);
  model.setMaxConn("PNKC", _NMB);  

  model.addSynapsePopulation("PNLHI", NSYNAPSE_userdef, ALLTOALL, INDIVIDUALG, NO_DELAY, EXPDECAY, "PN", "LHI", myPNLHI_ini, myPNLHI_p, postSynV, postExpPNLHI);

  model.addSynapsePopulation("LHIKC", NGRADSYNAPSE_userdef, ALLTOALL, GLOBALG, NO_DELAY, EXPDECAY, "LHI", "KC",  myLHIKC_ini, myLHIKC_p, postSynV, postExpLHIKC);

  model.addSynapsePopulation("KCDN", LEARN1SYNAPSE_userdef, SPARSE, INDIVIDUALG, NO_DELAY, EXPDECAY, "KC", "DN",  myKCDN_ini,  myKCDN_p, postSynV, postExpKCDN);
  model.setMaxConn("KCDN", _NLB); 
  
  model.addSynapsePopulation("DNDN", NGRADSYNAPSE_userdef, ALLTOALL, GLOBALG, NO_DELAY, EXPDECAY, "DN", "DN", myDNDN_ini, myDNDN_p, postSynV, postExpDNDN);
  model.setSeed(1234);
  model.setTiming(FALSE);
}<|MERGE_RESOLUTION|>--- conflicted
+++ resolved
@@ -18,7 +18,7 @@
 */
 //--------------------------------------------------------------------------
 
-#define DT 0.2  //!< This defines the global time step at which the simulation will run
+#define DT 0.1  //!< This defines the global time step at which the simulation will run
 #include "modelSpec.h"
 #include "modelSpec.cc"
 #include "sizes.h"
@@ -39,15 +39,14 @@
   -10.0        // 2 - SpikeTime
 };
 
-double stdTM_p[8]= {
+double stdTM_p[7]= {
   7.15,          // 0 - gNa: Na conductance in 1/(mOhms * cm^2)
   50.0,          // 1 - ENa: Na equi potential in mV
   1.43,          // 2 - gK: K conductance in 1/(mOhms * cm^2)
   -95.0,         // 3 - EK: K equi potential in mV
   0.02672,       // 4 - gl: leak conductance in 1/(mOhms * cm^2)
   -63.563,       // 5 - El: leak equi potential in mV
-  0.143,          // 6 - Cmem: membr. capacity density in muF/cm^2
-  5              // 7 - ntimes: number of inner iterations for better precision
+  0.143          // 6 - Cmem: membr. capacity density in muF/cm^2
 };
 
 
@@ -336,18 +335,12 @@
   learn1synapse.needPostSt= TRUE;
   weightUpdateModels.push_back(learn1synapse);
   unsigned int LEARN1SYNAPSE_userdef=weightUpdateModels.size()-1; //this is the synapse index to be used in addSynapsePopulation
-  model.setGPUDevice(0); //force using device 0 for benchmarking 
+
   model.setName("MBody_userdef");
   model.addNeuronPopulation("PN", _NAL, POISSONNEURON, myPOI_p, myPOI_ini);
-<<<<<<< HEAD
-  model.addNeuronPopulation("KC", _NMB, TRAUBMILES_PSTEP, stdTM_p, stdTM_ini);
-  model.addNeuronPopulation("LHI", _NLHI, TRAUBMILES_PSTEP, stdTM_p, stdTM_ini);
-  model.addNeuronPopulation("DN", _NLB, TRAUBMILES_PSTEP, stdTM_p, stdTM_ini);
-=======
   model.addNeuronPopulation("KC", _NMB, TRAUBMILES, stdTM_p, stdTM_ini);
   model.addNeuronPopulation("LHI", _NLHI, TRAUBMILES, stdTM_p, stdTM_ini);
   model.addNeuronPopulation("DN", _NLB, TRAUBMILES, stdTM_p, stdTM_ini);
->>>>>>> 0df9f98a
   
   model.addSynapsePopulation("PNKC", NSYNAPSE_userdef, SPARSE, INDIVIDUALG, NO_DELAY, EXPDECAY_EVAR, "PN", "KC", myPNKC_ini, myPNKC_p, postSynV_EXPDECAY_EVAR,postExpPNKC);
   model.setMaxConn("PNKC", _NMB);  

##--------------------------------------------------------------------------
##   Author: Thomas Nowotny
##
##   Institute: Center for Computational Neuroscience and Robotics
##              University of Sussex
##            	Falmer, Brighton BN1 9QJ, UK
##
##   email to:  T.Nowotny@sussex.ac.uk
##
##   initial version: 2010-02-07
##
##--------------------------------------------------------------------------


# Makefile include for all GeNN example projects
# This is a UNIX Makefile, to be used by the GNU make build system
#-----------------------------------------------------------------

# OS name (Linux or Darwin) and architecture (32 bit or 64 bit)
OS_SIZE                 :=$(shell uname -m | sed -e "s/i.86/32/" -e "s/x86_64/64/" -e "s/armv7l/32/")
OS_UPPER                :=$(shell uname -s 2>/dev/null | tr [:lower:] [:upper:])
OS_LOWER                :=$(shell uname -s 2>/dev/null | tr [:upper:] [:lower:])
DARWIN                  :=$(strip $(findstring DARWIN, $(OS_UPPER)))

# Global CUDA compiler settings
ifndef CPU_ONLY
    CUDA_PATH           ?=/usr/local/cuda
    NVCC                :="$(CUDA_PATH)/bin/nvcc"
endif

# Global C++ compiler settings
ifeq ($(DARWIN),DARWIN)
    CXX                 :=clang++
endif
ifndef CPU_ONLY
    CXXFLAGS            +=-std=c++0x
else
    CXXFLAGS            +=-std=c++0x -DCPU_ONLY
endif

# Global include and link flags
ifndef CPU_ONLY
    INCLUDE_FLAGS       +=-I"$(GENN_PATH)/lib/include" -I"$(GENN_PATH)/userproject/include" -I"$(CUDA_PATH)/include"
    ifeq ($(DARWIN),DARWIN)
        LINK_FLAGS      +=-Xlinker -lstdc++ -lc++ -L"$(CUDA_PATH)/lib" -lcuda -lcudart
    else
        ifeq ($(OS_SIZE),32)
            LINK_FLAGS  +=-L"$(CUDA_PATH)/lib" -lcuda -lcudart
        else
            LINK_FLAGS  +=-L"$(CUDA_PATH)/lib64" -lcuda -lcudart
        endif
    endif
else
    INCLUDE_FLAGS       +=-I"$(GENN_PATH)/lib/include" -I"$(GENN_PATH)/userproject/include"
    ifeq ($(DARWIN),DARWIN)
        LINK_FLAGS      +=-Xlinker -lstdc++ -lc++
    endif
endif

# An auto-generated file containing your cuda device's compute capability
-include sm_version.mk

# Enumerate all source and object files (if they have not already been listed)
SOURCES                 ?=$(wildcard *.cc *.cpp)
OBJECTS                 :=$(foreach obj,$(basename $(SOURCES)),$(obj).o) *_CODE/runner.o

# Target rules
.PHONY: all
all: release

$(EXECUTABLE): $(OBJECTS)
	$(CXX) $(CXXFLAGS) $(OBJECTS) $(LINK_FLAGS) -o $@

*_CODE/runner.o:
	cd *_CODE && make

%.o: %.cc
	$(CXX) $(CXXFLAGS) $(INCLUDE_FLAGS) $< -o $@ -c

%.o: %.cpp
	$(CXX) $(CXXFLAGS) $(INCLUDE_FLAGS) $< -o $@ -c

ifndef CPU_ONLY
%.o: %.cu
	$(NVCC) $(NVCCFLAGS) $(INCLUDE_FLAGS) $(GENCODE_FLAGS) $< -o $@ -c
endif

.PHONY: release
release: NVCCFLAGS      +=$(NVCC_OPTIMIZATIONFLAGS) --compiler-options "$(OPTIMIZATIONFLAGS)"
release: CXXFLAGS       +=$(OPTIMIZATIONFLAGS)
release: $(EXECUTABLE)

.PHONY: debug
debug: NVCCFLAGS        +=-g -G
debug: CXXFLAGS         +=-g
debug: $(EXECUTABLE)

.PHONY: clean
clean:
<<<<<<< HEAD
	rm -rf $(EXECUTABLE) *.o *.dSYM/
	cd *_CODE && make clean

.PHONY: purge
purge: clean
	rm -rf *_CODE sm_version.mk
=======
	rm -rf $(EXECUTABLE) *.o *.dSYM/ generateALL runner.cubin

.PHONY: purge
purge: clean
	rm -rf *_CODE sm_version.mk 

.PHONY: show
show:
	echo $(OBJECTS)
>>>>>>> fa1c931d
<|MERGE_RESOLUTION|>--- conflicted
+++ resolved
@@ -97,21 +97,13 @@
 
 .PHONY: clean
 clean:
-<<<<<<< HEAD
-	rm -rf $(EXECUTABLE) *.o *.dSYM/
+	rm -rf $(EXECUTABLE) *.o *.dSYM/ generateALL
 	cd *_CODE && make clean
 
 .PHONY: purge
 purge: clean
 	rm -rf *_CODE sm_version.mk
-=======
-	rm -rf $(EXECUTABLE) *.o *.dSYM/ generateALL runner.cubin
-
-.PHONY: purge
-purge: clean
-	rm -rf *_CODE sm_version.mk 
 
 .PHONY: show
 show:
-	echo $(OBJECTS)
->>>>>>> fa1c931d
+	echo $(OBJECTS)
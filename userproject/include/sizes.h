--- conflicted
+++ resolved
@@ -1,9 +1,2 @@
-<<<<<<< HEAD
-#define _NAL 100
-#define _NMB 1000
-#define _NLHI 20
-#define _NLB 100
-=======
 #define _NPoisson 100
-#define _NIzh 10
->>>>>>> db76cfd6
+#define _NIzh 10
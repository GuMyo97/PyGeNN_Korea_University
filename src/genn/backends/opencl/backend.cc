--- conflicted
+++ resolved
@@ -324,19 +324,9 @@
     size_t idNeuronSpikeQueueUpdate = 0;
 
     // Declare neuron spike queue update kernel
-<<<<<<< HEAD
-    neuronUpdateKernels << "__attribute__((reqd_work_group_size(" << getKernelBlockSize(KernelPreNeuronReset) << ", 1, 1)))" << std::endl;
-    neuronUpdateKernels << "__kernel void " << KernelNames[KernelPreNeuronReset] << "(";
-    genMergedGroupKernelParams(neuronUpdateKernels, modelMerged.getMergedNeuronSpikeQueueUpdateGroups(), true);
-    neuronUpdateKernels << model.getTimePrecision() << " t";
-    if(shouldUseSubBufferAllocations()) {
-        neuronUpdateKernels << ", __global void *d_staticBuffer"; 
-    }
-=======
     neuronUpdateKernels << "__attribute__((reqd_work_group_size(" << getKernelBlockSize(KernelNeuronSpikeQueueUpdate) << ", 1, 1)))" << std::endl;
     neuronUpdateKernels << "__kernel void " << KernelNames[KernelNeuronSpikeQueueUpdate] << "(";
     genMergedGroupKernelParams(neuronUpdateKernels, modelMerged.getMergedNeuronSpikeQueueUpdateGroups(), false);
->>>>>>> aa456d25
     neuronUpdateKernels << ")";
     {
         CodeStream::Scope b(neuronUpdateKernels);

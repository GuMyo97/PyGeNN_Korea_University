#include "presynapticUpdateStrategy.h"

#include <iostream>
// CUDA includes
#include <cuda_runtime.h>

// GeNN includes
#include "modelSpecInternal.h"

// GeNN code generator includes
#include "code_generator/codeStream.h"
#include "code_generator/substitutions.h"

// CUDA backend includes
#include "backend.h"
#include "utils.h"

//----------------------------------------------------------------------------
// CodeGenerator::CUDA::PresynapticUpdateStrategy::PreSpan
//----------------------------------------------------------------------------
namespace CodeGenerator
{
namespace CUDA
{
namespace PresynapticUpdateStrategy
{
size_t PreSpan::getNumThreads(const SynapseGroupInternal &sg) const
{
    // Use a thread for each presynaptic neuron
    // **YUCK** really should only launch a thread per-spike
    return sg.getSrcNeuronGroup()->getNumNeurons() * sg.getNumThreadsPerSpike();
}
//----------------------------------------------------------------------------
size_t PreSpan::getVectorWidth(const SynapseGroupInternal &) const
{
    return 1;
}
//----------------------------------------------------------------------------
bool PreSpan::isCompatible(const SynapseGroupInternal &sg, const cudaDeviceProp &) const
{
    // Presynaptic parallelism can be used when synapse groups request it and they have sparse connectivity
    return (sg.getSpanType() == SynapseGroup::SpanType::PRESYNAPTIC) && (sg.getMatrixConnectivity() == SynapseMatrixConnectivity::SPARSE);
}
//----------------------------------------------------------------------------
bool PreSpan::shouldAccumulateInRegister(const SynapseGroupInternal &, const Backend &) const
{
    // When presynaptic parallelism is used
    return false;
}
//----------------------------------------------------------------------------
bool PreSpan::shouldAccumulateInSharedMemory(const SynapseGroupInternal &sg, const Backend &backend) const
{
    // If device is older than Maxwell, we shouldn't use shared memory as atomics are emulated
    // and actually slower than global memory (see https://devblogs.nvidia.com/gpu-pro-tip-fast-histograms-using-shared-atomics-maxwell/)
    if(backend.getChosenCUDADevice().major < 5) {
        return false;
    }
    // Otherwise, if dendritic delays are required, shared memory approach cannot be used so return false
    else if(sg.isDendriticDelayRequired()) {
        return false;
    }
    // Otherwise, we should accumulate each postsynaptic neuron's input in shared menory if matrix is sparse
    // and the output population is small enough that input to it can be stored in a shared memory array
    else {
        return ((sg.getMatrixConnectivity() == SynapseMatrixConnectivity::SPARSE)
                && sg.getTrgNeuronGroup()->getNumNeurons() <= backend.getKernelBlockSize(KernelPresynapticUpdate));
    }
}
//----------------------------------------------------------------------------
void PreSpan::genCode(CodeStream &os, const ModelSpecInternal &model, const SynapseGroupInternal &sg, const Substitutions &popSubs, const Backend &backend, bool trueSpike,
                      BackendBase::SynapseGroupHandler wumThreshHandler, BackendBase::SynapseGroupHandler wumSimHandler) const
{
    // Get suffix based on type of events
    const std::string eventSuffix = trueSpike ? "" : "Evnt";
    const auto *wu = sg.getWUModel();

    if(sg.getNumThreadsPerSpike() > 1) {
        os << "const unsigned int spike = " << popSubs["id"] << " / " << sg.getNumThreadsPerSpike() << ";" << std::endl;
        os << "const unsigned int thread = " << popSubs["id"] << " % " << sg.getNumThreadsPerSpike() << ";" << std::endl;
    }
    else {
        os << "const unsigned int spike = " << popSubs["id"] << ";" << std::endl;
    }

    os << "if (spike < " ;
    if (sg.getSrcNeuronGroup()->isDelayRequired()) {
        os << "dd_glbSpkCnt" << eventSuffix << sg.getSrcNeuronGroup()->getName() << "[preReadDelaySlot])";
    }
    else {
        os << "dd_glbSpkCnt" << eventSuffix << sg.getSrcNeuronGroup()->getName() << "[0])";
    }
    {
        CodeStream::Scope b(os);

        if (!wu->getSimSupportCode().empty()) {
            os << "using namespace " << sg.getName() << "_weightupdate_simCode;" << std::endl;
        }

        if (sg.getSrcNeuronGroup()->isDelayRequired()) {
            os << "const unsigned int preInd = dd_glbSpk"  << eventSuffix << sg.getSrcNeuronGroup()->getName();
            os << "[(preReadDelaySlot * " << sg.getSrcNeuronGroup()->getNumNeurons() << ") + spike];" << std::endl;
        }
        else {
            os << "const unsigned int preInd = dd_glbSpk"  << eventSuffix << sg.getSrcNeuronGroup()->getName();
            os << "[spike];" << std::endl;
        }

        if(sg.getNumThreadsPerSpike() > 1) {
            os << "unsigned int synAddress = (preInd * " << std::to_string(backend.getSynapticMatrixRowStride(sg)) << ") + thread;" << std::endl;
        }
        else {
            os << "unsigned int synAddress = preInd * " << std::to_string(backend.getSynapticMatrixRowStride(sg)) << ";" << std::endl;
        }
        os << "const unsigned int npost = dd_rowLength" << sg.getName() << "[preInd];" << std::endl;

        if (!trueSpike && sg.isEventThresholdReTestRequired()) {
            os << "if(";

            Substitutions threshSubs(&popSubs);
            threshSubs.addVarSubstitution("id_pre", "preInd");

            // Generate weight update threshold condition
            wumThreshHandler(os, sg, threshSubs);

            // end code substitutions ----
            os << ")";

            os << CodeStream::OB(130);
        }

        if(sg.getNumThreadsPerSpike() > 1) {
            os << "for(unsigned int i = thread; i < npost; i += " << sg.getNumThreadsPerSpike() << ", synAddress += " << sg.getNumThreadsPerSpike() << ")";
        }
        else {
            os << "for(unsigned int i = 0; i < npost; i++, synAddress++)";
        }
        {
            CodeStream::Scope b(os);

            // **TODO** pretty sure __ldg will boost performance here - basically will bring whole row into cache
            os << "const unsigned int ipost = dd_ind" <<  sg.getName() << "[synAddress];" << std::endl;

            // Code substitutions ----------------------------------------------------------------------------------
            std::string wCode = trueSpike ? wu->getSimCode() : wu->getEventCode();

            Substitutions synSubs(&popSubs);
            synSubs.addVarSubstitution("id_pre", "preInd");
            synSubs.addVarSubstitution("id_post", "ipost");
            synSubs.addVarSubstitution("id_syn", "synAddress");

            // If dendritic delay is required, always use atomic operation to update dendritic delay buffer
            if(sg.isDendriticDelayRequired()) {
                synSubs.addFuncSubstitution("addToInSynDelay", 2, backend.getFloatAtomicAdd(model.getPrecision()) + "(&dd_denDelay" + sg.getPSModelTargetName() + "[" + sg.getDendriticDelayOffset("dd_", "$(1)") + "ipost], $(0))");
            }
            // Otherwise
            else {
                // If postsynaptic input should be accumulated in shared memory, substitute shared memory array for $(inSyn)
                if(shouldAccumulateInSharedMemory(sg, backend)) {
                    synSubs.addFuncSubstitution("addToInSyn", 1, backend.getFloatAtomicAdd(model.getPrecision()) + "(&shLg[ipost], $(0))");
                }
                // Otherwise, substitute global memory array for $(inSyn)
                else {
                    synSubs.addFuncSubstitution("addToInSyn", 1, backend.getFloatAtomicAdd(model.getPrecision()) + "(&dd_inSyn" + sg.getPSModelTargetName() + "[ipost], $(0))");
                }
            }

            wumSimHandler(os, sg, synSubs);
        }

        if (!trueSpike && sg.isEventThresholdReTestRequired()) {
            os << CodeStream::CB(130);
        }
    }
}

//----------------------------------------------------------------------------
// CodeGenerator::CUDA::PresynapticUpdateStrategy::PostSpan
//----------------------------------------------------------------------------
size_t PostSpan::getNumThreads(const SynapseGroupInternal &sg) const
{
<<<<<<< HEAD
    // **NOTE** we don't really care about extra padding i.e. stride here
    if (sg.getMatrixType() & SynapseMatrixConnectivity::SPARSE) {
=======
    if (sg.getMatrixConnectivity() == SynapseMatrixConnectivity::SPARSE) {
>>>>>>> 46cf28c3
        return sg.getMaxConnections();
    }
    else {
        return sg.getTrgNeuronGroup()->getNumNeurons();
    }
}
//----------------------------------------------------------------------------
size_t PostSpan::getVectorWidth(const SynapseGroupInternal &) const
{
    return 1;
}
//----------------------------------------------------------------------------
bool PostSpan::isCompatible(const SynapseGroupInternal &sg, const cudaDeviceProp &) const
{
    // Postsynatic parallelism can be used when synapse groups request it
    return (sg.getSpanType() == SynapseGroup::SpanType::POSTSYNAPTIC);
}
//----------------------------------------------------------------------------
bool PostSpan::shouldAccumulateInRegister(const SynapseGroupInternal &sg, const Backend &) const
{
    // We should accumulate each postsynaptic neuron's input in a register if matrix is dense or bitfield
    // (where each thread represents an individual neuron)
    return ((sg.getMatrixConnectivity() == SynapseMatrixConnectivity::DENSE)
            || (sg.getMatrixConnectivity() == SynapseMatrixConnectivity::BITMASK));
}
//----------------------------------------------------------------------------
bool PostSpan::shouldAccumulateInSharedMemory(const SynapseGroupInternal &sg, const Backend &backend) const
{
    // If dendritic delays are required, shared memory approach cannot be used so return false
    if(sg.isDendriticDelayRequired()) {
        return false;
    }
    // Otherwise, we should accumulate each postsynaptic neuron's input in shared menory if matrix is sparse
    // and the output population is small enough that input to it can be stored in a shared memory array
    else {
        return ((sg.getMatrixConnectivity() == SynapseMatrixConnectivity::SPARSE)
                && sg.getTrgNeuronGroup()->getNumNeurons() <= backend.getKernelBlockSize(KernelPresynapticUpdate));
    }
}
//----------------------------------------------------------------------------
void PostSpan::genCode(CodeStream &os, const ModelSpecInternal &model, const SynapseGroupInternal &sg, const Substitutions &popSubs, const Backend &backend, bool trueSpike,
                       BackendBase::SynapseGroupHandler wumThreshHandler, BackendBase::SynapseGroupHandler wumSimHandler) const
{
    // Get suffix based on type of events
    const std::string eventSuffix = trueSpike ? "" : "Evnt";

    os << "const unsigned int numSpikes = dd_glbSpkCnt" << eventSuffix << sg.getSrcNeuronGroup()->getName();
    if (sg.getSrcNeuronGroup()->isDelayRequired()) {
        os << "[preReadDelaySlot];" << std::endl;
    }
    else {
        os << "[0];" << std::endl;
    }
    os << "const unsigned int numSpikeBlocks = (numSpikes + " << backend.getKernelBlockSize(KernelPresynapticUpdate) << " - 1) / " << backend.getKernelBlockSize(KernelPresynapticUpdate) << ";" << std::endl;


    const auto *wu = sg.getWUModel();
    os << "for (unsigned int r = 0; r < numSpikeBlocks; r++)";
    {
        CodeStream::Scope b(os);
        os << "const unsigned int numSpikesInBlock = (r == numSpikeBlocks - 1) ? ((numSpikes - 1) % " << backend.getKernelBlockSize(KernelPresynapticUpdate) << ") + 1 : " << backend.getKernelBlockSize(KernelPresynapticUpdate) << ";" << std::endl;

        os << "__syncthreads();" << std::endl;
        os << "if (threadIdx.x < numSpikesInBlock)";
        {
            CodeStream::Scope b(os);
            const std::string queueOffset = sg.getSrcNeuronGroup()->isDelayRequired() ? "preReadDelayOffset + " : "";
            os << "const unsigned int spk = dd_glbSpk" << eventSuffix << sg.getSrcNeuronGroup()->getName() << "[" << queueOffset << "(r * " << backend.getKernelBlockSize(KernelPresynapticUpdate) << ") + threadIdx.x];" << std::endl;
            os << "shSpk" << eventSuffix << "[threadIdx.x] = spk;" << std::endl;
            if(sg.getMatrixConnectivity() == SynapseMatrixConnectivity::SPARSE) {
                os << "shRowLength[threadIdx.x] = dd_rowLength" << sg.getName() << "[spk];" << std::endl;
            }
        }
        os << "__syncthreads();" << std::endl;

        os << "// loop through all incoming spikes" << std::endl;
        os << "for (unsigned int j = 0; j < numSpikesInBlock; j++)";
        {
            CodeStream::Scope b(os);
            os << "// only work on existing neurons" << std::endl;
            os << "if (" << popSubs["id"] << " < " << sg.getMaxConnections() << ")";
            {
                CodeStream::Scope b(os);
                if (sg.getMatrixConnectivity() == SynapseMatrixConnectivity::BITMASK) {
                    const size_t maxSynapses = (size_t)sg.getTrgNeuronGroup()->getNumNeurons() * (size_t)sg.getSrcNeuronGroup()->getNumNeurons();
                    if((maxSynapses & 0xFFFFFFFF00000000ULL) != 0) {
                        os << "const uint64_t gid = (shSpk" << eventSuffix << "[j] * " << sg.getTrgNeuronGroup()->getNumNeurons() << "ull + " << popSubs["id"] << ");" << std::endl;
                    }
                    else {
                        os << "const unsigned int gid = (shSpk" << eventSuffix << "[j] * " << sg.getTrgNeuronGroup()->getNumNeurons() << " + " << popSubs["id"] << ");" << std::endl;
                    }
                }

                if (!wu->getSimSupportCode().empty()) {
                    os << "using namespace " << sg.getName() << "_weightupdate_simCode;" << std::endl;
                }
                if (!trueSpike && sg.isEventThresholdReTestRequired()) {
                    os << "if(";
                    if (sg.getMatrixConnectivity() == SynapseMatrixConnectivity::BITMASK) {
                        // Note: we will just access global mem. For compute >= 1.2 simultaneous access to same global mem in the (half-)warp will be coalesced - no worries
                        os << "(B(dd_gp" << sg.getName() << "[gid / 32], gid & 31)) && ";
                    }

                    Substitutions threshSubs(&popSubs);
                    threshSubs.addVarSubstitution("id_pre", "shSpk" + eventSuffix + "[j]");

                    // Generate weight update threshold condition
                    wumThreshHandler(os, sg, threshSubs);

                    // end code substitutions ----
                    os << ")";
                    os << CodeStream::OB(130);
                }
                else if (sg.getMatrixConnectivity() == SynapseMatrixConnectivity::BITMASK) {
                    os << "if (B(dd_gp" << sg.getName() << "[gid / 32], gid & 31))" << CodeStream::OB(135);
                }

                os << "const unsigned int synAddress = (shSpk" << eventSuffix << "[j] * " << std::to_string(backend.getSynapticMatrixRowStride(sg)) << ") + " + popSubs["id"] + ";" << std::endl;

                Substitutions synSubs(&popSubs);
                synSubs.addVarSubstitution("id_pre", "shSpk" + eventSuffix + "[j]");
<<<<<<< HEAD
                synSubs.addVarSubstitution("id_syn", "synAddress");

                if(sg.getMatrixType() & SynapseMatrixConnectivity::SPARSE) {

=======
                if(sg.getMatrixConnectivity() == SynapseMatrixConnectivity::SPARSE) {
                    os << "unsigned int synAddress = shSpk" << eventSuffix << "[j] * " << std::to_string(sg.getMaxConnections()) << ";" << std::endl;
>>>>>>> 46cf28c3
                    os << "const unsigned int npost = shRowLength[j];" << std::endl;

                    os << "if (" << popSubs["id"] << " < npost)" << CodeStream::OB(140);
                    os << "const unsigned int ipost = dd_ind" << sg.getName() << "[synAddress];" << std::endl;

                    synSubs.addVarSubstitution("id_post", "ipost");
                }
                else { // DENSE
                    synSubs.addVarSubstitution("id_post", popSubs["id"]);
                }

                // If dendritic delay is required, always use atomic operation to update dendritic delay buffer
                if(sg.isDendriticDelayRequired()) {
                    synSubs.addFuncSubstitution("addToInSynDelay", 2, backend.getFloatAtomicAdd(model.getPrecision()) + "(&dd_denDelay" + sg.getPSModelTargetName() + "[" + sg.getDendriticDelayOffset("dd_", "$(1)") + synSubs["id_post"] + "], $(0))");
                }
                // Otherwise
                else {
                    if (sg.getMatrixConnectivity() == SynapseMatrixConnectivity::SPARSE) { // SPARSE
                        // **THINK** this is only correct if there are no multapses i.e. there is only one synapse between any pair of pre and postsynaptic neurons
                        if (shouldAccumulateInSharedMemory(sg, backend)) {
                            synSubs.addFuncSubstitution("addToInSyn", 1, "shLg[" + synSubs["id_post"] + "] += $(0)");
                        }
                        else {
                            synSubs.addFuncSubstitution("addToInSyn", 1, backend.getFloatAtomicAdd(model.getPrecision()) + "(&dd_inSyn" + sg.getPSModelTargetName() + "[" + synSubs["id_post"] + "], $(0))");
                        }
                    }
                    else {
                        synSubs.addFuncSubstitution("addToInSyn", 1, "linSyn += $(0)");
                    }
                }

                wumSimHandler(os, sg, synSubs);

                if (sg.getMatrixConnectivity() == SynapseMatrixConnectivity::SPARSE) {
                    os << CodeStream::CB(140); // end if (id < npost)
                }

                if (!trueSpike && sg.isEventThresholdReTestRequired()) {
                    os << CodeStream::CB(130); // end if (eCode)
                }
                else if (sg.getMatrixConnectivity() == SynapseMatrixConnectivity::BITMASK) {
                    os << CodeStream::CB(135); // end if (B(dd_gp" << sg.getName() << "[gid / 32], gid
                }
            }
        }
    }
}


//----------------------------------------------------------------------------
// CodeGenerator::CUDA::PresynapticUpdateStrategy::VectorPostSpan
//----------------------------------------------------------------------------
size_t VectorPostSpan::getNumThreads(const SynapseGroupInternal &sg) const
{
    if (sg.getMatrixType() & SynapseMatrixConnectivity::SPARSE) {
        return Utils::ceilDivide(sg.getMaxConnections(), getVectorWidth(sg));
    }
    else {
        return Utils::ceilDivide(sg.getTrgNeuronGroup()->getNumNeurons(), getVectorWidth(sg));
    }
}
//----------------------------------------------------------------------------
size_t VectorPostSpan::getVectorWidth(const SynapseGroupInternal &) const
{
    return 2;
}
//----------------------------------------------------------------------------
bool VectorPostSpan::isCompatible(const SynapseGroupInternal &sg, const cudaDeviceProp &deviceProps) const
{
    // If postsynaptic parallelism is selected and matrix is either sparse or dense
    // **TODO** for now also if no event threshold test is required
    if(sg.getSpanType() == SynapseGroup::SpanType::POSTSYNAPTIC && !sg.isEventThresholdReTestRequired()
        && ((sg.getMatrixType() & SynapseMatrixConnectivity::DENSE) || (sg.getMatrixType() & SynapseMatrixConnectivity::SPARSE)))
    {
        // If this is a device which has double half-precision throughput (rather than extremely slow)
        if((deviceProps.major == 5 && deviceProps.minor == 3)       // Jetson TX1
            || (deviceProps.major == 6 && deviceProps.minor == 0)   // Tesla P100
            || (deviceProps.major == 6 && deviceProps.minor == 2)   // Jetson TX2
            || (deviceProps.major >= 7))                            // Turing or later
        {

            // If synapse group variables are either GLOBAL or INDIVIDUAL but all half-precision
            const auto &vars = sg.getWUModel()->getVars();
            if((sg.getMatrixType() & SynapseMatrixWeight::GLOBAL)
                || ((sg.getMatrixType() & SynapseMatrixWeight::INDIVIDUAL) && std::all_of(vars.cbegin(), vars.cend(), [](const Models::Base::Var &v){ return v.type == "half"; })))
            {
                // If synapse group either has dense connectivity or sparse connectivity with 16-bit indices
                // **TODO** no reason for this restriction really
                if((sg.getMatrixType() & SynapseMatrixConnectivity::DENSE)
                    || ((sg.getMatrixType() & SynapseMatrixConnectivity::SPARSE) && sg.getSparseIndType() == "uint16_t"))
                {
                    return true;
                }

            }
        }
    }

    return false;
}
//----------------------------------------------------------------------------
bool VectorPostSpan::shouldAccumulateInRegister(const SynapseGroupInternal &sg, const Backend &) const
{
    // **TODO** for now we shouldn't do this as register is not a vector
    return false;
}
//----------------------------------------------------------------------------
bool VectorPostSpan::shouldAccumulateInSharedMemory(const SynapseGroupInternal &sg, const Backend &backend) const
{
    // If dendritic delays are required, shared memory approach cannot be used so return false
    if(sg.isDendriticDelayRequired()) {
        return false;
    }
    // Otherwise, we should accumulate each postsynaptic neuron's input in shared menory if matrix is sparse
    // and the output population is small enough that input to it can be stored in a shared memory array
    else {
        return ((sg.getMatrixType() & SynapseMatrixConnectivity::SPARSE)
                && sg.getTrgNeuronGroup()->getNumNeurons() <= backend.getKernelBlockSize(KernelPresynapticUpdate));
    }
}
//----------------------------------------------------------------------------
void VectorPostSpan::genCode(CodeStream &os, const ModelSpecInternal &model, const SynapseGroupInternal &sg, const Substitutions &popSubs, const Backend &backend, bool trueSpike,
                             BackendBase::SynapseGroupHandler, BackendBase::SynapseGroupHandler wumSimHandler) const
{
    // Get suffix based on type of events
    const std::string eventSuffix = trueSpike ? "" : "Evnt";

    os << "const unsigned int numSpikes = dd_glbSpkCnt" << eventSuffix << sg.getSrcNeuronGroup()->getName();
    if (sg.getSrcNeuronGroup()->isDelayRequired()) {
        os << "[preReadDelaySlot];" << std::endl;
    }
    else {
        os << "[0];" << std::endl;
    }
    os << "const unsigned int numSpikeBlocks = (numSpikes + " << backend.getKernelBlockSize(KernelPresynapticUpdate) << " - 1) / " << backend.getKernelBlockSize(KernelPresynapticUpdate) << ";" << std::endl;


    const auto *wu = sg.getWUModel();
    os << "for (unsigned int r = 0; r < numSpikeBlocks; r++)";
    {
        CodeStream::Scope b(os);
        os << "const unsigned int numSpikesInBlock = (r == numSpikeBlocks - 1) ? ((numSpikes - 1) % " << backend.getKernelBlockSize(KernelPresynapticUpdate) << ") + 1 : " << backend.getKernelBlockSize(KernelPresynapticUpdate) << ";" << std::endl;

        os << "__syncthreads();" << std::endl;
        os << "if (threadIdx.x < numSpikesInBlock)";
        {
            CodeStream::Scope b(os);
            const std::string queueOffset = sg.getSrcNeuronGroup()->isDelayRequired() ? "preReadDelayOffset + " : "";
            os << "const unsigned int spk = dd_glbSpk" << eventSuffix << sg.getSrcNeuronGroup()->getName() << "[" << queueOffset << "(r * " << backend.getKernelBlockSize(KernelPresynapticUpdate) << ") + threadIdx.x];" << std::endl;
            os << "shSpk" << eventSuffix << "[threadIdx.x] = spk;" << std::endl;
            if(sg.getMatrixType() & SynapseMatrixConnectivity::SPARSE) {
                os << "shRowLength[threadIdx.x] = dd_rowLength" << sg.getName() << "[spk];" << std::endl;
            }
        }
        os << "__syncthreads();" << std::endl;

        os << "// loop through all incoming spikes" << std::endl;
        os << "for (unsigned int j = 0; j < numSpikesInBlock; j++)";
        {
            CodeStream::Scope b(os);
            os << "// only work on existing neurons" << std::endl;
            os << "if (" << popSubs["id"] << " < " << Utils::ceilDivide(sg.getMaxConnections(), getVectorWidth(sg)) << ")";
            {
                CodeStream::Scope b(os);
                if (!wu->getSimSupportCode().empty()) {
                    os << "using namespace " << sg.getName() << "_weightupdate_simCode;" << std::endl;
                }

                // Calculate index in row of first synapse
                os << "const unsigned int rowAddress = " + popSubs["id"] + " * 2;" << std::endl;

                // If matrix is sparse
                if(sg.getMatrixType() & SynapseMatrixConnectivity::SPARSE) {
                    os << "const unsigned int npost = shRowLength[j];" << std::endl;

                    // If either of our vector lanes will be within row
                    os << "if (rowAddress < npost)" << CodeStream::OB(140);

                    // Calculate synapse address
                    os << "const unsigned int synAddress = (shSpk" << eventSuffix << "[j] * " << std::to_string(backend.getSynapticMatrixRowStride(sg)) << ") + rowAddress;" << std::endl;

                    // Read pair of 16-bit ivectorAddndices into vector
                    os << "const ushort2 idPost = *(ushort2*)&dd_ind" << sg.getName() << "[synAddress];" << std::endl;
                }
                // Otherwise, create vector containing postsynaptic indices
                else {
                    os << "const ushort2 idPost{rowAddress, rowAddress + 1};" << std::endl;
                }

                Substitutions preSubs(&popSubs);
                preSubs.addVarSubstitution("id_pre", "shSpk" + eventSuffix + "[j]");
                preSubs.addVarSubstitution("id_syn", "synAddress");

                Substitutions synSubs(&preSubs);
                synSubs.addVarSubstitution("id_post", "idPost");

                // If dendritic delay is required, always use atomic operation to update dendritic delay buffer
                if(sg.isDendriticDelayRequired()) {
                    const std::string vectorAdd = backend.getFloatAtomicAdd(model.getPrecision()) + "(&dd_denDelay" + sg.getPSModelTargetName() + "[" + sg.getDendriticDelayOffset("dd_", "$(1)") + "idPost.x], $(0)); "
                                                  + "if((rowAddress + 1) < npost) " + backend.getFloatAtomicAdd(model.getPrecision()) + "(&dd_denDelay" + sg.getPSModelTargetName() + "[" + sg.getDendriticDelayOffset("dd_", "$(3)") + "idPost.y], $(2))";
                    synSubs.addFuncSubstitution("addToInSynDelayVec", 4, vectorAdd);
                }
                // Otherwise
                else {
                    if (sg.getMatrixType() & SynapseMatrixConnectivity::SPARSE) { // SPARSE
                        // **THINK** this is only correct if there are no multapses i.e. there is only one synapse between any pair of pre and postsynaptic neurons
                        // **TODO** make sure remainder is zeroed
                        if (shouldAccumulateInSharedMemory(sg, backend)) {
                            assert(false);
                            synSubs.addFuncSubstitution("addToInSyn", 1, "dd_inSyn[idPost.x] += $(0)");
                        }
                        else {
                            const std::string vectorAdd = backend.getFloatAtomicAdd(model.getPrecision()) + "(&dd_inSyn" + sg.getPSModelTargetName() + "[idPost.x], $(0)); "
                                                          + "if((rowAddress + 1) < npost) " + backend.getFloatAtomicAdd(model.getPrecision()) + "(&dd_inSyn" + sg.getPSModelTargetName() + "[idPost.y], $(1))";
                            synSubs.addFuncSubstitution("addToInSynVec", 2, vectorAdd);
                        }
                    }
                    else {
                        assert(false);
                        // Add directly to global memory
                        // **TODO** make sure remainder is zeroed
                        synSubs.addFuncSubstitution("addToInSyn", 1, "*(float2*)&dd_inSyn" + sg.getPSModelTargetName() + "[rowAddress] += __half22float2($(0))");
                    }
                }

                wumSimHandler(os, sg, synSubs);

                if(sg.getMatrixType() & SynapseMatrixConnectivity::SPARSE) {
                    os << CodeStream::CB(140); // end if (id < npost)
                }
            }
        }
    }
}
}   // namespace PresynapticUpdateStrategy
}   // namespace CUDA
}   // namespace CodeGenerator<|MERGE_RESOLUTION|>--- conflicted
+++ resolved
@@ -178,12 +178,8 @@
 //----------------------------------------------------------------------------
 size_t PostSpan::getNumThreads(const SynapseGroupInternal &sg) const
 {
-<<<<<<< HEAD
     // **NOTE** we don't really care about extra padding i.e. stride here
-    if (sg.getMatrixType() & SynapseMatrixConnectivity::SPARSE) {
-=======
     if (sg.getMatrixConnectivity() == SynapseMatrixConnectivity::SPARSE) {
->>>>>>> 46cf28c3
         return sg.getMaxConnections();
     }
     else {
@@ -305,15 +301,10 @@
 
                 Substitutions synSubs(&popSubs);
                 synSubs.addVarSubstitution("id_pre", "shSpk" + eventSuffix + "[j]");
-<<<<<<< HEAD
                 synSubs.addVarSubstitution("id_syn", "synAddress");
 
-                if(sg.getMatrixType() & SynapseMatrixConnectivity::SPARSE) {
-
-=======
                 if(sg.getMatrixConnectivity() == SynapseMatrixConnectivity::SPARSE) {
-                    os << "unsigned int synAddress = shSpk" << eventSuffix << "[j] * " << std::to_string(sg.getMaxConnections()) << ";" << std::endl;
->>>>>>> 46cf28c3
+
                     os << "const unsigned int npost = shRowLength[j];" << std::endl;
 
                     os << "if (" << popSubs["id"] << " < npost)" << CodeStream::OB(140);

--- conflicted
+++ resolved
@@ -39,10 +39,6 @@
 {
 typedef std::map<unsigned int, std::pair<bool, size_t>> KernelOptimisationOutput;
 
-<<<<<<< HEAD
-void getDeviceArchitectureProperties(int majorComputeVersion, int minorComputeVersion, 
-                                     size_t &warpAllocGran, size_t &regAllocGran,
-=======
 bool getKernelResourceUsage(CUmodule module, const std::string &kernelName, int &sharedMemBytes, int &numRegisters)
 {
     // If function is found
@@ -64,8 +60,8 @@
     }
 }
 //--------------------------------------------------------------------------
-void getDeviceArchitectureProperties(const cudaDeviceProp &deviceProps, size_t &warpAllocGran, size_t &regAllocGran,
->>>>>>> ecbd09dd
+void getDeviceArchitectureProperties(int majorComputeVersion, int minorComputeVersion,
+                                     size_t &warpAllocGran, size_t &regAllocGran,
                                      size_t &smemAllocGran, size_t &maxBlocksPerSM)
 {
     if(majorComputeVersion == 1) {

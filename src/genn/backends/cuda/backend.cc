#include "backend.h"

// Standard C++ includes
#include <algorithm>
#include <iterator>

// GeNN includes
#include "gennUtils.h"
#include "logging.h"

// GeNN code generator includes
#include "code_generator/codeStream.h"
#include "code_generator/codeGenUtils.h"
#include "code_generator/modelSpecMerged.h"
#include "code_generator/substitutions.h"

// CUDA backend includes
#include "utils.h"

using namespace CodeGenerator;

//--------------------------------------------------------------------------
// Anonymous namespace
//--------------------------------------------------------------------------
namespace
{
const std::vector<Substitutions::FunctionTemplate> cudaSinglePrecisionFunctions = {
    {"gennrand_uniform", 0, "curand_uniform($(rng))"},
    {"gennrand_normal", 0, "curand_normal($(rng))"},
    {"gennrand_exponential", 0, "exponentialDistFloat($(rng))"},
    {"gennrand_log_normal", 2, "curand_log_normal_float($(rng), $(0), $(1))"},
    {"gennrand_gamma", 1, "gammaDistFloat($(rng), $(0))"}
};
//--------------------------------------------------------------------------
const std::vector<Substitutions::FunctionTemplate> cudaDoublePrecisionFunctions = {
    {"gennrand_uniform", 0, "curand_uniform_double($(rng))"},
    {"gennrand_normal", 0, "curand_normal_double($(rng))"},
    {"gennrand_exponential", 0, "exponentialDistDouble($(rng))"},
    {"gennrand_log_normal", 2, "curand_log_normal_double($(rng), $(0), $(1))"},
    {"gennrand_gamma", 1, "gammaDistDouble($(rng), $(0))"}
};
//--------------------------------------------------------------------------
// Timer
//--------------------------------------------------------------------------
class Timer
{
public:
    Timer(CodeStream &codeStream, const std::string &name, bool timingEnabled, bool synchroniseOnStop = false)
    :   m_CodeStream(codeStream), m_Name(name), m_TimingEnabled(timingEnabled), m_SynchroniseOnStop(synchroniseOnStop)
    {
        // Record start event
        if(m_TimingEnabled) {
            m_CodeStream << "CHECK_CUDA_ERRORS(cudaEventRecord(" << m_Name << "Start));" << std::endl;
        }
    }

    ~Timer()
    {
        // Record stop event
        if(m_TimingEnabled) {
            m_CodeStream << "CHECK_CUDA_ERRORS(cudaEventRecord(" << m_Name << "Stop));" << std::endl;

            // If we should synchronise on stop, insert call
            if(m_SynchroniseOnStop) {
                m_CodeStream << "CHECK_CUDA_ERRORS(cudaEventSynchronize(" << m_Name << "Stop));" << std::endl;

                m_CodeStream << "float tmp;" << std::endl;
                m_CodeStream << "CHECK_CUDA_ERRORS(cudaEventElapsedTime(&tmp, " << m_Name << "Start, " << m_Name << "Stop));" << std::endl;
                m_CodeStream << m_Name << "Time += tmp / 1000.0;" << std::endl;
            }
        }
    }

private:
    //--------------------------------------------------------------------------
    // Members
    //--------------------------------------------------------------------------
    CodeStream &m_CodeStream;
    const std::string m_Name;
    const bool m_TimingEnabled;
    const bool m_SynchroniseOnStop;
};


//-----------------------------------------------------------------------
void genGroupStartIDs(CodeStream &, size_t&, size_t&)
{
}
//-----------------------------------------------------------------------
template<typename T, typename G, typename ...Args>
void genGroupStartIDs(CodeStream &os, size_t &idStart, size_t &totalConstMem, 
                      const std::vector<T> &mergedGroups, G getPaddedNumThreads,
                      Args... args)
{
    // Loop through merged groups
    for(const auto &m : mergedGroups) {
        // Calculate size of array
        const size_t sizeBytes = m.getGroups().size() * sizeof(unsigned int);

        // If there is enough constant memory left for group, declare it in constant memory space
        if(sizeBytes < totalConstMem) {
            os << "__device__ __constant__ ";
            totalConstMem -= sizeBytes;
        }
        // Otherwise, declare it in global memory space
        else {
            os << "__device__ ";
        }

        // Declare array of starting thread indices for each neuron group
        os << "unsigned int d_merged" << T::name << "GroupStartID" << m.getIndex() << "[] = {";
        for(const auto &ng : m.getGroups()) {
            os << idStart << ", ";
            idStart += getPaddedNumThreads(ng.get());
        }
        os << "};" << std::endl;
    }

    // Generate any remaining groups
    genGroupStartIDs(os, idStart, totalConstMem, args...);
}
//-----------------------------------------------------------------------
template<typename ...Args>
void genMergedKernelDataStructures(CodeStream &os, size_t &totalConstMem,
                                   Args... args)
{
    // Generate group start id arrays
    size_t idStart = 0;
    genGroupStartIDs(os, std::ref(idStart), std::ref(totalConstMem), args...);
}

//-----------------------------------------------------------------------
template<typename T, typename G>
size_t getNumMergedGroupThreads(const std::vector<T> &groups, G getNumThreads)
{
    // Accumulate the accumulation of all groups in merged group
    return std::accumulate(
        groups.cbegin(), groups.cend(), size_t{0},
        [getNumThreads](size_t acc, const T &n)
        {
            return std::accumulate(n.getGroups().cbegin(), n.getGroups().cend(), acc,
                                   [getNumThreads](size_t acc, std::reference_wrapper<const typename T::GroupInternal> g)
                                   {
                                       return acc + getNumThreads(g.get());
                                   });
        });
}
//-----------------------------------------------------------------------
template<typename T>
size_t getGroupStartIDSize(const std::vector<T> &mergedGroups)
{
    // Calculate size of groups
    return std::accumulate(mergedGroups.cbegin(), mergedGroups.cend(),
                           size_t{0}, [](size_t acc, const T &ng)
                           {
                               return acc + (sizeof(unsigned int) * ng.getGroups().size());
                           });
}
//-----------------------------------------------------------------------
const std::vector<Substitutions::FunctionTemplate> &getFunctionTemplates(const std::string &precision)
{
    return (precision == "double") ? cudaDoublePrecisionFunctions : cudaSinglePrecisionFunctions;
}
}   // Anonymous namespace

//--------------------------------------------------------------------------
// CodeGenerator::CUDA::Backend
//--------------------------------------------------------------------------
namespace CodeGenerator
{
namespace CUDA
{
//--------------------------------------------------------------------------
Backend::Backend(const KernelBlockSize &kernelBlockSizes, const Preferences &preferences,
                 const std::string &scalarType, int deviceID)
:   BackendSIMT(kernelBlockSizes, preferences, scalarType), m_DeviceID(deviceID)
{
    // Get CUDA device
    CHECK_CU_ERRORS(cuDeviceGet(&m_Device, m_DeviceID));

    // Create CUDA context
    CHECK_CU_ERRORS(cuCtxCreate(&m_Context, 0, m_Device));

    // Set context
    CHECK_CU_ERRORS(cuCtxSetCurrent(m_Context));

    // Get CUDA runtime version and; major and minor compute version
    CHECK_CU_ERRORS(cuDriverGetVersion(&m_RuntimeVersion));
    CHECK_CU_ERRORS(cuDeviceGetAttribute(&m_MajorComputeCapability, CU_DEVICE_ATTRIBUTE_COMPUTE_CAPABILITY_MAJOR, m_Device));
    CHECK_CU_ERRORS(cuDeviceGetAttribute(&m_MinorComputeCapability, CU_DEVICE_ATTRIBUTE_COMPUTE_CAPABILITY_MINOR, m_Device));
    
    // Give a warning if automatic copy is used on pre-Pascal devices
    if(getPreferences().automaticCopy && m_MajorComputeCapability < 6) {
        LOGW << "Using automatic copy on pre-Pascal devices is supported but likely to be very slow - we recommend copying manually on these devices";
    }

    // Add CUDA-specific types, additionally marking them as 'device types' innaccesible to host code
    addDeviceType("curandState", 44);
    addDeviceType("curandStatePhilox4_32_10_t", 64);
    addDeviceType("half", 2);
}
//--------------------------------------------------------------------------
Backend::~Backend()
{
    CHECK_CU_ERRORS(cuCtxDestroy(m_Context));
}
//--------------------------------------------------------------------------
bool Backend::areSharedMemAtomicsSlow() const
{
    int deviceMajor = 0;
    CHECK_CU_ERRORS(cuDeviceGetAttribute(&deviceMajor, CU_DEVICE_ATTRIBUTE_COMPUTE_CAPABILITY_MAJOR, m_Device));

    // If device is older than Maxwell, we shouldn't use shared memory as atomics are emulated
    // and actually slower than global memory (see https://devblogs.nvidia.com/gpu-pro-tip-fast-histograms-using-shared-atomics-maxwell/)
    return (deviceMajor < 5);
}
//--------------------------------------------------------------------------
std::string Backend::getThreadID(unsigned int axis) const
{
    switch(axis) {
    case 0:
        return "threadIdx.x"; 
    case 1:
        return "threadIdx.y"; 
    case 2:
        return "threadIdx.z"; 
    default:
        assert(false);
    }
}
//--------------------------------------------------------------------------
std::string Backend::getBlockID(unsigned int axis) const
{
    switch(axis) {
    case 0:
        return "blockIdx.x"; 
    case 1:
        return "blockIdx.y"; 
    case 2:
        return "blockIdx.z"; 
    default:
        assert(false);
    }
}
//--------------------------------------------------------------------------
std::string Backend::getAtomic(const std::string &type, AtomicOperation op, AtomicMemSpace) const
{
    // If operation is an atomic add
    if(op == AtomicOperation::ADD) {
        if(((m_MajorComputeCapability < 2) && (type == "float"))
           || (((m_MajorComputeCapability < 6) || (getRuntimeVersion() < 8000)) && (type == "double")))
        {
            return "atomicAddSW";
        }

        return "atomicAdd";
    }
    // Otherwise, it's an atomic or
    else {
        assert(op == AtomicOperation::OR);
        assert(type == "unsigned int" || type == "int");
        return "atomicOr";
    }
}
//--------------------------------------------------------------------------
void Backend::genSharedMemBarrier(CodeStream &os) const
{
    os << "__syncthreads();" << std::endl;
}
//--------------------------------------------------------------------------
void Backend::genPopulationRNGInit(CodeStream &os, const std::string &globalRNG, const std::string &seed, const std::string &sequence) const
{
    os << "curand_init(" << seed << ", " << sequence << ", 0, &" << globalRNG << ");" << std::endl;
}
//--------------------------------------------------------------------------
void Backend::genPopulationRNGPreamble(CodeStream &, Substitutions &subs, const std::string &globalRNG, const std::string &name) const
{
    subs.addVarSubstitution(name, "&" + globalRNG);
}
//--------------------------------------------------------------------------
void Backend::genPopulationRNGPostamble(CodeStream&, const std::string&) const
{
}
//--------------------------------------------------------------------------
void Backend::genGlobalRNGSkipAhead(CodeStream &os, Substitutions &subs, const std::string &sequence, const std::string &name) const
{
    // Skipahead RNG
    os << "curandStatePhilox4_32_10_t localRNG = d_rng;" << std::endl;
    os << "skipahead_sequence((unsigned long long)" << sequence << ", &localRNG);" << std::endl;

    // Add substitution for RNG
    subs.addVarSubstitution(name, "&localRNG");
}
//--------------------------------------------------------------------------
void Backend::genNeuronUpdate(CodeStream &os, const ModelSpecMerged &modelMerged, MemorySpaces &memorySpaces,
                              HostHandler preambleHandler, NeuronGroupSimHandler simHandler, NeuronUpdateGroupMergedHandler wuVarUpdateHandler,
                              HostHandler pushEGPHandler) const
{
    const ModelSpecInternal &model = modelMerged.getModel();

    // Generate struct definitions
    modelMerged.genMergedNeuronUpdateGroupStructs(os, *this);
    modelMerged.genMergedNeuronSpikeQueueUpdateStructs(os, *this);
    modelMerged.genMergedNeuronPrevSpikeTimeUpdateStructs(os, *this);

    // Generate arrays of merged structs and functions to push them
    genMergedStructArrayPush(os, modelMerged.getMergedNeuronSpikeQueueUpdateGroups(), memorySpaces);
    genMergedStructArrayPush(os, modelMerged.getMergedNeuronPrevSpikeTimeUpdateGroups(), memorySpaces);
    genMergedStructArrayPush(os, modelMerged.getMergedNeuronUpdateGroups(), memorySpaces);

    // Generate preamble
    preambleHandler(os);

    // Generate data structure for accessing merged groups
    // **NOTE** constant cache is preferentially given to synapse groups as, typically, more synapse kernels are launched
    // so subtract constant memory requirements of synapse group start ids from total constant memory
    const size_t synapseGroupStartIDSize = (getGroupStartIDSize(modelMerged.getMergedPresynapticUpdateGroups()) +
                                            getGroupStartIDSize(modelMerged.getMergedPostsynapticUpdateGroups()) +
                                            getGroupStartIDSize(modelMerged.getMergedSynapseDynamicsGroups()));
    size_t totalConstMem = (getChosenDeviceSafeConstMemBytes() > synapseGroupStartIDSize) ? (getChosenDeviceSafeConstMemBytes() - synapseGroupStartIDSize) : 0;
    genMergedKernelDataStructures(os, totalConstMem, modelMerged.getMergedNeuronUpdateGroups(),
                                  [this](const NeuronGroupInternal &ng){ return padKernelSize(ng.getNumNeurons(), KernelNeuronUpdate); });
    genMergedKernelDataStructures(os, totalConstMem, modelMerged.getMergedNeuronPrevSpikeTimeUpdateGroups(),
                                  [this](const NeuronGroupInternal &ng){ return padKernelSize(ng.getNumNeurons(), KernelNeuronPrevSpikeTimeUpdate); });
    os << std::endl;

    // If any neuron groups require their previous spike times updating
    size_t idNeuronPrevSpikeTimeUpdate = 0;
    if(!modelMerged.getMergedNeuronPrevSpikeTimeUpdateGroups().empty()) {
        os << "extern \"C\" __global__ void " << KernelNames[KernelNeuronPrevSpikeTimeUpdate] << "(" << model.getTimePrecision() << " t)";
        {
            CodeStream::Scope b(os);

            Substitutions kernelSubs(getFunctionTemplates(model.getPrecision()));
            os << "const unsigned int id = " << getKernelBlockSize(KernelNeuronPrevSpikeTimeUpdate) << " * blockIdx.x + threadIdx.x;" << std::endl;
            if(model.getBatchSize() > 1) {
                os << "const unsigned int batch = blockIdx.y;" << std::endl;
                kernelSubs.addVarSubstitution("batch", "batch");
            }
            kernelSubs.addVarSubstitution("t", "t");

            genNeuronPrevSpikeTimeUpdateKernel(os, kernelSubs, modelMerged, idNeuronPrevSpikeTimeUpdate);
        }
        os << std::endl;
    }

    // Generate reset kernel to be run before the neuron kernel
    size_t idNeuronSpikeQueueUpdate = 0;
    os << "extern \"C\" __global__ void " << KernelNames[KernelNeuronSpikeQueueUpdate] << "()";
    {
        CodeStream::Scope b(os);

        os << "const unsigned int id = " << getKernelBlockSize(KernelNeuronSpikeQueueUpdate) << " * blockIdx.x + threadIdx.x;" << std::endl;

        genNeuronSpikeQueueUpdateKernel(os, modelMerged, idNeuronSpikeQueueUpdate);
    }
    os << std::endl;

    size_t idStart = 0;
    os << "extern \"C\" __global__ void " << KernelNames[KernelNeuronUpdate] << "(" << model.getTimePrecision() << " t";
    if(model.isRecordingInUse()) {
        os << ", unsigned int recordingTimestep";
    }
    os << ")" << std::endl;
    {
        CodeStream::Scope b(os);

        Substitutions kernelSubs(getFunctionTemplates(model.getPrecision()));
        kernelSubs.addVarSubstitution("t", "t");

        os << "const unsigned int id = " << getKernelBlockSize(KernelNeuronUpdate) << " * blockIdx.x + threadIdx.x; " << std::endl;
        if(model.getBatchSize() > 1) {
            os << "const unsigned int batch = blockIdx.y;" << std::endl;
            kernelSubs.addVarSubstitution("batch", "batch");
        }
        else {
            kernelSubs.addVarSubstitution("batch", "0");
        }
        genNeuronUpdateKernel(os, kernelSubs, modelMerged, simHandler, wuVarUpdateHandler, idStart);
    }

    os << "void updateNeurons(" << model.getTimePrecision() << " t";
    if(model.isRecordingInUse()) {
        os << ", unsigned int recordingTimestep";
    }
    os << ")";
    {
        CodeStream::Scope b(os);

        // Push any required EGPS
        pushEGPHandler(os);

        if(idNeuronPrevSpikeTimeUpdate > 0) {
            CodeStream::Scope b(os);
            genKernelDimensions(os, KernelNeuronPrevSpikeTimeUpdate, idNeuronPrevSpikeTimeUpdate, model.getBatchSize());
            os << KernelNames[KernelNeuronPrevSpikeTimeUpdate] << "<<<grid, threads>>>(t);" << std::endl;
            os << "CHECK_CUDA_ERRORS(cudaPeekAtLastError());" << std::endl;
        }
        if(idNeuronSpikeQueueUpdate > 0) {
            CodeStream::Scope b(os);
            genKernelDimensions(os, KernelNeuronSpikeQueueUpdate, idNeuronSpikeQueueUpdate, 1);
            os << KernelNames[KernelNeuronSpikeQueueUpdate] << "<<<grid, threads>>>();" << std::endl;
            os << "CHECK_CUDA_ERRORS(cudaPeekAtLastError());" << std::endl;
        }
        if(idStart > 0) {
            CodeStream::Scope b(os);

            Timer t(os, "neuronUpdate", model.isTimingEnabled());

            genKernelDimensions(os, KernelNeuronUpdate, idStart, model.getBatchSize());
            os << KernelNames[KernelNeuronUpdate] << "<<<grid, threads>>>(t";
            if(model.isRecordingInUse()) {
                os << ", recordingTimestep";
            }
            os << ");" << std::endl;
            os << "CHECK_CUDA_ERRORS(cudaPeekAtLastError());" << std::endl;
        }
    }
}
//--------------------------------------------------------------------------
void Backend::genSynapseUpdate(CodeStream &os, const ModelSpecMerged &modelMerged, MemorySpaces &memorySpaces,
                               HostHandler preambleHandler, PresynapticUpdateGroupMergedHandler wumThreshHandler, PresynapticUpdateGroupMergedHandler wumSimHandler,
                               PresynapticUpdateGroupMergedHandler wumEventHandler, PresynapticUpdateGroupMergedHandler wumProceduralConnectHandler,
                               PostsynapticUpdateGroupMergedHandler postLearnHandler, SynapseDynamicsGroupMergedHandler synapseDynamicsHandler,
                               HostHandler pushEGPHandler) const
{
    // Generate struct definitions
    modelMerged.genMergedSynapseDendriticDelayUpdateStructs(os, *this);
    modelMerged.genMergedPresynapticUpdateGroupStructs(os, *this);
    modelMerged.genMergedPostsynapticUpdateGroupStructs(os, *this);
    modelMerged.genMergedSynapseDynamicsGroupStructs(os, *this);

    // Generate arrays of merged structs and functions to push them
    genMergedStructArrayPush(os, modelMerged.getMergedSynapseDendriticDelayUpdateGroups(), memorySpaces);
    genMergedStructArrayPush(os, modelMerged.getMergedPresynapticUpdateGroups(), memorySpaces);
    genMergedStructArrayPush(os, modelMerged.getMergedPostsynapticUpdateGroups(), memorySpaces);
    genMergedStructArrayPush(os, modelMerged.getMergedSynapseDynamicsGroups(), memorySpaces);

    // Generate preamble
    preambleHandler(os);

    // Generate data structure for accessing merged groups
    size_t totalConstMem = getChosenDeviceSafeConstMemBytes();
    genMergedKernelDataStructures(os, totalConstMem, modelMerged.getMergedPresynapticUpdateGroups(),
                                  [this](const SynapseGroupInternal &sg)
                                  {
                                      return padKernelSize(getNumPresynapticUpdateThreads(sg, getPreferences()), KernelPresynapticUpdate);
                                  });
    genMergedKernelDataStructures(os, totalConstMem, modelMerged.getMergedPostsynapticUpdateGroups(),
                                  [this](const SynapseGroupInternal &sg){ return padKernelSize(getNumPostsynapticUpdateThreads(sg), KernelPostsynapticUpdate); });

    genMergedKernelDataStructures(os, totalConstMem, modelMerged.getMergedSynapseDynamicsGroups(),
                                  [this](const SynapseGroupInternal &sg){ return padKernelSize(getNumSynapseDynamicsThreads(sg), KernelSynapseDynamicsUpdate); });

    // If any synapse groups require dendritic delay, a reset kernel is required to be run before the synapse kernel
    const ModelSpecInternal &model = modelMerged.getModel();
    size_t idSynapseDendricDelayUpdate = 0;
    if(!modelMerged.getMergedSynapseDendriticDelayUpdateGroups().empty()) {
        os << "extern \"C\" __global__ void " << KernelNames[KernelSynapseDendriticDelayUpdate] << "()";
        {
            CodeStream::Scope b(os);

            os << "const unsigned int id = " << getKernelBlockSize(KernelSynapseDendriticDelayUpdate) << " * blockIdx.x + threadIdx.x;" << std::endl;
            genSynapseDendriticDelayUpdateKernel(os, modelMerged, idSynapseDendricDelayUpdate);
        }
        os << std::endl;
    }

    // If there are any presynaptic update groups
    size_t idPresynapticStart = 0;
    if(!modelMerged.getMergedPresynapticUpdateGroups().empty()) {
        os << "extern \"C\" __global__ void " << KernelNames[KernelPresynapticUpdate] << "(" << model.getTimePrecision() << " t)" << std::endl; // end of synapse kernel header
        {
            CodeStream::Scope b(os);

            Substitutions kernelSubs((model.getPrecision() == "double") ? cudaDoublePrecisionFunctions : cudaSinglePrecisionFunctions);
            kernelSubs.addVarSubstitution("t", "t");

            os << "const unsigned int id = " << getKernelBlockSize(KernelPresynapticUpdate) << " * blockIdx.x + threadIdx.x; " << std::endl;
            if(model.getBatchSize() > 1) {
                os << "const unsigned int batch = blockIdx.y;" << std::endl;
                kernelSubs.addVarSubstitution("batch", "batch");
            }
            else {
                kernelSubs.addVarSubstitution("batch", "0");
            }
            genPresynapticUpdateKernel(os, kernelSubs, modelMerged, wumThreshHandler, wumSimHandler, 
                                       wumEventHandler, wumProceduralConnectHandler, idPresynapticStart);
        }
    }

    // If any synapse groups require postsynaptic learning
    size_t idPostsynapticStart = 0;
    if(!modelMerged.getMergedPostsynapticUpdateGroups().empty()) {
        os << "extern \"C\" __global__ void " << KernelNames[KernelPostsynapticUpdate] << "(" << model.getTimePrecision() << " t)" << std::endl;
        {
            CodeStream::Scope b(os);

            Substitutions kernelSubs((model.getPrecision() == "double") ? cudaDoublePrecisionFunctions : cudaSinglePrecisionFunctions);
            kernelSubs.addVarSubstitution("t", "t");

            os << "const unsigned int id = " << getKernelBlockSize(KernelPostsynapticUpdate) << " * blockIdx.x + threadIdx.x; " << std::endl;
            if(model.getBatchSize() > 1) {
                os << "const unsigned int batch = blockIdx.y;" << std::endl;
                kernelSubs.addVarSubstitution("batch", "batch");
            }
            else {
                kernelSubs.addVarSubstitution("batch", "0");
            }
            genPostsynapticUpdateKernel(os, kernelSubs, modelMerged, postLearnHandler, idPostsynapticStart);
        }
    }

    size_t idSynapseDynamicsStart = 0;
    if(!modelMerged.getMergedSynapseDynamicsGroups().empty()) {
        os << "extern \"C\" __global__ void " << KernelNames[KernelSynapseDynamicsUpdate] << "(" << model.getTimePrecision() << " t)" << std::endl; // end of synapse kernel header
        {
            CodeStream::Scope b(os);

            Substitutions kernelSubs(getFunctionTemplates(model.getPrecision()));
            kernelSubs.addVarSubstitution("t", "t");

            os << "const unsigned int id = " << getKernelBlockSize(KernelSynapseDynamicsUpdate) << " * blockIdx.x + threadIdx.x;" << std::endl;
            if(model.getBatchSize() > 1) {
                os << "const unsigned int batch = blockIdx.y;" << std::endl;
                kernelSubs.addVarSubstitution("batch", "batch");
            }
            else {
                kernelSubs.addVarSubstitution("batch", "0");
            }
            genSynapseDynamicsKernel(os, kernelSubs, modelMerged, synapseDynamicsHandler, idSynapseDynamicsStart);
        }
    }

    os << "void updateSynapses(" << model.getTimePrecision() << " t)";
    {
        CodeStream::Scope b(os);

        // Push any required EGPs
        pushEGPHandler(os);

        // Launch pre-synapse reset kernel if required
        if(idSynapseDendricDelayUpdate > 0) {
            CodeStream::Scope b(os);
            genKernelDimensions(os, KernelSynapseDendriticDelayUpdate, idSynapseDendricDelayUpdate, 1);
            os << KernelNames[KernelSynapseDendriticDelayUpdate] << "<<<grid, threads>>>();" << std::endl;
            os << "CHECK_CUDA_ERRORS(cudaPeekAtLastError());" << std::endl;
        }

        // Launch synapse dynamics kernel if required
        if(idSynapseDynamicsStart > 0) {
            CodeStream::Scope b(os);
            Timer t(os, "synapseDynamics", model.isTimingEnabled());

            genKernelDimensions(os, KernelSynapseDynamicsUpdate, idSynapseDynamicsStart, model.getBatchSize());
            os << KernelNames[KernelSynapseDynamicsUpdate] << "<<<grid, threads>>>(t);" << std::endl;
            os << "CHECK_CUDA_ERRORS(cudaPeekAtLastError());" << std::endl;
        }

        // Launch presynaptic update kernel
        if(idPresynapticStart > 0) {
            CodeStream::Scope b(os);
            Timer t(os, "presynapticUpdate", model.isTimingEnabled());

            genKernelDimensions(os, KernelPresynapticUpdate, idPresynapticStart, model.getBatchSize());
            os << KernelNames[KernelPresynapticUpdate] << "<<<grid, threads>>>(t);" << std::endl;
            os << "CHECK_CUDA_ERRORS(cudaPeekAtLastError());" << std::endl;
        }

        // Launch postsynaptic update kernel
        if(idPostsynapticStart > 0) {
            CodeStream::Scope b(os);
            Timer t(os, "postsynapticUpdate", model.isTimingEnabled());

            genKernelDimensions(os, KernelPostsynapticUpdate, idPostsynapticStart, model.getBatchSize());
            os << KernelNames[KernelPostsynapticUpdate] << "<<<grid, threads>>>(t);" << std::endl;
            os << "CHECK_CUDA_ERRORS(cudaPeekAtLastError());" << std::endl;
        }
    }
}
//--------------------------------------------------------------------------
void Backend::genCustomUpdate(CodeStream &os, const ModelSpecMerged &modelMerged, MemorySpaces &memorySpaces,HostHandler preambleHandler, 
                              CustomUpdateGroupMergedHandler customUpdateHandler, CustomUpdateWUGroupMergedHandler customWUUpdateHandler, 
                              CustomUpdateTransposeWUGroupMergedHandler customWUTransposeUpdateHandler, HostHandler pushEGPHandler) const
{
    const ModelSpecInternal &model = modelMerged.getModel();

    // Generate struct definitions
    modelMerged.genMergedCustomUpdateStructs(os, *this);
    modelMerged.genMergedCustomUpdateWUStructs(os, *this);
    modelMerged.gemMergedCustomUpdateTransposeWUStructs(os, *this);

    // Generate arrays of merged structs and functions to push them
    genMergedStructArrayPush(os, modelMerged.getMergedCustomUpdateGroups(), memorySpaces);
    genMergedStructArrayPush(os, modelMerged.getMergedCustomUpdateWUGroups(), memorySpaces);
    genMergedStructArrayPush(os, modelMerged.getMergedCustomUpdateTransposeWUGroups(), memorySpaces);
    
    // Generate preamble
    preambleHandler(os);

    // Generate data structure for accessing merged groups
    // **NOTE** constant cache is preferentially given to neuron and synapse groups as, typically, they are launched more often 
    // than custom update kernels so subtract constant memory requirements of synapse group start ids from total constant memory
    const size_t timestepGroupStartIDSize = (getGroupStartIDSize(modelMerged.getMergedPresynapticUpdateGroups()) +
                                             getGroupStartIDSize(modelMerged.getMergedPostsynapticUpdateGroups()) +
                                             getGroupStartIDSize(modelMerged.getMergedSynapseDynamicsGroups()) +
                                             getGroupStartIDSize(modelMerged.getMergedNeuronUpdateGroups()));
    size_t totalConstMem = (getChosenDeviceSafeConstMemBytes() > timestepGroupStartIDSize) ? (getChosenDeviceSafeConstMemBytes() - timestepGroupStartIDSize) : 0;
    genMergedKernelDataStructures(os, totalConstMem, modelMerged.getMergedCustomUpdateGroups(),
                                  [this](const CustomUpdateInternal &cg){ return padKernelSize(cg.getSize(), KernelCustomUpdate); });
    genMergedKernelDataStructures(os, totalConstMem, modelMerged.getMergedCustomUpdateWUGroups(),
                                  [&model, this](const CustomUpdateWUInternal &cg){ return getPaddedNumCustomUpdateWUThreads(cg, model.getBatchSize()); });
    genMergedKernelDataStructures(os, totalConstMem, modelMerged.getMergedCustomUpdateTransposeWUGroups(),
                                  [&model, this](const CustomUpdateWUInternal &cg){ return getPaddedNumCustomUpdateTransposeWUThreads(cg, model.getBatchSize()); });

    // Build set containing union of all custom update groupsnames
    std::set<std::string> customUpdateGroups;
    std::transform(model.getCustomUpdates().cbegin(), model.getCustomUpdates().cend(),
                   std::inserter(customUpdateGroups, customUpdateGroups.end()),
                   [](const ModelSpec::CustomUpdateValueType &v) { return v.second.getUpdateGroupName(); });
    std::transform(model.getCustomWUUpdates().cbegin(), model.getCustomWUUpdates().cend(),
                   std::inserter(customUpdateGroups, customUpdateGroups.end()),
                   [](const ModelSpec::CustomUpdateWUValueType &v) { return v.second.getUpdateGroupName(); });

    // Loop through custom update groups
    for(const auto &g : customUpdateGroups) {
        // Generate kernel
        size_t idCustomUpdateStart = 0;
        if(std::any_of(modelMerged.getMergedCustomUpdateGroups().cbegin(), modelMerged.getMergedCustomUpdateGroups().cend(),
                       [&g](const CustomUpdateGroupMerged &c) { return (c.getArchetype().getUpdateGroupName() == g); })
           || std::any_of(modelMerged.getMergedCustomUpdateWUGroups().cbegin(), modelMerged.getMergedCustomUpdateWUGroups().cend(),
                       [&g](const CustomUpdateWUGroupMerged &c) { return (c.getArchetype().getUpdateGroupName() == g); }))
        {
            os << "extern \"C\" __global__ void " << KernelNames[KernelCustomUpdate] << g << "(" << model.getTimePrecision() << " t)" << std::endl;
            {
                CodeStream::Scope b(os);

                Substitutions kernelSubs((model.getPrecision() == "double") ? cudaDoublePrecisionFunctions : cudaSinglePrecisionFunctions);
                kernelSubs.addVarSubstitution("t", "t");

                os << "const unsigned int id = " << getKernelBlockSize(KernelCustomUpdate) << " * blockIdx.x + threadIdx.x; " << std::endl;

                os << "// ------------------------------------------------------------------------" << std::endl;
                os << "// Custom updates" << std::endl;
                genCustomUpdateKernel(os, kernelSubs, modelMerged, g, customUpdateHandler, idCustomUpdateStart);

                os << "// ------------------------------------------------------------------------" << std::endl;
                os << "// Custom WU updates" << std::endl;
                genCustomUpdateWUKernel(os, kernelSubs, modelMerged, g, customWUUpdateHandler, idCustomUpdateStart);
            }
        }

        size_t idCustomTransposeUpdateStart = 0;
        if(std::any_of(modelMerged.getMergedCustomUpdateTransposeWUGroups().cbegin(), modelMerged.getMergedCustomUpdateTransposeWUGroups().cend(),
                       [&g](const CustomUpdateTransposeWUGroupMerged &c){ return (c.getArchetype().getUpdateGroupName() == g); }))
        {
            os << "extern \"C\" __global__ void " << KernelNames[KernelCustomTransposeUpdate] << g << "(" << model.getTimePrecision() << " t)" << std::endl;
            {
                CodeStream::Scope b(os);

                Substitutions kernelSubs((model.getPrecision() == "double") ? cudaDoublePrecisionFunctions : cudaSinglePrecisionFunctions);
                kernelSubs.addVarSubstitution("t", "t");

                os << "const unsigned int id = " << getKernelBlockSize(KernelCustomTransposeUpdate) << " * blockIdx.x + threadIdx.x; " << std::endl;

                os << "// ------------------------------------------------------------------------" << std::endl;
                os << "// Custom WU transpose updates" << std::endl;
                genCustomTransposeUpdateWUKernel(os, kernelSubs, modelMerged, g, customWUTransposeUpdateHandler, idCustomTransposeUpdateStart);
            }
        }
        os << "void update" << g << "()";
        {
            CodeStream::Scope b(os);

            // Push any required EGPs
            pushEGPHandler(os);

            // Launch custom update kernel if required
            if(idCustomUpdateStart > 0) {
                CodeStream::Scope b(os);
                genKernelDimensions(os, KernelCustomUpdate, idCustomUpdateStart, 1);
                Timer t(os, "customUpdate" + g, model.isTimingEnabled());
                os << KernelNames[KernelCustomUpdate] << g << "<<<grid, threads>>>(t);" << std::endl;
                os << "CHECK_CUDA_ERRORS(cudaPeekAtLastError());" << std::endl;
            }

            // Launch custom transpose update kernel if required
            if(idCustomTransposeUpdateStart > 0) {
                CodeStream::Scope b(os);
                // **TODO** make block height parameterizable
                genKernelDimensions(os, KernelCustomUpdate, idCustomTransposeUpdateStart, 1, 8);
                Timer t(os, "customUpdate" + g + "Transpose", model.isTimingEnabled());
                os << KernelNames[KernelCustomTransposeUpdate] << g << "<<<grid, threads>>>(t);" << std::endl;
                os << "CHECK_CUDA_ERRORS(cudaPeekAtLastError());" << std::endl;
            }

            // If timing is enabled
            if(model.isTimingEnabled()) {
                // Synchronise last event
                os << "CHECK_CUDA_ERRORS(cudaEventSynchronize(customUpdate" << g;
                if(idCustomTransposeUpdateStart > 0) {
                    os << "Transpose";
                }
                os << "Stop)); " << std::endl;

                if(idCustomUpdateStart > 0) {
                    CodeGenerator::CodeStream::Scope b(os);
                    os << "float tmp;" << std::endl;
                    os << "CHECK_CUDA_ERRORS(cudaEventElapsedTime(&tmp, customUpdate" << g << "Start, customUpdate" << g << "Stop));" << std::endl;
                    os << "customUpdate" << g << "Time += tmp / 1000.0;" << std::endl;
                }
                if(idCustomTransposeUpdateStart > 0) {
                    CodeGenerator::CodeStream::Scope b(os);
                    os << "float tmp;" << std::endl;
                    os << "CHECK_CUDA_ERRORS(cudaEventElapsedTime(&tmp, customUpdate" << g << "TransposeStart, customUpdate" << g << "TransposeStop));" << std::endl;
                    os << "customUpdate" << g << "TransposeTime += tmp / 1000.0;" << std::endl;
                }
            }
        }
    }
}
//--------------------------------------------------------------------------
void Backend::genInit(CodeStream &os, const ModelSpecMerged &modelMerged, MemorySpaces &memorySpaces,
                      HostHandler preambleHandler, NeuronInitGroupMergedHandler localNGHandler, CustomUpdateInitGroupMergedHandler cuHandler,
                      CustomWUUpdateDenseInitGroupMergedHandler cuDenseHandler, SynapseDenseInitGroupMergedHandler sgDenseInitHandler, 
                      SynapseConnectivityInitMergedGroupHandler sgSparseRowConnectHandler, SynapseConnectivityInitMergedGroupHandler sgSparseColConnectHandler, 
                      SynapseConnectivityInitMergedGroupHandler sgKernelInitHandler, SynapseSparseInitGroupMergedHandler sgSparseInitHandler, 
                      CustomWUUpdateSparseInitGroupMergedHandler cuSparseHandler, HostHandler initPushEGPHandler, HostHandler initSparsePushEGPHandler) const
{
    os << "#include <iostream>" << std::endl;
    os << "#include <random>" << std::endl;
    os << "#include <cstdint>" << std::endl;
    os << std::endl;

    // Generate struct definitions
    modelMerged.genMergedNeuronInitGroupStructs(os, *this);
    modelMerged.genMergedCustomUpdateInitGroupStructs(os, *this);
    modelMerged.genMergedCustomWUUpdateDenseInitGroupStructs(os, *this);
    modelMerged.genMergedSynapseDenseInitGroupStructs(os, *this);
    modelMerged.genMergedSynapseConnectivityInitGroupStructs(os, *this);
    modelMerged.genMergedSynapseSparseInitGroupStructs(os, *this);
    modelMerged.genMergedCustomWUUpdateSparseInitGroupStructs(os, *this);

    // Generate arrays of merged structs and functions to push them
    genMergedStructArrayPush(os, modelMerged.getMergedNeuronInitGroups(), memorySpaces);
    genMergedStructArrayPush(os, modelMerged.getMergedCustomUpdateInitGroups(), memorySpaces);
    genMergedStructArrayPush(os, modelMerged.getMergedCustomWUUpdateDenseInitGroups(), memorySpaces);
    genMergedStructArrayPush(os, modelMerged.getMergedSynapseDenseInitGroups(), memorySpaces);
    genMergedStructArrayPush(os, modelMerged.getMergedSynapseConnectivityInitGroups(), memorySpaces);
    genMergedStructArrayPush(os, modelMerged.getMergedSynapseSparseInitGroups(), memorySpaces);
    genMergedStructArrayPush(os, modelMerged.getMergedCustomWUUpdateSparseInitGroups(), memorySpaces);

    // Generate preamble
    preambleHandler(os);

    // Generate data structure for accessing merged groups from within initialisation kernel
    // **NOTE** pass in zero constant cache here as it's precious and would be wasted on init kernels which are only launched once
    const ModelSpecInternal &model = modelMerged.getModel();
    size_t totalConstMem = 0;
    genMergedKernelDataStructures(
        os, totalConstMem,
        modelMerged.getMergedNeuronInitGroups(), [this](const NeuronGroupInternal &ng){ return padKernelSize(ng.getNumNeurons(), KernelInitialize); },
        modelMerged.getMergedCustomUpdateInitGroups(), [this](const CustomUpdateInternal &cg) { return padKernelSize(cg.getSize(), KernelInitialize); },
        modelMerged.getMergedCustomWUUpdateDenseInitGroups(), [this](const CustomUpdateWUInternal &cg){ return padKernelSize(cg.getSynapseGroup()->getTrgNeuronGroup()->getNumNeurons(), KernelInitialize); },
        modelMerged.getMergedSynapseDenseInitGroups(), [this](const SynapseGroupInternal &sg){ return padKernelSize(sg.getTrgNeuronGroup()->getNumNeurons(), KernelInitialize); },
        modelMerged.getMergedSynapseConnectivityInitGroups(), [this](const SynapseGroupInternal &sg){ return padKernelSize(getNumConnectivityInitThreads(sg), KernelInitialize); });

    // Generate data structure for accessing merged groups from within sparse initialisation kernel
    genMergedKernelDataStructures(
        os, totalConstMem,
        modelMerged.getMergedSynapseSparseInitGroups(), [this](const SynapseGroupInternal &sg){ return padKernelSize(sg.getMaxConnections(), KernelInitializeSparse); },
        modelMerged.getMergedCustomWUUpdateSparseInitGroups(), [this](const CustomUpdateWUInternal &cg) { return padKernelSize(cg.getSynapseGroup()->getMaxConnections(), KernelInitializeSparse); });
    os << std::endl;

    // If device RNG is required, generate kernel to initialise it
    if(isGlobalDeviceRNGRequired(modelMerged)) {
        os << "extern \"C\" __global__ void initializeRNGKernel(unsigned long long deviceRNGSeed)";
        {
            CodeStream::Scope b(os);
            os << "if(threadIdx.x == 0)";
            {
                CodeStream::Scope b(os);
                os << "curand_init(deviceRNGSeed, 0, 0, &d_rng);" << std::endl;
            }
        }
        os << std::endl;
    }

    // init kernel header
    os << "extern \"C\" __global__ void " << KernelNames[KernelInitialize] << "(unsigned long long deviceRNGSeed)";

    // initialization kernel code
    size_t idInitStart = 0;
    {
        Substitutions kernelSubs(getFunctionTemplates(model.getPrecision()));

        // common variables for all cases
        CodeStream::Scope b(os);

        os << "const unsigned int id = " << getKernelBlockSize(KernelInitialize) << " * blockIdx.x + threadIdx.x;" << std::endl;
        genInitializeKernel(os, kernelSubs, modelMerged, localNGHandler, cuHandler, cuDenseHandler,
                            sgDenseInitHandler, sgSparseRowConnectHandler, sgSparseColConnectHandler,
                            sgKernelInitHandler, idInitStart);
    }
    const size_t numStaticInitThreads = idInitStart;

    // Sparse initialization kernel code
    size_t idSparseInitStart = 0;
    if(!modelMerged.getMergedSynapseSparseInitGroups().empty()) {
        os << "extern \"C\" __global__ void " << KernelNames[KernelInitializeSparse] << "()";
        {
            CodeStream::Scope b(os);

            // common variables for all cases
            Substitutions kernelSubs(getFunctionTemplates(model.getPrecision()));

            os << "const unsigned int id = " << getKernelBlockSize(KernelInitializeSparse) << " * blockIdx.x + threadIdx.x;" << std::endl;
            genInitializeSparseKernel(os, kernelSubs, modelMerged, sgSparseInitHandler, cuSparseHandler, numStaticInitThreads, idSparseInitStart);
        }
    }

    os << "void initialize()";
    {
        CodeStream::Scope b(os);

        os << "unsigned long long deviceRNGSeed = 0;" << std::endl;

        // If any sort of on-device global RNG is required
        const bool simRNGRequired = std::any_of(model.getNeuronGroups().cbegin(), model.getNeuronGroups().cend(),
                                                [](const ModelSpec::NeuronGroupValueType &n) { return n.second.isSimRNGRequired(); });
        const bool globalDeviceRNGRequired = isGlobalDeviceRNGRequired(modelMerged);
        if(simRNGRequired || globalDeviceRNGRequired) {
            // If no seed is specified
            if (model.getSeed() == 0) {
                CodeStream::Scope b(os);

                // Use system randomness to generate one unsigned long long worth of seed words
                os << "std::random_device seedSource;" << std::endl;
                os << "uint32_t *deviceRNGSeedWord = reinterpret_cast<uint32_t*>(&deviceRNGSeed);" << std::endl;
                os << "for(int i = 0; i < " << sizeof(unsigned long long) / sizeof(uint32_t) << "; i++)";
                {
                    CodeStream::Scope b(os);
                    os << "deviceRNGSeedWord[i] = seedSource();" << std::endl;
                }
            }
            // Otherwise, use model seed
            else {
                os << "deviceRNGSeed = " << model.getSeed() << ";" << std::endl;
            }

            // If global RNG is required, launch kernel to initalize it
            if (globalDeviceRNGRequired) {
                os << "initializeRNGKernel<<<1, 1>>>(deviceRNGSeed);" << std::endl;
                os << "CHECK_CUDA_ERRORS(cudaPeekAtLastError());" << std::endl;
            }
        }

        // Loop through all synapse groups
        // **TODO** this logic belongs in BackendSIMT
        // **TODO** apply merging to this process - large models could generate thousands of lines of code here
        for(const auto &s : model.getSynapseGroups()) {
            // If this synapse population has BITMASK connectivity and is intialised on device, insert a call to cudaMemset to zero the whole bitmask
            if(s.second.isSparseConnectivityInitRequired() && s.second.getMatrixType() & SynapseMatrixConnectivity::BITMASK) {
                const size_t gpSize = ceilDivide((size_t)s.second.getSrcNeuronGroup()->getNumNeurons() * getSynapticMatrixRowStride(s.second), 32);
                os << "CHECK_CUDA_ERRORS(cudaMemset(d_gp" << s.first << ", 0, " << gpSize << " * sizeof(uint32_t)));" << std::endl;
            }
            
            // If this synapse population has SPARSE connectivity and column-based on device connectivity, insert a call to cudaMemset to zero row lengths
            // **NOTE** we could also use this code path for row-based connectivity but, leaving this in the kernel is much better as it gets merged
            if(s.second.getMatrixType() & SynapseMatrixConnectivity::SPARSE && !s.second.getConnectivityInitialiser().getSnippet()->getColBuildCode().empty() 
               && !s.second.isWeightSharingSlave()) 
            {
                os << "CHECK_CUDA_ERRORS(cudaMemset(d_rowLength" << s.first << ", 0, " << s.second.getSrcNeuronGroup()->getNumNeurons() << " * sizeof(unsigned int)));" << std::endl;
            }

            // If this synapse population has SPARSE connectivity and has postsynaptic learning, insert a call to cudaMemset to zero column lengths
            if((s.second.getMatrixType() & SynapseMatrixConnectivity::SPARSE) && !s.second.getWUModel()->getLearnPostCode().empty()) {
                os << "CHECK_CUDA_ERRORS(cudaMemset(d_colLength" << s.first << ", 0, " << s.second.getTrgNeuronGroup()->getNumNeurons() << " * sizeof(unsigned int)));" << std::endl;
            }
        }

        // Push any required EGPs
        initPushEGPHandler(os);

        // If there are any initialisation threads
        if(idInitStart > 0) {
            CodeStream::Scope b(os);
            {
                Timer t(os, "init", model.isTimingEnabled(), true);

                genKernelDimensions(os, KernelInitialize, idInitStart, 1);
                os << KernelNames[KernelInitialize] << "<<<grid, threads>>>(deviceRNGSeed);" << std::endl;
                os << "CHECK_CUDA_ERRORS(cudaPeekAtLastError());" << std::endl;
            }
        }
    }
    os << std::endl;
    os << "void initializeSparse()";
    {
        CodeStream::Scope b(os);

        // Push any required EGPs
        initSparsePushEGPHandler(os);

        // Copy all uninitialised state variables to device
        if(!getPreferences().automaticCopy) {
            os << "copyStateToDevice(true);" << std::endl;
            os << "copyConnectivityToDevice(true);" << std::endl << std::endl;
        }

        // If there are any sparse initialisation threads
        if(idSparseInitStart > 0) {
            CodeStream::Scope b(os);
            {
                Timer t(os, "initSparse", model.isTimingEnabled(), true);

                genKernelDimensions(os, KernelInitializeSparse, idSparseInitStart, 1);
                os << KernelNames[KernelInitializeSparse] << "<<<grid, threads>>>();" << std::endl;
                os << "CHECK_CUDA_ERRORS(cudaPeekAtLastError());" << std::endl;
            }
        }
    }
}
//--------------------------------------------------------------------------
void Backend::genDefinitionsPreamble(CodeStream &os, const ModelSpecMerged &) const
{
    os << "// Standard C++ includes" << std::endl;
    os << "#include <random>" << std::endl;
    os << "#include <string>" << std::endl;
    os << "#include <stdexcept>" << std::endl;
    os << std::endl;
    os << "// Standard C includes" << std::endl;
    os << "#include <cassert>" << std::endl;
    os << "#include <cstdint>" << std::endl;
}
//--------------------------------------------------------------------------
void Backend::genDefinitionsInternalPreamble(CodeStream &os, const ModelSpecMerged &) const
{
    os << "// CUDA includes" << std::endl;
    os << "#include <curand_kernel.h>" << std::endl;
    if(getRuntimeVersion() >= 9000) {
        os <<"#include <cuda_fp16.h>" << std::endl;
    }
    os << std::endl;
    os << "// ------------------------------------------------------------------------" << std::endl;
    os << "// Helper macro for error-checking CUDA calls" << std::endl;
    os << "#define CHECK_CUDA_ERRORS(call) {\\" << std::endl;
    os << "    cudaError_t error = call;\\" << std::endl;
    os << "    if (error != cudaSuccess) {\\" << std::endl;
    os << "        throw std::runtime_error(__FILE__\": \" + std::to_string(__LINE__) + \": cuda error \" + std::to_string(error) + \": \" + cudaGetErrorString(error));\\" << std::endl;
    os << "    }\\" << std::endl;
    os << "}" << std::endl;
    os << std::endl;
    os << "#define SUPPORT_CODE_FUNC __device__ __host__ inline" << std::endl;
    os << std::endl;

    // If device is older than SM 6 or we're using a version of CUDA older than 8
    if ((m_MajorComputeCapability < 6) || (getRuntimeVersion() < 8000)){
        os << "// software version of atomic add for double precision" << std::endl;
        os << "__device__ inline double atomicAddSW(double* address, double val)";
        {
            CodeStream::Scope b(os);
            os << "unsigned long long int* address_as_ull = (unsigned long long int*)address;" << std::endl;
            os << "unsigned long long int old = *address_as_ull, assumed;" << std::endl;
            os << "do";
            {
                CodeStream::Scope b(os);
                os << "assumed = old;" << std::endl;
                os << "old = atomicCAS(address_as_ull, assumed, __double_as_longlong(val + __longlong_as_double(assumed)));" << std::endl;
            }
            os << "while (assumed != old);" << std::endl;
            os << "return __longlong_as_double(old);" << std::endl;
        }
        os << std::endl;
    }

    // If we're using a CUDA device with SM < 2
    if (m_MajorComputeCapability < 2) {
        os << "// software version of atomic add for single precision float" << std::endl;
        os << "__device__ inline float atomicAddSW(float* address, float val)" << std::endl;
        {
            CodeStream::Scope b(os);
            os << "int* address_as_ull = (int*)address;" << std::endl;
            os << "int old = *address_as_ull, assumed;" << std::endl;
            os << "do";
            {
                CodeStream::Scope b(os);
                os << "assumed = old;" << std::endl;
                os << "old = atomicCAS(address_as_ull, assumed, __float_as_int(val + __int_as_float(assumed)));" << std::endl;
            }
            os << "while (assumed != old);" << std::endl;
            os << "return __int_as_float(old);" << std::endl;
        }
        os << std::endl;
    }
    os << std::endl;
    os << "template<typename RNG>" << std::endl;
    os << "__device__ inline float exponentialDistFloat(RNG *rng)";
    {
        CodeStream::Scope b(os);
        os << "while (true)";
        {
            CodeStream::Scope b(os);
            os << "const float u = curand_uniform(rng);" << std::endl;
            os << "if (u != 0.0f)";
            {
                CodeStream::Scope b(os);
                os << "return -logf(u);" << std::endl;
            }
        }
    }
    os << std::endl;
    os << "template<typename RNG>" << std::endl;
    os << "__device__ inline double exponentialDistDouble(RNG *rng)";
    {
        CodeStream::Scope b(os);
        os << "while (true)";
        {
            CodeStream::Scope b(os);
            os << "const double u = curand_uniform_double(rng);" << std::endl;
            os << "if (u != 0.0)";
            {
                CodeStream::Scope b(os);
                os << "return -log(u);" << std::endl;
            }
        }
    }
    os << std::endl;

    // Generate gamma-distributed variates using Marsaglia and Tsang's method
    // G. Marsaglia and W. Tsang. A simple method for generating gamma variables. ACM Transactions on Mathematical Software, 26(3):363-372, 2000.
    os << "template<typename RNG>" << std::endl;
    os << "__device__ inline float gammaDistFloatInternal(RNG *rng, float c, float d)" << std::endl;
    {
        CodeStream::Scope b(os);
        os << "float x, v, u;" << std::endl;
        os << "while (true)";
        {
            CodeStream::Scope b(os);
            os << "do";
            {
                CodeStream::Scope b(os);
                os << "x = curand_normal(rng);" << std::endl;
                os << "v = 1.0f + c*x;" << std::endl;
            }
            os << "while (v <= 0.0f);" << std::endl;
            os << std::endl;
            os << "v = v*v*v;" << std::endl;
            os << "do";
            {
                CodeStream::Scope b(os);
                os << "u = curand_uniform(rng);" << std::endl;
            }
            os << "while (u == 1.0f);" << std::endl;
            os << std::endl;
            os << "if (u < 1.0f - 0.0331f*x*x*x*x) break;" << std::endl;
            os << "if (logf(u) < 0.5f*x*x + d*(1.0f - v + logf(v))) break;" << std::endl;
        }
        os << std::endl;
        os << "return d*v;" << std::endl;
    }
    os << std::endl;
    os << "template<typename RNG>" << std::endl;
    os << "__device__ inline float gammaDistFloat(RNG *rng, float a)" << std::endl;
    {
        CodeStream::Scope b(os);
        os << "if (a > 1)" << std::endl;
        {
            CodeStream::Scope b(os);
            os << "const float u = curand_uniform (rng);" << std::endl;
            os << "const float d = (1.0f + a) - 1.0f / 3.0f;" << std::endl;
            os << "const float c = (1.0f / 3.0f) / sqrtf(d);" << std::endl;
            os << "return gammaDistFloatInternal (rng, c, d) * powf(u, 1.0f / a);" << std::endl;
        }
        os << "else" << std::endl;
        {
            CodeStream::Scope b(os);
            os << "const float d = a - 1.0f / 3.0f;" << std::endl;
            os << "const float c = (1.0f / 3.0f) / sqrtf(d);" << std::endl;
            os << "return gammaDistFloatInternal(rng, c, d);" << std::endl;
        }
    }
    os << std::endl;

    os << "template<typename RNG>" << std::endl;
    os << "__device__ inline float gammaDistDoubleInternal(RNG *rng, double c, double d)" << std::endl;
    {
        CodeStream::Scope b(os);
        os << "double x, v, u;" << std::endl;
        os << "while (true)";
        {
            CodeStream::Scope b(os);
            os << "do";
            {
                CodeStream::Scope b(os);
                os << "x = curand_normal_double(rng);" << std::endl;
                os << "v = 1.0 + c*x;" << std::endl;
            }
            os << "while (v <= 0.0);" << std::endl;
            os << std::endl;
            os << "v = v*v*v;" << std::endl;
            os << "do";
            {
                CodeStream::Scope b(os);
                os << "u = curand_uniform_double(rng);" << std::endl;
            }
            os << "while (u == 1.0);" << std::endl;
            os << std::endl;
            os << "if (u < 1.0 - 0.0331*x*x*x*x) break;" << std::endl;
            os << "if (log(u) < 0.5*x*x + d*(1.0 - v + log(v))) break;" << std::endl;
        }
        os << std::endl;
        os << "return d*v;" << std::endl;
    }
    os << std::endl;

    os << "template<typename RNG>" << std::endl;
    os << "__device__ inline float gammaDistDouble(RNG *rng, double a)" << std::endl;
    {
        CodeStream::Scope b(os);
        os << "if (a > 1.0)" << std::endl;
        {
            CodeStream::Scope b(os);
            os << "const double u = curand_uniform (rng);" << std::endl;
            os << "const double d = (1.0 + a) - 1.0 / 3.0;" << std::endl;
            os << "const double c = (1.0 / 3.0) / sqrt(d);" << std::endl;
            os << "return gammaDistDoubleInternal (rng, c, d) * pow(u, 1.0 / a);" << std::endl;
        }
        os << "else" << std::endl;
        {
            CodeStream::Scope b(os);
            os << "const float d = a - 1.0 / 3.0;" << std::endl;
            os << "const float c = (1.0 / 3.0) / sqrt(d);" << std::endl;
            os << "return gammaDistDoubleInternal(rng, c, d);" << std::endl;
        }
    }
    os << std::endl;
}
//--------------------------------------------------------------------------
void Backend::genRunnerPreamble(CodeStream &os, const ModelSpecMerged&, const MemAlloc&) const
{
#ifdef _WIN32
    // **YUCK** on Windows, disable "function assumed not to throw an exception but does" warning
    // Setting /Ehs SHOULD solve this but CUDA rules don't give this option and it's not clear it gets through to the compiler anyway
    os << "#pragma warning(disable: 4297)" << std::endl;
#else
    // Prevent unused parameter warning
    (void)os;
#endif
}
//--------------------------------------------------------------------------
void Backend::genAllocateMemPreamble(CodeStream &os, const ModelSpecMerged &modelMerged, const MemAlloc&) const
{
    // If the model requires zero-copy
    if(modelMerged.getModel().zeroCopyInUse()) {
        // If device doesn't support mapping host memory error
        int canMapHostMemory = 0;
        CHECK_CU_ERRORS(cuDeviceGetAttribute(&canMapHostMemory, CU_DEVICE_ATTRIBUTE_CAN_MAP_HOST_MEMORY, m_Device));
        if(canMapHostMemory == 0) {
            throw std::runtime_error("Device does not support mapping CPU host memory!");
        }

        // set appropriate device flags
        os << "CHECK_CUDA_ERRORS(cudaSetDeviceFlags(cudaDeviceMapHost));" << std::endl;
        os << std::endl;
    }

    // If we should select GPU by device ID, do so
    const bool runtimeDeviceSelect = (getPreferences<Preferences>().deviceSelectMethod == DeviceSelect::MANUAL_RUNTIME);
    if(getPreferences<Preferences>().selectGPUByDeviceID) {
        os << "CHECK_CUDA_ERRORS(cudaSetDevice(";
        if(runtimeDeviceSelect) {
            os << "deviceID";
        }
        else {
            os << m_DeviceID;
        }
        os << "));" << std::endl;
    }
    // Otherwise, write code to get device by PCI bus ID
    // **NOTE** this is required because device IDs are not guaranteed to remain the same and we want the code to be run on the same GPU it was optimise for
    else {
        os << "int deviceID;" << std::endl;
        os << "CHECK_CUDA_ERRORS(cudaDeviceGetByPCIBusId(&deviceID, ";
        if(runtimeDeviceSelect) {
            os << "pciBusID";
        }
        else {
            // Get chosen device's PCI bus ID and write into code
            char pciBusID[32];
            CHECK_CU_ERRORS(cuDeviceGetPCIBusId(pciBusID, 32, m_Device));
            os << "\"" << pciBusID << "\"";
        }
        os << "));" << std::endl;
        os << "CHECK_CUDA_ERRORS(cudaSetDevice(deviceID));" << std::endl;
    }
    
    os << std::endl;
}
//--------------------------------------------------------------------------
void Backend::genStepTimeFinalisePreamble(CodeStream &os, const ModelSpecMerged &modelMerged) const
{
    // Synchronise if automatic copying or zero-copy are in use
    // **THINK** Is this only required with automatic copy on older SM, CUDA and on non-Linux?
    if(getPreferences().automaticCopy || modelMerged.getModel().zeroCopyInUse()) {
        os << "CHECK_CUDA_ERRORS(cudaDeviceSynchronize());" << std::endl;
    }

    // If timing is enabled, synchronise last event
    if(modelMerged.getModel().isTimingEnabled()) {
        os << "CHECK_CUDA_ERRORS(cudaEventSynchronize(neuronUpdateStop));" << std::endl;
    }
}
//--------------------------------------------------------------------------
void Backend::genVariableDefinition(CodeStream &definitions, CodeStream &definitionsInternal, const std::string &type, const std::string &name, VarLocation loc) const
{
    const bool deviceType = isDeviceType(type);

    if(getPreferences().automaticCopy && ::Utils::isTypePointer(type)) {
        // Export pointer, either in definitionsInternal if variable has a device type
        // or to definitions if it should be accessable on host
        CodeStream &d = deviceType ? definitionsInternal : definitions;
        d << "EXPORT_VAR " << type << " " << name << ";" << std::endl;
    }
    else {
        if(loc & VarLocation::HOST) {
            if(deviceType) {
                throw std::runtime_error("Variable '" + name + "' is of device-only type '" + type + "' but is located on the host");
            }

            definitions << "EXPORT_VAR " << type << " " << name << ";" << std::endl;
        }
        if(loc & VarLocation::DEVICE) {
            // If the type is a pointer type we need a device pointer
            if(::Utils::isTypePointer(type)) {
                // Write host definition to internal definitions stream if type is device only
                CodeStream &d = deviceType ? definitionsInternal : definitions;
                d << "EXPORT_VAR " << type << " d_" << name << ";" << std::endl;
            }
            // Otherwise we just need a device variable, made volatile for safety
            else {
                definitionsInternal << "EXPORT_VAR __device__ volatile " << type << " d_" << name << ";" << std::endl;
            }
        }
    }


}
//--------------------------------------------------------------------------
void Backend::genVariableImplementation(CodeStream &os, const std::string &type, const std::string &name, VarLocation loc) const
{
    if(getPreferences().automaticCopy && ::Utils::isTypePointer(type)) {
        os << type << " " << name << ";" << std::endl;
    }
    else {
        if(loc & VarLocation::HOST) {
            os << type << " " << name << ";" << std::endl;
        }
        if(loc & VarLocation::DEVICE) {
            // If the type is a pointer type we need a host and a device pointer
            if(::Utils::isTypePointer(type)) {
                os << type << " d_" << name << ";" << std::endl;
            }
            // Otherwise we just need a device variable, made volatile for safety
            else {
                os << "__device__ volatile " << type << " d_" << name << ";" << std::endl;
            }
        }
    }
}
//--------------------------------------------------------------------------
void Backend::genVariableAllocation(CodeStream &os, const std::string &type, const std::string &name, VarLocation loc, size_t count, MemAlloc &memAlloc) const
{
    if(getPreferences().automaticCopy) {
        os << "CHECK_CUDA_ERRORS(cudaMallocManaged(&" << name << ", " << count << " * sizeof(" << type << ")));" << std::endl;
        memAlloc += MemAlloc::device(count * getSize(type));
    }
    else {
        if(loc & VarLocation::HOST) {
            const char *flags = (loc & VarLocation::ZERO_COPY) ? "cudaHostAllocMapped" : "cudaHostAllocPortable";
            os << "CHECK_CUDA_ERRORS(cudaHostAlloc(&" << name << ", " << count << " * sizeof(" << type << "), " << flags << "));" << std::endl;
            memAlloc += MemAlloc::host(count * getSize(type));
        }

        // If variable is present on device at all
        if(loc & VarLocation::DEVICE) {
            // Insert call to correct helper depending on whether variable should be allocated in zero-copy mode or not
            if(loc & VarLocation::ZERO_COPY) {
                os << "CHECK_CUDA_ERRORS(cudaHostGetDevicePointer((void **)&d_" << name << ", (void *)" << name << ", 0));" << std::endl;
                memAlloc += MemAlloc::zeroCopy(count * getSize(type));
            }
            else {
                os << "CHECK_CUDA_ERRORS(cudaMalloc(&d_" << name << ", " << count << " * sizeof(" << type << ")));" << std::endl;
                memAlloc += MemAlloc::device(count * getSize(type));
            }
        }
    }
}
//--------------------------------------------------------------------------
void Backend::genVariableFree(CodeStream &os, const std::string &name, VarLocation loc) const
{
    if(getPreferences().automaticCopy) {
        os << "CHECK_CUDA_ERRORS(cudaFree(" << name << "));" << std::endl;
    }
    else {
        // **NOTE** because we pinned the variable we need to free it with cudaFreeHost rather than use the host code generator
        if(loc & VarLocation::HOST) {
            os << "CHECK_CUDA_ERRORS(cudaFreeHost(" << name << "));" << std::endl;
        }

        // If this variable wasn't allocated in zero-copy mode, free it
        if((loc & VarLocation::DEVICE) && !(loc & VarLocation::ZERO_COPY)) {
            os << "CHECK_CUDA_ERRORS(cudaFree(d_" << name << "));" << std::endl;
        }
    }
}
//--------------------------------------------------------------------------
void Backend::genExtraGlobalParamDefinition(CodeStream &definitions, CodeStream &, 
                                            const std::string &type, const std::string &name, VarLocation loc) const
{
    if(getPreferences().automaticCopy) {
        definitions << "EXPORT_VAR " << type << " " << name << ";" << std::endl;
    }
    else {
        if(loc & VarLocation::HOST) {
            definitions << "EXPORT_VAR " << type << " " << name << ";" << std::endl;
        }
        if(loc & VarLocation::DEVICE && ::Utils::isTypePointer(type)) {
            definitions << "EXPORT_VAR " << type << " d_" << name << ";" << std::endl;
        }
    }
}
//--------------------------------------------------------------------------
void Backend::genExtraGlobalParamImplementation(CodeStream &os, const std::string &type, const std::string &name, VarLocation loc) const
{
    if(getPreferences().automaticCopy) {
        os << type << " " << name << ";" << std::endl;
    }
    else {
        if(loc & VarLocation::HOST) {
            os << type << " " << name << ";" << std::endl;
        }
        if(loc & VarLocation::DEVICE && ::Utils::isTypePointer(type)) {
            os << type << " d_" << name << ";" << std::endl;
        }
    }
}
//--------------------------------------------------------------------------
void Backend::genExtraGlobalParamAllocation(CodeStream &os, const std::string &type, const std::string &name, 
                                            VarLocation loc, const std::string &countVarName, const std::string &prefix) const
{
    // Get underlying type
    const std::string underlyingType = ::Utils::getUnderlyingType(type);
    const bool pointerToPointer = ::Utils::isTypePointerToPointer(type);

    const std::string hostPointer = pointerToPointer ? ("*" + prefix + name) : (prefix + name);
    const std::string hostPointerToPointer = pointerToPointer ? (prefix + name) : ("&" + prefix + name);
    const std::string devicePointerToPointer = pointerToPointer ? (prefix + "d_" + name) : ("&" + prefix + "d_" + name);
    if(getPreferences().automaticCopy) {
        os << "CHECK_CUDA_ERRORS(cudaMallocManaged(" << hostPointerToPointer << ", " << countVarName << " * sizeof(" << underlyingType << ")));" << std::endl;
    }
    else {
        if(loc & VarLocation::HOST) {
            const char *flags = (loc & VarLocation::ZERO_COPY) ? "cudaHostAllocMapped" : "cudaHostAllocPortable";
            os << "CHECK_CUDA_ERRORS(cudaHostAlloc(" << hostPointerToPointer << ", " << countVarName << " * sizeof(" << underlyingType << "), " << flags << "));" << std::endl;
        }

        // If variable is present on device at all
        if(loc & VarLocation::DEVICE) {
            if(loc & VarLocation::ZERO_COPY) {
                os << "CHECK_CUDA_ERRORS(cudaHostGetDevicePointer((void**)" << devicePointerToPointer << ", (void*)" << hostPointer << ", 0));" << std::endl;
            }
            else {
                os << "CHECK_CUDA_ERRORS(cudaMalloc(" << devicePointerToPointer << ", " << countVarName << " * sizeof(" << underlyingType << ")));" << std::endl;
            }
        }
    }
}
//--------------------------------------------------------------------------
void Backend::genExtraGlobalParamPush(CodeStream &os, const std::string &type, const std::string &name, 
                                      VarLocation loc, const std::string &countVarName, const std::string &prefix) const
{
    assert(!getPreferences().automaticCopy);

    if(!(loc & VarLocation::ZERO_COPY)) {
        // Get underlying type
        const std::string underlyingType = ::Utils::getUnderlyingType(type);
        const bool pointerToPointer = ::Utils::isTypePointerToPointer(type);

        const std::string hostPointer = pointerToPointer ? ("*" + prefix + name) : (prefix + name);
        const std::string devicePointer = pointerToPointer ? ("*" + prefix + "d_" + name) : (prefix + "d_" + name);

        os << "CHECK_CUDA_ERRORS(cudaMemcpy(" << devicePointer;
        os << ", " << hostPointer;
        os << ", " << countVarName << " * sizeof(" << underlyingType << "), cudaMemcpyHostToDevice));" << std::endl;
    }
}
//--------------------------------------------------------------------------
void Backend::genExtraGlobalParamPull(CodeStream &os, const std::string &type, const std::string &name, 
                                      VarLocation loc, const std::string &countVarName, const std::string &prefix) const
{
    assert(!getPreferences().automaticCopy);

    if(!(loc & VarLocation::ZERO_COPY)) {
        // Get underlying type
        const std::string underlyingType = ::Utils::getUnderlyingType(type);
        const bool pointerToPointer = ::Utils::isTypePointerToPointer(type);

        const std::string hostPointer = pointerToPointer ? ("*" + prefix + name) : (prefix + name);
        const std::string devicePointer = pointerToPointer ? ("*" + prefix + "d_" + name) : (prefix + "d_" + name);

        os << "CHECK_CUDA_ERRORS(cudaMemcpy(" << hostPointer;
        os << ", " << devicePointer;
        os << ", " << countVarName << " * sizeof(" << underlyingType << "), cudaMemcpyDeviceToHost));" << std::endl;
    }
}
//--------------------------------------------------------------------------
void Backend::genMergedExtraGlobalParamPush(CodeStream &os, const std::string &suffix, size_t mergedGroupIdx,
                                            const std::string &groupIdx, const std::string &fieldName,
                                            const std::string &egpName) const
{
    const std::string structName = "Merged" + suffix + "Group" + std::to_string(mergedGroupIdx);
    os << "CHECK_CUDA_ERRORS(cudaMemcpyToSymbolAsync(d_merged" << suffix << "Group" << mergedGroupIdx;
    os << ", &" << egpName << ", sizeof(" << egpName << ")";
    os << ", (sizeof(" << structName << ") * (" << groupIdx << ")) + offsetof(" << structName << ", " << fieldName << ")));" << std::endl;
}
//--------------------------------------------------------------------------
std::string Backend::getMergedGroupFieldHostType(const std::string &type) const
{
    return type;
}
//--------------------------------------------------------------------------
void Backend::genVariablePush(CodeStream &os, const std::string &type, const std::string &name, VarLocation loc, bool autoInitialized, size_t count) const
{
    assert(!getPreferences().automaticCopy);

    if(!(loc & VarLocation::ZERO_COPY)) {
        // Only copy if uninitialisedOnly isn't set
        if(autoInitialized) {
            os << "if(!uninitialisedOnly)" << CodeStream::OB(1101);
        }

        os << "CHECK_CUDA_ERRORS(cudaMemcpy(d_" << name;
        os << ", " << name;
        os << ", " << count << " * sizeof(" << type << "), cudaMemcpyHostToDevice));" << std::endl;

        if(autoInitialized) {
            os << CodeStream::CB(1101);
        }
    }
}
//--------------------------------------------------------------------------
void Backend::genVariablePull(CodeStream &os, const std::string &type, const std::string &name, VarLocation loc, size_t count) const
{
    assert(!getPreferences().automaticCopy);

    if(!(loc & VarLocation::ZERO_COPY)) {
        os << "CHECK_CUDA_ERRORS(cudaMemcpy(" << name;
        os << ", d_"  << name;
        os << ", " << count << " * sizeof(" << type << "), cudaMemcpyDeviceToHost));" << std::endl;
    }
}
//--------------------------------------------------------------------------
void Backend::genCurrentVariablePush(CodeStream &os, const NeuronGroupInternal &ng, const std::string &type, 
                                     const std::string &name, VarLocation loc, unsigned int batchSize) const
{
    assert(!getPreferences().automaticCopy);

    // If this variable requires queuing and isn't zero-copy
    if(ng.isVarQueueRequired(name) && ng.isDelayRequired() && !(loc & VarLocation::ZERO_COPY)) {
        // If batch size is one, generate 1D memcpy to copy current timestep's data
        if(batchSize == 1) {
            os << "CHECK_CUDA_ERRORS(cudaMemcpy(d_" << name << ng.getName() << " + (spkQuePtr" << ng.getName() << " * " << ng.getNumNeurons() << ")";
            os << ", " << name << ng.getName() << " + (spkQuePtr" << ng.getName() << " * " << ng.getNumNeurons() << ")";
            os << ", " << ng.getNumNeurons() << " * sizeof(" << type << "), cudaMemcpyHostToDevice));" << std::endl;
        }
        // Otherwise, perform a 2D memcpy to copy current timestep's data from each batch
        else {
            os << "CHECK_CUDA_ERRORS(cudaMemcpy2D(d_" << name << ng.getName() << " + (spkQuePtr" << ng.getName() << " * " << ng.getNumNeurons() << ")";
            os << ", " << ng.getNumNeurons() * ng.getNumDelaySlots() << " * sizeof(" << type << ")";
            os << ", " << name << ng.getName() << " + (spkQuePtr" << ng.getName() << " * " << ng.getNumNeurons() << ")";
            os << ", " << ng.getNumNeurons() * ng.getNumDelaySlots() << " * sizeof(" << type << ")";
            os << ", " << ng.getNumNeurons() << " * sizeof(" << type << ")";
            os << ", " << batchSize << ", cudaMemcpyHostToDevice));" << std::endl;
        }
    }
    // Otherwise, generate standard push
    else {
        genVariablePush(os, type, name + ng.getName(), loc, false, ng.getNumNeurons() * batchSize);
    }
}
//--------------------------------------------------------------------------
void Backend::genCurrentVariablePull(CodeStream &os, const NeuronGroupInternal &ng, const std::string &type, 
                                     const std::string &name, VarLocation loc, unsigned int batchSize) const
{
    assert(!getPreferences().automaticCopy);

    // If this variable requires queuing and isn't zero-copy
    if(ng.isVarQueueRequired(name) && ng.isDelayRequired() && !(loc & VarLocation::ZERO_COPY)) {
        // If batch size is one, generate 1D memcpy to copy current timestep's data
        if(batchSize == 1) {
            os << "CHECK_CUDA_ERRORS(cudaMemcpy(" << name << ng.getName() << " + (spkQuePtr" << ng.getName() << " * " << ng.getNumNeurons() << ")";
            os << ", d_" << name << ng.getName() << " + (spkQuePtr" << ng.getName() << " * " << ng.getNumNeurons() << ")";
            os << ", " << ng.getNumNeurons() << " * sizeof(" << type << "), cudaMemcpyDeviceToHost));" << std::endl;
        }
        else {
            os << "CHECK_CUDA_ERRORS(cudaMemcpy2D(" << name << ng.getName() << " + (spkQuePtr" << ng.getName() << " * " << ng.getNumNeurons() << ")";
            os << ", " << ng.getNumNeurons() * ng.getNumDelaySlots() << " * sizeof(" << type << ")";
            os << ", d_" << name << ng.getName() << " + (spkQuePtr" << ng.getName() << " * " << ng.getNumNeurons() << ")";
            os << ", " << ng.getNumNeurons() * ng.getNumDelaySlots() << " * sizeof(" << type << ")";
            os << ", " << ng.getNumNeurons() << " * sizeof(" << type << ")";
            os << ", " << batchSize << ", cudaMemcpyDeviceToHost));" << std::endl;
        }
    }
    // Otherwise, generate standard pull
    else {
        genVariablePull(os, type, name + ng.getName(), loc, ng.getNumNeurons() * batchSize);
    }
}
//--------------------------------------------------------------------------
void Backend::genGlobalDeviceRNG(CodeStream &, CodeStream &definitionsInternal, CodeStream &runner, CodeStream &, CodeStream &, MemAlloc &memAlloc) const
{
    // Define global Phillox RNG
    // **NOTE** this is actually accessed as a global so, unlike other variables, needs device global
    definitionsInternal << "EXPORT_VAR __device__ curandStatePhilox4_32_10_t d_rng;" << std::endl;

    // Implement global Phillox RNG
    runner << "__device__ curandStatePhilox4_32_10_t d_rng;" << std::endl;

    memAlloc += MemAlloc::device(getSize("curandStatePhilox4_32_10_t"));
}
//--------------------------------------------------------------------------
void Backend::genPopulationRNG(CodeStream &definitions, CodeStream &definitionsInternal, CodeStream &runner, CodeStream &allocations, CodeStream &free,
                                   const std::string &name, size_t count, MemAlloc &memAlloc) const
{
    // Create an array or XORWOW RNGs
    genArray(definitions, definitionsInternal, runner, allocations, free, "curandState", name, VarLocation::DEVICE, count, memAlloc);
}
//--------------------------------------------------------------------------
void Backend::genTimer(CodeStream &, CodeStream &definitionsInternal, CodeStream &runner, CodeStream &allocations, CodeStream &free,
                       CodeStream &stepTimeFinalise, const std::string &name, bool updateInStepTime) const
{
    // Define CUDA start and stop events in internal defintions (as they use CUDA-specific types)
    definitionsInternal << "EXPORT_VAR cudaEvent_t " << name << "Start;" << std::endl;
    definitionsInternal << "EXPORT_VAR cudaEvent_t " << name << "Stop;" << std::endl;

    // Implement start and stop event variables
    runner << "cudaEvent_t " << name << "Start;" << std::endl;
    runner << "cudaEvent_t " << name << "Stop;" << std::endl;

    // Create start and stop events in allocations
    allocations << "CHECK_CUDA_ERRORS(cudaEventCreate(&" << name << "Start));" << std::endl;
    allocations << "CHECK_CUDA_ERRORS(cudaEventCreate(&" << name << "Stop));" << std::endl;

    // Destroy start and stop events in allocations
    free << "CHECK_CUDA_ERRORS(cudaEventDestroy(" << name << "Start));" << std::endl;
    free << "CHECK_CUDA_ERRORS(cudaEventDestroy(" << name << "Stop));" << std::endl;

    if(updateInStepTime) {
        CodeGenerator::CodeStream::Scope b(stepTimeFinalise);
        stepTimeFinalise << "float tmp;" << std::endl;
        stepTimeFinalise << "CHECK_CUDA_ERRORS(cudaEventElapsedTime(&tmp, " << name << "Start, " << name << "Stop));" << std::endl;
        stepTimeFinalise << name << "Time += tmp / 1000.0;" << std::endl;
    }
}
//--------------------------------------------------------------------------
void Backend::genReturnFreeDeviceMemoryBytes(CodeStream &os) const
{
    os << "size_t free;" << std::endl;
    os << "size_t total;" << std::endl;
    os << "CHECK_CUDA_ERRORS(cudaMemGetInfo(&free, &total));" << std::endl;
    os << "return free;" << std::endl;
}
//--------------------------------------------------------------------------
void Backend::genMakefilePreamble(std::ostream &os) const
{
    const std::string architecture = "sm_" + std::to_string(m_MajorComputeCapability) + std::to_string(m_MinorComputeCapability);
    std::string linkFlags = "--shared -arch " + architecture;

    // Write variables to preamble
    os << "CUDA_PATH ?=/usr/local/cuda" << std::endl;
    os << "NVCC := $(CUDA_PATH)/bin/nvcc" << std::endl;
    os << "NVCCFLAGS := " << getNVCCFlags() << std::endl;
    os << "LINKFLAGS := " << linkFlags << std::endl;
}
//--------------------------------------------------------------------------
void Backend::genMakefileLinkRule(std::ostream &os) const
{
    os << "\t@$(NVCC) $(LINKFLAGS) -o $@ $(OBJECTS)" << std::endl;
}
//--------------------------------------------------------------------------
void Backend::genMakefileCompileRule(std::ostream &os) const
{
    // Add one rule to generate dependency files from cc files
    os << "%.d: %.cc" << std::endl;
    os << "\t@$(NVCC) -M $(NVCCFLAGS) $< 1> $@" << std::endl;
    os << std::endl;

    // Add another to build object files from cc files
    os << "%.o: %.cc %.d" << std::endl;
    os << "\t@$(NVCC) -dc $(NVCCFLAGS) $<" << std::endl;
}
//--------------------------------------------------------------------------
void Backend::genMSBuildConfigProperties(std::ostream &os) const
{
    // Add property to extract CUDA path
    os << "\t\t<!-- **HACK** determine the installed CUDA version by regexing CUDA path -->" << std::endl;
    os << "\t\t<CudaVersion>$([System.Text.RegularExpressions.Regex]::Match($(CUDA_PATH), \"\\\\v([0-9.]+)$\").Groups[1].Value)</CudaVersion>" << std::endl;
}
//--------------------------------------------------------------------------
void Backend::genMSBuildImportProps(std::ostream &os) const
{
    // Import CUDA props file
    os << "\t<ImportGroup Label=\"ExtensionSettings\">" << std::endl;
    os << "\t\t<Import Project=\"$(VCTargetsPath)\\BuildCustomizations\\CUDA $(CudaVersion).props\" />" << std::endl;
    os << "\t</ImportGroup>" << std::endl;
}
//--------------------------------------------------------------------------
void Backend::genMSBuildItemDefinitions(std::ostream &os) const
{
    // Add item definition for host compilation
    os << "\t\t<ClCompile>" << std::endl;
    os << "\t\t\t<WarningLevel>Level3</WarningLevel>" << std::endl;
    os << "\t\t\t<Optimization Condition=\"'$(Configuration)'=='Release'\">MaxSpeed</Optimization>" << std::endl;
    os << "\t\t\t<Optimization Condition=\"'$(Configuration)'=='Debug'\">Disabled</Optimization>" << std::endl;
    os << "\t\t\t<FunctionLevelLinking Condition=\"'$(Configuration)'=='Release'\">true</FunctionLevelLinking>" << std::endl;
    os << "\t\t\t<IntrinsicFunctions Condition=\"'$(Configuration)'=='Release'\">true</IntrinsicFunctions>" << std::endl;
    os << "\t\t\t<PreprocessorDefinitions Condition=\"'$(Configuration)'=='Release'\">WIN32;WIN64;NDEBUG;_CONSOLE;BUILDING_GENERATED_CODE;%(PreprocessorDefinitions)</PreprocessorDefinitions>" << std::endl;
    os << "\t\t\t<PreprocessorDefinitions Condition=\"'$(Configuration)'=='Debug'\">WIN32;WIN64;_DEBUG;_CONSOLE;BUILDING_GENERATED_CODE;%(PreprocessorDefinitions)</PreprocessorDefinitions>" << std::endl;
    os << "\t\t</ClCompile>" << std::endl;

    // Add item definition for linking
    os << "\t\t<Link>" << std::endl;
    os << "\t\t\t<GenerateDebugInformation>true</GenerateDebugInformation>" << std::endl;
    os << "\t\t\t<EnableCOMDATFolding Condition=\"'$(Configuration)'=='Release'\">true</EnableCOMDATFolding>" << std::endl;
    os << "\t\t\t<OptimizeReferences Condition=\"'$(Configuration)'=='Release'\">true</OptimizeReferences>" << std::endl;
    os << "\t\t\t<SubSystem>Console</SubSystem>" << std::endl;
    os << "\t\t\t<AdditionalDependencies>cudart_static.lib;kernel32.lib;user32.lib;gdi32.lib;winspool.lib;comdlg32.lib;advapi32.lib;shell32.lib;ole32.lib;oleaut32.lib;uuid.lib;odbc32.lib;odbccp32.lib;%(AdditionalDependencies)</AdditionalDependencies>" << std::endl;
    os << "\t\t</Link>" << std::endl;

    // Add item definition for CUDA compilation
    // **YUCK** the CUDA Visual Studio plugin build system demands that you specify both a virtual an actual architecture 
    // (which NVCC itself doesn't require). While, in general, actual architectures are usable as virtual architectures, 
    // there is no compute_21 so we need to replace that with compute_20
    const std::string architecture = std::to_string(m_MajorComputeCapability) + std::to_string(m_MinorComputeCapability);
    const std::string virtualArchitecture = (architecture == "21") ? "20" : architecture;
    os << "\t\t<CudaCompile>" << std::endl;
    os << "\t\t\t<TargetMachinePlatform>64</TargetMachinePlatform>" << std::endl;
    os << "\t\t\t<GenerateRelocatableDeviceCode>true</GenerateRelocatableDeviceCode>" << std::endl;
    os << "\t\t\t<CodeGeneration>compute_" << virtualArchitecture <<",sm_" << architecture << "</CodeGeneration>" << std::endl;
    os << "\t\t\t<FastMath>" << (getPreferences().optimizeCode ? "true" : "false") << "</FastMath>" << std::endl;
    os << "\t\t\t<GenerateLineInfo>" << (getPreferences<Preferences>().generateLineInfo ? "true" : "false") << "</GenerateLineInfo>" << std::endl;
    os << "\t\t</CudaCompile>" << std::endl;
}
//--------------------------------------------------------------------------
void Backend::genMSBuildCompileModule(const std::string &moduleName, std::ostream &os) const
{
    os << "\t\t<CudaCompile Include=\"" << moduleName << ".cc\" >" << std::endl;
    // **YUCK** for some reasons you can't call .Contains on %(BaseCommandLineTemplate) directly
    // Solution suggested by https://stackoverflow.com/questions/9512577/using-item-functions-on-metadata-values
    os << "\t\t\t<AdditionalOptions Condition=\" !$([System.String]::new('%(BaseCommandLineTemplate)').Contains('-x cu')) \">-x cu %(AdditionalOptions)</AdditionalOptions>" << std::endl;
    os << "\t\t</CudaCompile>" << std::endl;
}
//--------------------------------------------------------------------------
void Backend::genMSBuildImportTarget(std::ostream &os) const
{
    os << "\t<ImportGroup Label=\"ExtensionTargets\">" << std::endl;
    os << "\t\t<Import Project=\"$(VCTargetsPath)\\BuildCustomizations\\CUDA $(CudaVersion).targets\" />" << std::endl;
    os << "\t</ImportGroup>" << std::endl;
}
//--------------------------------------------------------------------------
std::string Backend::getAllocateMemParams(const ModelSpecMerged &) const
{
    // If device should be selected at runtime
    if(getPreferences<Preferences>().deviceSelectMethod == DeviceSelect::MANUAL_RUNTIME) {
        // If devices should be delected by ID, add an integer parameter
        if(getPreferences<Preferences>().selectGPUByDeviceID) {
            return "int deviceID";
        }
        // Otherwise, add a pci bus ID parameter
        else {
            return "const char *pciBusID";
        }
    }
    // Othewise, no parameters are required
    else {
        return "";
    }
}
//--------------------------------------------------------------------------
size_t Backend::getDeviceMemoryBytes() const
{
    size_t totalGlobalMem = 0;
    CHECK_CU_ERRORS(cuDeviceTotalMem(&totalGlobalMem, m_Device));
    return totalGlobalMem;
}
//--------------------------------------------------------------------------
Backend::MemorySpaces Backend::getMergedGroupMemorySpaces(const ModelSpecMerged &modelMerged) const
{
    // Get size of update group start ids (constant cache is precious so don't use for init groups
    const size_t groupStartIDSize = (getGroupStartIDSize(modelMerged.getMergedNeuronUpdateGroups()) +
                                     getGroupStartIDSize(modelMerged.getMergedPresynapticUpdateGroups()) +
                                     getGroupStartIDSize(modelMerged.getMergedPostsynapticUpdateGroups()) +
                                     getGroupStartIDSize(modelMerged.getMergedSynapseDynamicsGroups()));

    // Return available constant memory and to
    size_t totalMem = 0;
    CHECK_CU_ERRORS(cuDeviceTotalMem(&totalMem, m_Device));
    return {{"__device__ __constant__", (groupStartIDSize > getChosenDeviceSafeConstMemBytes()) ? 0 : (getChosenDeviceSafeConstMemBytes() - groupStartIDSize)},
            {"__device__", totalMem}};
}
//--------------------------------------------------------------------------
std::string Backend::getNVCCFlags() const
{
    // **NOTE** now we don't include runner.cc when building standalone modules we get loads of warnings about
    // How you hide device compiler warnings is totally non-documented but https://stackoverflow.com/a/17095910/1476754
    // holds the answer! For future reference --display_error_number option can be used to get warning ids to use in --diag-supress
    // HOWEVER, on CUDA 7.5 and 8.0 this causes a fatal error and, as no warnings are shown when --diag-suppress is removed,
    // presumably this is because this warning simply wasn't implemented until CUDA 9
    const std::string architecture = "sm_" + std::to_string(m_MajorComputeCapability) + std::to_string(m_MinorComputeCapability);
    std::string nvccFlags = "-x cu -arch " + architecture;
#ifndef _WIN32
    nvccFlags += " -std=c++11 --compiler-options \"-fPIC -Wno-return-type-c-linkage\"";
#endif
    if(m_RuntimeVersion >= 9020) {
        nvccFlags += " -Xcudafe \"--diag_suppress=extern_entity_treated_as_static\"";
    }

    nvccFlags += " " + getPreferences<Preferences>().userNvccFlags;
    if(getPreferences().optimizeCode) {
        nvccFlags += " -O3 -use_fast_math";
    }
    if(getPreferences().debugCode) {
        nvccFlags += " -O0 -g -G";
    }
    if(getPreferences<Preferences>().showPtxInfo) {
        nvccFlags += " -Xptxas \"-v\"";
    }
    if(getPreferences<Preferences>().generateLineInfo) {
        nvccFlags += " --generate-line-info";
    }
#ifdef MPI_ENABLE
    // If MPI is enabled, add MPI include path
    nvccFlags +=" -I\"$(MPI_PATH)/include\"";
#endif
    return nvccFlags;
}
//--------------------------------------------------------------------------
size_t Backend::getChosenDeviceSafeConstMemBytes() const
{
    int totalConstMem = 0;
    CHECK_CU_ERRORS(cuDeviceGetAttribute(&totalConstMem, CU_DEVICE_ATTRIBUTE_TOTAL_CONSTANT_MEMORY, m_Device));
    return totalConstMem- getPreferences<Preferences>().constantCacheOverhead;
}
//--------------------------------------------------------------------------
void Backend::genCurrentSpikePush(CodeStream &os, const NeuronGroupInternal &ng, unsigned int batchSize, bool spikeEvent) const
{
    assert(!getPreferences().automaticCopy);

    if(!(ng.getSpikeLocation() & VarLocation::ZERO_COPY)) {
        // Is delay required
        const bool delayRequired = spikeEvent ?
            ng.isDelayRequired() :
            (ng.isTrueSpikeRequired() && ng.isDelayRequired());

        const char *spikeCntPrefix = spikeEvent ? "glbSpkCntEvnt" : "glbSpkCnt";
        const char *spikePrefix = spikeEvent ? "glbSpkEvnt" : "glbSpk";

        if (delayRequired) {
            // If there's only a single batch
            if(batchSize == 1) {
                // Copy spike count for current timestep
                os << "CHECK_CUDA_ERRORS(cudaMemcpy(d_" << spikeCntPrefix << ng.getName() << " + spkQuePtr" << ng.getName();
                os << ", " << spikeCntPrefix << ng.getName() << " + spkQuePtr" << ng.getName();
                os << ", sizeof(unsigned int), cudaMemcpyHostToDevice));" << std::endl;
                
                // Copy this many spikes from current timestep
                os << "CHECK_CUDA_ERRORS(cudaMemcpy(d_" << spikePrefix << ng.getName() << " + (spkQuePtr" << ng.getName() << "*" << ng.getNumNeurons() << ")";
                os << ", " << spikePrefix << ng.getName();
                os << " + (spkQuePtr" << ng.getName() << " * " << ng.getNumNeurons() << ")";
                os << ", " << spikeCntPrefix << ng.getName() << "[spkQuePtr" << ng.getName() << "] * sizeof(unsigned int), cudaMemcpyHostToDevice));" << std::endl;
            }
            else {
                // Copy spike count for current timestep  from each batch using 2D memcpy
                os << "CHECK_CUDA_ERRORS(cudaMemcpy2D(d_" << spikeCntPrefix << ng.getName() << " + spkQuePtr" << ng.getName();
                os << ", " << ng.getNumDelaySlots() << " * sizeof(unsigned int)";
                os << ", " << spikeCntPrefix << ng.getName() << " + spkQuePtr" << ng.getName();
                os << ", " << ng.getNumDelaySlots() << " * sizeof(unsigned int)";
                os << ", sizeof(unsigned int), " << batchSize << ", cudaMemcpyHostToDevice));" << std::endl;

                // Loop through batches and launch asynchronous memcpys to copy spikes from each one
                os << "for(unsigned int b = 0; b < " << batchSize << "; b++)";
                {
                    CodeStream::Scope b(os);
                    os << "const unsigned int spikeOffset = (spkQuePtr" << ng.getName() << " * " << ng.getNumNeurons() << ") + (b * " << (ng.getNumNeurons() * ng.getNumDelaySlots()) << ");" << std::endl;
                    os << "CHECK_CUDA_ERRORS(cudaMemcpyAsync(d_" << spikePrefix << ng.getName() << " + spikeOffset";
                    os << ", " << spikePrefix << ng.getName() << " + spikeOffset";
                    os << ", " << spikeCntPrefix << ng.getName() << "[spkQuePtr" << ng.getName() << " + (b * " << ng.getNumDelaySlots() << ")] * sizeof(unsigned int)";
                    os << ", cudaMemcpyHostToDevice)); " << std::endl;
                }

                // Wait until queued copies have completed
                os << "CHECK_CUDA_ERRORS(cudaStreamSynchronize(0));" << std::endl;
            }
        }
        else {
            // Copy the spike count for each batch
            os << "CHECK_CUDA_ERRORS(cudaMemcpy(d_" << spikeCntPrefix << ng.getName();
            os << ", " << spikeCntPrefix << ng.getName();
            os << ", " << batchSize << " * sizeof(unsigned int), cudaMemcpyHostToDevice));" << std::endl;

            // If there's only a single batch, copy spikes
            if(batchSize == 1) {
                os << "CHECK_CUDA_ERRORS(cudaMemcpy(d_" << spikePrefix << ng.getName();
                os << ", " << spikePrefix << ng.getName();
                os << ", " << spikeCntPrefix << ng.getName() << "[0] * sizeof(unsigned int), cudaMemcpyHostToDevice));" << std::endl;
            }
            // Otherwise, loop through batches and launch asynchronous memcpys to copy spikes from each one
            else {
                os << "for(unsigned int b = 0; b < " << batchSize << "; b++)";
                {
                    CodeStream::Scope b(os);
                    os << "CHECK_CUDA_ERRORS(cudaMemcpyAsync(d_" << spikePrefix << ng.getName() << " + (b * " << ng.getNumNeurons() << ")";
                    os << ", " << spikePrefix << ng.getName() << " + (b * " << ng.getNumNeurons() << ")";
                    os << ", " << spikeCntPrefix << ng.getName() << "[b] * sizeof(unsigned int), cudaMemcpyHostToDevice));" << std::endl;
                }

                // Wait until queued copies have completed
                os << "CHECK_CUDA_ERRORS(cudaStreamSynchronize(0));" << std::endl;
            }
        }
    }
}
//--------------------------------------------------------------------------
void Backend::genCurrentSpikePull(CodeStream &os, const NeuronGroupInternal &ng, unsigned int batchSize, bool spikeEvent) const
{
    if(!(ng.getSpikeLocation() & VarLocation::ZERO_COPY)) {
        // Is delay required
        const bool delayRequired = spikeEvent ?
            ng.isDelayRequired() :
            (ng.isTrueSpikeRequired() && ng.isDelayRequired());

        const char *spikeCntPrefix = spikeEvent ? "glbSpkCntEvnt" : "glbSpkCnt";
        const char *spikePrefix = spikeEvent ? "glbSpkEvnt" : "glbSpk";

        if (delayRequired) {
            // If there's only a single batch
            if(batchSize == 1) {
                // Copy spike count for current timestep
                os << "CHECK_CUDA_ERRORS(cudaMemcpy(" << spikeCntPrefix << ng.getName() << " + spkQuePtr" << ng.getName();
                os << ", d_" << spikeCntPrefix << ng.getName() << " + spkQuePtr" << ng.getName();
                os << ", sizeof(unsigned int), cudaMemcpyDeviceToHost));" << std::endl;

                // Copy this many spikes from current timestep
                os << "CHECK_CUDA_ERRORS(cudaMemcpy(" << spikePrefix << ng.getName() << " + (spkQuePtr" << ng.getName() << " * " << ng.getNumNeurons() << ")";
                os << ", d_" << spikePrefix << ng.getName() << " + (spkQuePtr" << ng.getName() << " * " << ng.getNumNeurons() << ")";
                os << ", " << spikeCntPrefix << ng.getName() << "[spkQuePtr" << ng.getName() << "] * sizeof(unsigned int), cudaMemcpyDeviceToHost));" << std::endl;
            }
            else {
                // Copy spike count for current timestep  from each batch using 2D memcpy
                os << "CHECK_CUDA_ERRORS(cudaMemcpy2D(" << spikeCntPrefix << ng.getName() << " + spkQuePtr" << ng.getName();
                os << ", " << ng.getNumDelaySlots() << " * sizeof(unsigned int)";
                os << ", d_" << spikeCntPrefix << ng.getName() << " + spkQuePtr" << ng.getName();
                os << ", " << ng.getNumDelaySlots() << " * sizeof(unsigned int)";
                os << ", sizeof(unsigned int), " << batchSize << ", cudaMemcpyDeviceToHost));" << std::endl;

                // Loop through batches and launch asynchronous memcpys to copy spikes from each one
                os << "for(unsigned int b = 0; b < " << batchSize << "; b++)";
                {
                    CodeStream::Scope b(os);
                    os << "const unsigned int spikeOffset = (spkQuePtr" << ng.getName() << " * " << ng.getNumNeurons() << ") + (b * " << (ng.getNumNeurons() * ng.getNumDelaySlots()) << ");" << std::endl;
                    os << "CHECK_CUDA_ERRORS(cudaMemcpyAsync(" << spikePrefix << ng.getName() << " + spikeOffset";
                    os << ", d_" << spikePrefix << ng.getName() << " + spikeOffset";
                    os << ", " << spikeCntPrefix << ng.getName() << "[spkQuePtr" << ng.getName() << " + (b * " << ng.getNumDelaySlots() << ")] * sizeof(unsigned int)";
                    os << ", cudaMemcpyDeviceToHost)); " << std::endl;
                }

                // Wait until queued copies have completed
                os << "CHECK_CUDA_ERRORS(cudaStreamSynchronize(0));" << std::endl;
            }
        }
        else {
            // Copy the spike count for each batch
            os << "CHECK_CUDA_ERRORS(cudaMemcpy(" << spikeCntPrefix << ng.getName();
            os << ", d_" << spikeCntPrefix << ng.getName();
            os << ", " << batchSize << " * sizeof(unsigned int), cudaMemcpyDeviceToHost));" << std::endl;

            // If there's only a single batch, copy spikes
            if(batchSize == 1) {
                os << "CHECK_CUDA_ERRORS(cudaMemcpy(" << spikePrefix << ng.getName();
                os << ", d_" << spikePrefix << ng.getName();
                os << ", " << spikeCntPrefix << ng.getName() << "[0] * sizeof(unsigned int), cudaMemcpyDeviceToHost));" << std::endl;
            }
            // Otherwise, loop through batches and launch asynchronous memcpys to copy spikes from each one
            else {
                os << "for(unsigned int b = 0; b < " << batchSize << "; b++)";
                {
                    CodeStream::Scope b(os);
                    os << "CHECK_CUDA_ERRORS(cudaMemcpyAsync(" << spikePrefix << ng.getName() << " + (b * " << ng.getNumNeurons() << ")";
                    os << ", d_" << spikePrefix << ng.getName() << " + (b * " << ng.getNumNeurons() << ")";
                    os << ", " << spikeCntPrefix << ng.getName() << "[b] * sizeof(unsigned int), cudaMemcpyDeviceToHost));" << std::endl;
                }

                // Wait until queued copies have completed
                os << "CHECK_CUDA_ERRORS(cudaStreamSynchronize(0));" << std::endl;
            }
        }
    }
}
//--------------------------------------------------------------------------
void Backend::genKernelDimensions(CodeStream &os, Kernel kernel, size_t numThreadsX, size_t batchSize, size_t numBlockThreadsY) const
{
    // Calculate grid size
    const size_t gridSize = ceilDivide(numThreadsX, getKernelBlockSize(kernel));
    assert(gridSize < (size_t)getChosenCUDADevice().maxGridSize[0]);
    assert(numBlockThreadsY < (size_t)getChosenCUDADevice().maxThreadsDim[0]);

<<<<<<< HEAD
    // If grid fits on device
    int maxGridDimX = 0;
    CHECK_CU_ERRORS(cuDeviceGetAttribute(&maxGridDimX, CU_DEVICE_ATTRIBUTE_MAX_GRID_DIM_X, m_Device));
    if (gridSize < (size_t)maxGridDimX) {
        os << "const dim3 grid(" << gridSize << ", " << batchSize << ");" << std::endl;
=======
    os << "const dim3 threads(" << getKernelBlockSize(kernel) << ", " << numBlockThreadsY << ");" << std::endl;
    if(numBlockThreadsY > 1) {
        assert(batchSize < (size_t)getChosenCUDADevice().maxThreadsDim[2]);
        os << "const dim3 grid(" << gridSize << ", 1, " << batchSize << ");" << std::endl;
>>>>>>> ecbd09dd
    }
    else {
        assert(batchSize < (size_t)getChosenCUDADevice().maxThreadsDim[1]);
        os << "const dim3 grid(" << gridSize << ", " << batchSize << ");" << std::endl;
    }
}
}   // namespace CUDA
}   // namespace CodeGenerator<|MERGE_RESOLUTION|>--- conflicted
+++ resolved
@@ -1910,26 +1910,28 @@
 //--------------------------------------------------------------------------
 void Backend::genKernelDimensions(CodeStream &os, Kernel kernel, size_t numThreadsX, size_t batchSize, size_t numBlockThreadsY) const
 {
+    int maxGridDimX = 0;
+    int maxBlockDimY = 0;
+    CHECK_CU_ERRORS(cuDeviceGetAttribute(&maxGridDimX, CU_DEVICE_ATTRIBUTE_MAX_GRID_DIM_X, m_Device));
+    CHECK_CU_ERRORS(cuDeviceGetAttribute(&maxBlockDimY, CU_DEVICE_ATTRIBUTE_MAX_BLOCK_DIM_Y, m_Device));
+
+    
     // Calculate grid size
     const size_t gridSize = ceilDivide(numThreadsX, getKernelBlockSize(kernel));
-    assert(gridSize < (size_t)getChosenCUDADevice().maxGridSize[0]);
-    assert(numBlockThreadsY < (size_t)getChosenCUDADevice().maxThreadsDim[0]);
-
-<<<<<<< HEAD
-    // If grid fits on device
-    int maxGridDimX = 0;
-    CHECK_CU_ERRORS(cuDeviceGetAttribute(&maxGridDimX, CU_DEVICE_ATTRIBUTE_MAX_GRID_DIM_X, m_Device));
-    if (gridSize < (size_t)maxGridDimX) {
-        os << "const dim3 grid(" << gridSize << ", " << batchSize << ");" << std::endl;
-=======
+    assert(gridSize < (size_t)maxGridDimX);
+    assert(numBlockThreadsY < (size_t)maxBlockDimY);
+
     os << "const dim3 threads(" << getKernelBlockSize(kernel) << ", " << numBlockThreadsY << ");" << std::endl;
     if(numBlockThreadsY > 1) {
-        assert(batchSize < (size_t)getChosenCUDADevice().maxThreadsDim[2]);
+        int maxGridDimZ = 0;
+        CHECK_CU_ERRORS(cuDeviceGetAttribute(&maxGridDimZ, CU_DEVICE_ATTRIBUTE_MAX_GRID_DIM_Z, m_Device));
+        assert(batchSize < (size_t)maxGridDimZ);
         os << "const dim3 grid(" << gridSize << ", 1, " << batchSize << ");" << std::endl;
->>>>>>> ecbd09dd
     }
     else {
-        assert(batchSize < (size_t)getChosenCUDADevice().maxThreadsDim[1]);
+        int maxGridDimY = 0;
+        CHECK_CU_ERRORS(cuDeviceGetAttribute(&maxGridDimY, CU_DEVICE_ATTRIBUTE_MAX_GRID_DIM_Y, m_Device));
+        assert(batchSize < (size_t)maxGridDimY);
         os << "const dim3 grid(" << gridSize << ", " << batchSize << ");" << std::endl;
     }
 }

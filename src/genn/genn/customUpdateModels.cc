--- conflicted
+++ resolved
@@ -15,24 +15,4 @@
     Utils::updateHash(getUpdateCode(), hash);
     Utils::updateHash(getVarRefs(), hash);
     return hash.get_digest();
-}
-//----------------------------------------------------------------------------
-<<<<<<< HEAD
-bool CustomUpdateModels::Base::isReduction() const
-{
-    // Return true if any variables or variable references have REDUCE flag in their access mode
-    const auto vars = getVars();
-    const auto varRefs = getVarRefs();
-    return (std::any_of(vars.cbegin(), vars.cend(),
-                        [](const Models::Base::Var &v) { return (v.access & VarAccessModeAttribute::REDUCE); })
-            || std::any_of(varRefs.cbegin(), varRefs.cend(),
-                           [](const Models::Base::VarRef &v) { return (v.access & VarAccessModeAttribute::REDUCE); }));
-=======
-void CustomUpdateModels::Base::validate() const
-{
-    // Superclass
-    Models::Base::validate();
-
-    Utils::validateVecNames(getVarRefs(), "Variable reference");
->>>>>>> dc50d255
 }
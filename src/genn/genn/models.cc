--- conflicted
+++ resolved
@@ -76,15 +76,7 @@
 //----------------------------------------------------------------------------
 VarReference VarReference::createPSMVarRef(SynapseGroup *sg, const std::string &varName)
 {
-<<<<<<< HEAD
-    const SynapseGroupInternal *sgInternal = static_cast<const SynapseGroupInternal *>(sg);
-=======
-    if(!(sg->getMatrixType() & SynapseMatrixWeight::INDIVIDUAL_PSM)) {
-        throw std::runtime_error("Only individual postsynaptic model variables can be referenced.");
-    }
-
     SynapseGroupInternal *sgInternal = static_cast<SynapseGroupInternal*>(sg);
->>>>>>> 46c95d60
     const auto *psm = sgInternal->getPSModel();
     return VarReference(sgInternal->getTrgNeuronGroup()->getNumNeurons(),
                         []() { return nullptr; },
@@ -148,15 +140,9 @@
                                SynapseGroup *transposeSG, const std::string &transposeVarName)
 :   VarReferenceBase(sg->getWUModel()->getVarIndex(varName), sg->getWUModel()->getVars(), 
                      [sg]() { return sg->getName(); }, []() { return true; }),
-<<<<<<< HEAD
-    m_SG(static_cast<const SynapseGroupInternal*>(sg)), m_TransposeSG(static_cast<const SynapseGroupInternal*>(transposeSG)),
+    m_SG(static_cast<SynapseGroupInternal*>(sg)), m_TransposeSG(static_cast<SynapseGroupInternal*>(transposeSG)),
     m_TransposeVarIndex((transposeSG == nullptr) ? std::nullopt : std::optional<size_t>(transposeSG->getWUModel()->getVarIndex(transposeVarName))),
     m_TransposeVar((transposeSG == nullptr) ? std::nullopt : std::optional<Models::Base::Var>(transposeSG->getWUModel()->getVars().at(*m_TransposeVarIndex))),
-=======
-    m_SG(static_cast<SynapseGroupInternal*>(sg)), m_TransposeSG(static_cast<SynapseGroupInternal*>(transposeSG)),
-    m_TransposeVarIndex((transposeSG == nullptr) ? 0 : transposeSG->getWUModel()->getVarIndex(transposeVarName)),
-    m_TransposeVar((transposeSG == nullptr) ? Models::Base::Var() : transposeSG->getWUModel()->getVars().at(m_TransposeVarIndex)),
->>>>>>> 46c95d60
     m_GetTransposeTargetName((transposeSG == nullptr) ? GetTargetNameFn() : [transposeSG]() { return transposeSG->getName(); })
 {
     if(!(sg->getMatrixType() & SynapseMatrixWeight::INDIVIDUAL) && !(sg->getMatrixType() & SynapseMatrixWeight::KERNEL)) {
@@ -194,29 +180,18 @@
     }
 }
 //----------------------------------------------------------------------------
-<<<<<<< HEAD
-WUVarReference::WUVarReference(const CustomUpdateWU *cu, const std::string &varName)
+WUVarReference::WUVarReference(CustomUpdateWU *cu, const std::string &varName)
 :   VarReferenceBase(cu->getCustomUpdateModel()->getVarIndex(varName), cu->getCustomUpdateModel()->getVars(),
-                     [cu]() { return cu->getName(); }, [cu]() { return static_cast<const CustomUpdateWUInternal*>(cu)->isBatched(); }),
-    m_SG(static_cast<const CustomUpdateWUInternal*>(cu)->getSynapseGroup()), m_TransposeSG(nullptr)
-=======
-WUVarReference::WUVarReference(CustomUpdateWU *cu, const std::string &varName)
-:   VarReferenceBase(cu->getCustomUpdateModel()->getVarIndex(varName), cu->getCustomUpdateModel()->getVars(), 
                      [cu]() { return cu->getName(); }, [cu]() { return static_cast<CustomUpdateWUInternal*>(cu)->isBatched(); }),
-    m_SG(static_cast<CustomUpdateWUInternal*>(cu)->getSynapseGroup()), m_TransposeSG(nullptr),
-    m_TransposeVarIndex(0)
-{
-
+    m_SG(static_cast<CustomUpdateWUInternal*>(cu)->getSynapseGroup()), m_TransposeSG(nullptr)
+{
 }
 //----------------------------------------------------------------------------
 WUVarReference::WUVarReference(CustomConnectivityUpdate *cu, const std::string &varName)
 :   VarReferenceBase(cu->getCustomConnectivityUpdateModel()->getVarIndex(varName), cu->getCustomConnectivityUpdateModel()->getVars(), 
                      [cu]() { return cu->getName(); }, [cu]() { return false; }),
-    m_SG(static_cast<CustomConnectivityUpdateInternal*>(cu)->getSynapseGroup()), m_TransposeSG(nullptr),
-    m_TransposeVarIndex(0)
->>>>>>> 46c95d60
-{
-
+    m_SG(static_cast<CustomConnectivityUpdateInternal*>(cu)->getSynapseGroup()), m_TransposeSG(nullptr)
+{
 }
 //----------------------------------------------------------------------------
 SynapseGroup *WUVarReference::getSynapseGroup() const

--- conflicted
+++ resolved
@@ -71,12 +71,6 @@
                        [](const NeuronGroupInternal &){ return true; },
                        [](const NeuronGroupInternal &a, const NeuronGroupInternal &b)
                        {
-<<<<<<< HEAD
-                           const bool aSpikeTimeUpdate = ((a.isSpikeTimeRequired() || a.isSpikeEventTimeRequired()) && a.shouldResetSpikeTimesAfterUpdate());
-                           const bool bSpikeTimeUpdate = ((b.isSpikeTimeRequired() || a.isSpikeEventTimeRequired()) && b.shouldResetSpikeTimesAfterUpdate());
-
-=======
->>>>>>> 85e4a5f4
                            return ((a.getNumDelaySlots() == b.getNumDelaySlots())
                                    && (a.isSpikeEventRequired() == b.isSpikeEventRequired())
                                    && (a.isTrueSpikeRequired() == b.isTrueSpikeRequired())

#include "code_generator/groupMerged.h"

// PLOG includes
#include <plog/Log.h>

// GeNN includes
#include "modelSpecInternal.h"

// GeNN code generator includes
#include "code_generator/backendBase.h"
#include "code_generator/codeGenUtils.h"
#include "code_generator/codeStream.h"

using namespace CodeGenerator;

//----------------------------------------------------------------------------
// CodeGenerator::NeuronSpikeQueueUpdateGroupMerged
//----------------------------------------------------------------------------
const std::string NeuronSpikeQueueUpdateGroupMerged::name = "NeuronSpikeQueueUpdate";
//----------------------------------------------------------------------------
NeuronSpikeQueueUpdateGroupMerged::NeuronSpikeQueueUpdateGroupMerged(size_t index, const std::string &precision, const std::string &, const BackendBase &backend,
                                                                     const std::vector<std::reference_wrapper<const NeuronGroupInternal>> &groups)
:   GroupMerged<NeuronGroupInternal>(index, precision, groups)
{
    if(getArchetype().isDelayRequired()) {
        addPointerField("unsigned int", "spkQuePtr", backend.getScalarAddressPrefix() + "spkQuePtr");
    } 

    addPointerField("unsigned int", "spkCnt", backend.getDeviceVarPrefix() + "glbSpkCnt");

    if(getArchetype().isSpikeEventRequired()) {
        addPointerField("unsigned int", "spkCntEvnt", backend.getDeviceVarPrefix() + "glbSpkCntEvnt");
    }
}
//----------------------------------------------------------------------------
void NeuronSpikeQueueUpdateGroupMerged::genMergedGroupSpikeCountReset(CodeStream &os, unsigned int batchSize) const
{
    if(getArchetype().isSpikeEventRequired()) {
        if(getArchetype().isDelayRequired()) {
            os << "group->spkCntEvnt[*group->spkQuePtr";
            if(batchSize > 1) {
                os << " + (batch * " << getArchetype().getNumDelaySlots() << ")";
            }
            os << "] = 0; " << std::endl;
        }
        else {
            os << "group->spkCntEvnt[" << ((batchSize > 1) ? "batch" : "0") << "] = 0;" << std::endl;
        }
    }

    if(getArchetype().isTrueSpikeRequired() && getArchetype().isDelayRequired()) {
        os << "group->spkCnt[*group->spkQuePtr";
        if(batchSize > 1) {
            os << " + (batch * " << getArchetype().getNumDelaySlots() << ")";
        }
        os << "] = 0; " << std::endl;
    }
    else {
        os << "group->spkCnt[" << ((batchSize > 1) ? "batch" : "0") << "] = 0;" << std::endl;
    }
}

//----------------------------------------------------------------------------
// CodeGenerator::NeuronPrevSpikeTimeUpdateGroupMerged
//----------------------------------------------------------------------------
const std::string NeuronPrevSpikeTimeUpdateGroupMerged::name = "NeuronPrevSpikeTimeUpdate";
//----------------------------------------------------------------------------
NeuronPrevSpikeTimeUpdateGroupMerged::NeuronPrevSpikeTimeUpdateGroupMerged(size_t index, const std::string &precision, const std::string &timePrecision, const BackendBase &backend,
                                                                           const std::vector<std::reference_wrapper<const NeuronGroupInternal>> &groups)
:   GroupMerged<NeuronGroupInternal>(index, precision, groups)
{
    if(getArchetype().isDelayRequired()) {
        addPointerField("unsigned int", "spkQuePtr", backend.getScalarAddressPrefix() + "spkQuePtr");
    } 

    addPointerField("unsigned int", "spkCnt", backend.getDeviceVarPrefix() + "glbSpkCnt");

    if(getArchetype().isSpikeEventRequired()) {
        addPointerField("unsigned int", "spkCntEvnt", backend.getDeviceVarPrefix() + "glbSpkCntEvnt");
    }

    if(getArchetype().isPrevSpikeTimeRequired()) {
        addPointerField("unsigned int", "spk", backend.getDeviceVarPrefix() + "glbSpk");
        addPointerField(timePrecision, "prevST", backend.getDeviceVarPrefix() + "prevST");
    }
    if(getArchetype().isPrevSpikeEventTimeRequired()) {
        addPointerField("unsigned int", "spkEvnt", backend.getDeviceVarPrefix() + "glbSpkEvnt");
        addPointerField(timePrecision, "prevSET", backend.getDeviceVarPrefix() + "prevSET");
    }

    if(getArchetype().isDelayRequired()) {
        addField("unsigned int", "numNeurons",
                 [](const NeuronGroupInternal &ng, size_t) { return std::to_string(ng.getNumNeurons()); });
    }
}

//----------------------------------------------------------------------------
// CodeGenerator::NeuronGroupMergedBase
//----------------------------------------------------------------------------
bool NeuronGroupMergedBase::isParamHeterogeneous(const std::string &paramName) const
{
    return isParamValueHeterogeneous(paramName, [](const NeuronGroupInternal &ng) { return ng.getParams(); });
}
//----------------------------------------------------------------------------
bool NeuronGroupMergedBase::isDerivedParamHeterogeneous(const std::string &paramName) const
{
    return isParamValueHeterogeneous(paramName, [](const NeuronGroupInternal &ng) { return ng.getDerivedParams(); });
}
//----------------------------------------------------------------------------
bool NeuronGroupMergedBase::isVarInitParamHeterogeneous(const std::string &varName, const std::string &paramName) const
{
    return (isVarInitParamReferenced(varName, paramName) &&
            isParamValueHeterogeneous(paramName,
                                      [varName](const NeuronGroupInternal &sg) { return sg.getVarInitialisers().at(varName).getParams(); }));
}
//----------------------------------------------------------------------------
bool NeuronGroupMergedBase::isVarInitDerivedParamHeterogeneous(const std::string &varName, const std::string &paramName) const
{
    return (isVarInitParamReferenced(varName, paramName) &&
            isParamValueHeterogeneous(paramName,
                                      [varName](const NeuronGroupInternal &sg){ return sg.getVarInitialisers().at(varName).getDerivedParams(); }));
}
//----------------------------------------------------------------------------
bool NeuronGroupMergedBase::isCurrentSourceParamHeterogeneous(size_t childIndex, const std::string &paramName) const
{
    return (isCurrentSourceParamReferenced(childIndex, paramName) &&
            isChildParamValueHeterogeneous(childIndex, paramName, m_SortedCurrentSources,
                                           [](const CurrentSourceInternal *cs) { return cs->getParams(); }));
}
//----------------------------------------------------------------------------
bool NeuronGroupMergedBase::isCurrentSourceDerivedParamHeterogeneous(size_t childIndex, const std::string &paramName) const
{
    return (isCurrentSourceParamReferenced(childIndex, paramName) &&
            isChildParamValueHeterogeneous(childIndex, paramName, m_SortedCurrentSources,
                                           [](const CurrentSourceInternal *cs) { return cs->getDerivedParams(); }));
 
}
//----------------------------------------------------------------------------
bool NeuronGroupMergedBase::isCurrentSourceVarInitParamHeterogeneous(size_t childIndex, const std::string &varName, const std::string &paramName) const
{
    return (isCurrentSourceVarInitParamReferenced(childIndex, varName, paramName) &&
            isChildParamValueHeterogeneous(childIndex, paramName, m_SortedCurrentSources,
                                           [varName](const CurrentSourceInternal *cs) { return cs->getVarInitialisers().at(varName).getParams(); }));
}
//----------------------------------------------------------------------------
bool NeuronGroupMergedBase::isCurrentSourceVarInitDerivedParamHeterogeneous(size_t childIndex, const std::string &varName, const std::string &paramName) const
{
    return (isCurrentSourceVarInitParamReferenced(childIndex, varName, paramName) &&
            isChildParamValueHeterogeneous(childIndex, paramName, m_SortedCurrentSources,
                                           [varName](const CurrentSourceInternal *cs) { return cs->getVarInitialisers().at(varName).getDerivedParams(); }));
}
//----------------------------------------------------------------------------
bool NeuronGroupMergedBase::isPSMParamHeterogeneous(size_t childIndex, const std::string &paramName) const
{
    return (isPSMParamReferenced(childIndex, paramName) &&
            isChildParamValueHeterogeneous(childIndex, paramName, m_SortedMergedInSyns,
                                           [](const SynapseGroupInternal *inSyn) { return inSyn->getPSParams(); }));
}
//----------------------------------------------------------------------------
bool NeuronGroupMergedBase::isPSMDerivedParamHeterogeneous(size_t childIndex, const std::string &paramName) const
{
    return (isPSMParamReferenced(childIndex, paramName) &&
            isChildParamValueHeterogeneous(childIndex, paramName, m_SortedMergedInSyns, 
                                           [](const SynapseGroupInternal *inSyn) { return inSyn->getPSDerivedParams(); }));
}
//----------------------------------------------------------------------------
bool NeuronGroupMergedBase::isPSMVarInitParamHeterogeneous(size_t childIndex, const std::string &varName, const std::string &paramName) const
{
    return (isPSMVarInitParamReferenced(childIndex, varName, paramName) &&
            isChildParamValueHeterogeneous(childIndex, paramName, m_SortedMergedInSyns,
                                           [varName](const SynapseGroupInternal *inSyn){ return inSyn->getPSVarInitialisers().at(varName).getParams(); }));
}
//----------------------------------------------------------------------------
bool NeuronGroupMergedBase::isPSMVarInitDerivedParamHeterogeneous(size_t childIndex, const std::string &varName, const std::string &paramName) const
{    
    return (isPSMVarInitParamReferenced(childIndex, varName, paramName) &&
            isChildParamValueHeterogeneous(childIndex, paramName, m_SortedMergedInSyns,
                                          [varName](const SynapseGroupInternal *inSyn){ return inSyn->getPSVarInitialisers().at(varName).getDerivedParams(); }));
}
//----------------------------------------------------------------------------
NeuronGroupMergedBase::NeuronGroupMergedBase(size_t index, const std::string &precision, const std::string &timePrecision, const BackendBase &backend, 
                                             bool init, const std::vector<std::reference_wrapper<const NeuronGroupInternal>> &groups)
:   GroupMerged<NeuronGroupInternal>(index, precision, groups)
{
    // Build vector of vectors containing each child group's merged in syns, ordered to match those of the archetype group
    orderNeuronGroupChildren(m_SortedMergedInSyns, &NeuronGroupInternal::getFusedPSMInSyn,
                             init ? &SynapseGroupInternal::getPSInitHashDigest : &SynapseGroupInternal::getPSHashDigest);

    // Build vector of vectors containing each child group's merged out syns with pre output, ordered to match those of the archetype group
    orderNeuronGroupChildren(m_SortedMergedPreOutputOutSyns, &NeuronGroupInternal::getFusedPreOutputOutSyn,
                             init ? &SynapseGroupInternal::getPreOutputInitHashDigest : &SynapseGroupInternal::getPreOutputHashDigest);

    // Build vector of vectors containing each child group's current sources, ordered to match those of the archetype group
    orderNeuronGroupChildren(m_SortedCurrentSources, &NeuronGroupInternal::getCurrentSources,
                             init ? &CurrentSourceInternal::getInitHashDigest : &CurrentSourceInternal::getHashDigest);

    addField("unsigned int", "numNeurons",
              [](const NeuronGroupInternal &ng, size_t) { return std::to_string(ng.getNumNeurons()); });

    addPointerField("unsigned int", "spkCnt", backend.getDeviceVarPrefix() + "glbSpkCnt");
    addPointerField("unsigned int", "spk", backend.getDeviceVarPrefix() + "glbSpk");

    if(getArchetype().isSpikeEventRequired()) {
        addPointerField("unsigned int", "spkCntEvnt", backend.getDeviceVarPrefix() + "glbSpkCntEvnt");
        addPointerField("unsigned int", "spkEvnt", backend.getDeviceVarPrefix() + "glbSpkEvnt");
    }

    if(getArchetype().isDelayRequired()) {
        addPointerField("unsigned int", "spkQuePtr", backend.getScalarAddressPrefix() + "spkQuePtr");
    }

    if(getArchetype().isSpikeTimeRequired()) {
        addPointerField(timePrecision, "sT", backend.getDeviceVarPrefix() + "sT");
    }
    if(getArchetype().isSpikeEventTimeRequired()) {
        addPointerField(timePrecision, "seT", backend.getDeviceVarPrefix() + "seT");
    }

    if(getArchetype().isPrevSpikeTimeRequired()) {
        addPointerField(timePrecision, "prevST", backend.getDeviceVarPrefix() + "prevST");
    }
    if(getArchetype().isPrevSpikeEventTimeRequired()) {
        addPointerField(timePrecision, "prevSET", backend.getDeviceVarPrefix() + "prevSET");
    }

    // If this backend initialises population RNGs on device and this group requires on for simulation
    if(backend.isPopulationRNGRequired() && getArchetype().isSimRNGRequired() 
       && (!init || backend.isPopulationRNGInitialisedOnDevice())) 
    {
        addPointerField(backend.getMergedGroupSimRNGType(), "rng", backend.getDeviceVarPrefix() + "rng");
    }

    // Loop through variables
    const NeuronModels::Base *nm = getArchetype().getNeuronModel();
    const auto vars = nm->getVars();
    const auto &varInit = getArchetype().getVarInitialisers();
    for(const auto &var : vars) {
        // If we're not initialising or if there is initialization code for this variable
        if(!init || !varInit.at(var.name).getSnippet()->getCode().empty()) {
            addPointerField(var.type, var.name, backend.getDeviceVarPrefix() + var.name);
        }

        // If we're initializing, add any var init EGPs to structure
        if(init) {
            addEGPs(varInit.at(var.name).getSnippet()->getExtraGlobalParams(), backend.getDeviceVarPrefix(), var.name);
        }
    }

    // If we're generating a struct for initialization
    if(init) {
        // Add heterogeneous var init parameters
        addHeterogeneousVarInitParams<NeuronGroupMergedBase>(
            &NeuronGroupInternal::getVarInitialisers,
            &NeuronGroupMergedBase::isVarInitParamHeterogeneous);

        addHeterogeneousVarInitDerivedParams<NeuronGroupMergedBase>(
            &NeuronGroupInternal::getVarInitialisers,
            &NeuronGroupMergedBase::isVarInitDerivedParamHeterogeneous);
    }
    // Otherwise
    else {
        addEGPs(nm->getExtraGlobalParams(), backend.getDeviceVarPrefix());

        // Add heterogeneous neuron model parameters
        addHeterogeneousParams<NeuronGroupMergedBase>(
            getArchetype().getNeuronModel()->getParamNames(), "",
            [](const NeuronGroupInternal &ng) { return ng.getParams(); },
            &NeuronGroupMergedBase::isParamHeterogeneous);

        // Add heterogeneous neuron model derived parameters
        addHeterogeneousDerivedParams<NeuronGroupMergedBase>(
            getArchetype().getNeuronModel()->getDerivedParams(), "",
            [](const NeuronGroupInternal &ng) { return ng.getDerivedParams(); },
            &NeuronGroupMergedBase::isDerivedParamHeterogeneous);
    }

    // Loop through merged synaptic inputs to archetypical neuron group (0) in sorted order
    for(size_t i = 0; i < getSortedArchetypeMergedInSyns().size(); i++) {
        const SynapseGroupInternal *sg = getSortedArchetypeMergedInSyns().at(i);

        // Add pointer to insyn
        addMergedInSynPointerField(precision, "inSynInSyn", i, backend.getDeviceVarPrefix() + "inSyn");

        // Add pointer to dendritic delay buffer if required
        if(sg->isDendriticDelayRequired()) {
            addMergedInSynPointerField(precision, "denDelayInSyn", i, backend.getDeviceVarPrefix() + "denDelay");
            addMergedInSynPointerField("unsigned int", "denDelayPtrInSyn", i, backend.getScalarAddressPrefix() + "denDelayPtr");
        }

        // Loop through variables
        const auto &varInit = sg->getPSVarInitialisers();
        for(const auto &var : sg->getPSModel()->getVars()) {
            // Add pointers to state variable
            if(!init || !varInit.at(var.name).getSnippet()->getCode().empty()) {
                addMergedInSynPointerField(var.type, var.name + "InSyn", i, backend.getDeviceVarPrefix() + var.name);
            }

            // If we're generating an initialization structure, also add any heterogeneous parameters, derived parameters or extra global parameters required for initializers
            if(init) {
                const auto *varInitSnippet = varInit.at(var.name).getSnippet();
                addHeterogeneousChildVarInitParams(varInitSnippet->getParamNames(), m_SortedMergedInSyns, i, var.name, "InSyn",
                                                    &NeuronGroupMergedBase::isPSMVarInitParamHeterogeneous, &SynapseGroupInternal::getPSVarInitialisers);
                addHeterogeneousChildVarInitDerivedParams(varInitSnippet->getDerivedParams(), m_SortedMergedInSyns, i, var.name, "InSyn",
                                                            &NeuronGroupMergedBase::isPSMVarInitDerivedParamHeterogeneous, &SynapseGroupInternal::getPSVarInitialisers);
                addChildEGPs(varInitSnippet->getExtraGlobalParams(), i, backend.getDeviceVarPrefix(), var.name + "InSyn",
                                [var, this](size_t groupIndex, size_t childIndex)
                                {
                                    return var.name + m_SortedMergedInSyns.at(groupIndex).at(childIndex)->getFusedPSVarSuffix();
                                });
            }
        }

        if(!init) {
            // Add any heterogeneous postsynaptic model parameters
            const auto paramNames = sg->getPSModel()->getParamNames();
            addHeterogeneousChildParams(paramNames, m_SortedMergedInSyns, i, "InSyn",
                                        &NeuronGroupMergedBase::isPSMParamHeterogeneous,
                                        &SynapseGroupInternal::getPSParams);

            // Add any heterogeneous postsynaptic mode derived parameters
            const auto derivedParams = sg->getPSModel()->getDerivedParams();
            addHeterogeneousChildDerivedParams(derivedParams, m_SortedMergedInSyns, i, "InSyn",
                                               &NeuronGroupMergedBase::isPSMDerivedParamHeterogeneous,
                                               &SynapseGroupInternal::getPSDerivedParams);

            // Add EGPs
            addChildEGPs(sg->getPSModel()->getExtraGlobalParams(), i, backend.getDeviceVarPrefix(), "InSyn",
                         [this](size_t groupIndex, size_t childIndex)
                         {
                             return m_SortedMergedInSyns.at(groupIndex).at(childIndex)->getFusedPSVarSuffix();
                         });
        }
    }

    // Loop through merged output synapses with presynaptic output of archetypical neuron group (0) in sorted order
    for(size_t i = 0; i < getSortedArchetypeMergedPreOutputOutSyns().size(); i++) {
        // Add pointer to revInSyn
        addMergedPreOutputOutSynPointerField(precision, "revInSynOutSyn", i, backend.getDeviceVarPrefix() + "revInSyn");
    }
    
    // Loop through current sources to archetypical neuron group in sorted order
    for(size_t i = 0; i < getSortedArchetypeCurrentSources().size(); i++) {
        const auto *cs = getSortedArchetypeCurrentSources().at(i);

        // Loop through variables
        const auto &varInit = cs->getVarInitialisers();
        for(const auto &var : cs->getCurrentSourceModel()->getVars()) {
            // Add pointers to state variable
            if(!init || !varInit.at(var.name).getSnippet()->getCode().empty()) {
                assert(!Utils::isTypePointer(var.type));
                addField(var.type + "*", var.name + "CS" + std::to_string(i),
                         [&backend, i, var, this](const NeuronGroupInternal &, size_t groupIndex)
                         {
                             return backend.getDeviceVarPrefix() + var.name + m_SortedCurrentSources.at(groupIndex).at(i)->getName();
                         });
            }

            // If we're generating an initialization structure, also add any heterogeneous parameters, derived parameters or extra global parameters required for initializers
            if(init) {
                const auto *varInitSnippet = varInit.at(var.name).getSnippet();
                addHeterogeneousChildVarInitParams(varInitSnippet->getParamNames(), m_SortedCurrentSources, i, var.name, "CS",
                                                   &NeuronGroupMergedBase::isCurrentSourceVarInitParamHeterogeneous, &CurrentSourceInternal::getVarInitialisers);
                addHeterogeneousChildVarInitDerivedParams(varInitSnippet->getDerivedParams(), m_SortedCurrentSources, i, var.name, "CS",
                                                          &NeuronGroupMergedBase::isCurrentSourceVarInitDerivedParamHeterogeneous,  &CurrentSourceInternal::getVarInitialisers);
                addChildEGPs(varInitSnippet->getExtraGlobalParams(), i, backend.getDeviceVarPrefix(), var.name + "CS",
                             [var, this](size_t groupIndex, size_t childIndex)
                             {
                                 return var.name + m_SortedCurrentSources.at(groupIndex).at(childIndex)->getName();
                             });
            }
        }

        if(!init) {
            // Add any heterogeneous current source parameters
            const auto paramNames = cs->getCurrentSourceModel()->getParamNames();
            addHeterogeneousChildParams(paramNames, m_SortedCurrentSources, i, "CS",
                                        &NeuronGroupMergedBase::isCurrentSourceParamHeterogeneous,
                                        &CurrentSourceInternal::getParams);

            // Add any heterogeneous current source derived parameters
            const auto derivedParams = cs->getCurrentSourceModel()->getDerivedParams();
            addHeterogeneousChildDerivedParams(derivedParams, m_SortedCurrentSources, i, "CS",
                                               &NeuronGroupMergedBase::isCurrentSourceDerivedParamHeterogeneous,
                                               &CurrentSourceInternal::getDerivedParams);

            // Add EGPs
            addChildEGPs(cs->getCurrentSourceModel()->getExtraGlobalParams(), i, backend.getDeviceVarPrefix(), "CS",
                         [this](size_t groupIndex, size_t childIndex)
                         {
                             return m_SortedCurrentSources.at(groupIndex).at(childIndex)->getName();
                         });

        }
    }
}
//----------------------------------------------------------------------------
void NeuronGroupMergedBase::updateBaseHash(bool init, boost::uuids::detail::sha1 &hash) const
{
    // Update hash with each group's neuron count
    updateHash([](const NeuronGroupInternal &g) { return g.getNumNeurons(); }, hash);

    // **YUCK** it would be much nicer to have this in derived classes
    if(init) {
        // Loop through child current sources
        for(size_t c = 0; c < getSortedArchetypeCurrentSources().size(); c++) {
            const auto *cs = getSortedArchetypeCurrentSources().at(c);

            // Loop through variables and update hash with variable initialisation parameters and derived parameters
            for(const auto &v : cs->getVarInitialisers()) {
                updateChildVarInitParamsHash(m_SortedCurrentSources, c, v.first,
                                             &NeuronGroupMergedBase::isCurrentSourceVarInitParamReferenced, 
                                             &CurrentSourceInternal::getVarInitialisers, hash);
                updateChildVarInitDerivedParamsHash(m_SortedCurrentSources, c, v.first,
                                                    &NeuronGroupMergedBase::isCurrentSourceVarInitParamReferenced, 
                                                    &CurrentSourceInternal::getVarInitialisers, hash);
            }
        }

        // Loop through child merged insyns
        for(size_t c = 0; c < getSortedArchetypeMergedInSyns().size(); c++) {
            const auto *sg = getSortedArchetypeMergedInSyns().at(c);

            // Loop through variables and update hash with variable initialisation parameters and derived parameters
            for(const auto &v : sg->getPSVarInitialisers()) {
                updateChildVarInitParamsHash(m_SortedMergedInSyns, c, v.first,
                                                &NeuronGroupMergedBase::isPSMVarInitParamReferenced,
                                                &SynapseGroupInternal::getPSVarInitialisers, hash);
                updateChildVarInitDerivedParamsHash(m_SortedMergedInSyns, c, v.first,
                                                    &NeuronGroupMergedBase::isPSMVarInitParamReferenced,
                                                    &SynapseGroupInternal::getPSVarInitialisers, hash);
            }
        }
    }
    else {
        // Loop through child current sources
        for(size_t i = 0; i < getSortedArchetypeCurrentSources().size(); i++) {
            updateChildParamHash(m_SortedCurrentSources, i, &NeuronGroupMergedBase::isCurrentSourceParamReferenced, 
                                 &CurrentSourceInternal::getParams, hash);
            updateChildDerivedParamHash(m_SortedCurrentSources, i, &NeuronGroupMergedBase::isCurrentSourceParamReferenced, 
                                        &CurrentSourceInternal::getDerivedParams, hash);
        }

        // Loop through child merged insyns
        for(size_t i = 0; i < getSortedArchetypeMergedInSyns().size(); i++) {
            const auto *sg = getSortedArchetypeMergedInSyns().at(i);

            updateChildParamHash(m_SortedMergedInSyns, i, &NeuronGroupMergedBase::isPSMParamReferenced, 
                                 &SynapseGroupInternal::getPSParams, hash);
            updateChildDerivedParamHash(m_SortedMergedInSyns, i, &NeuronGroupMergedBase::isPSMParamReferenced, 
                                        &SynapseGroupInternal::getPSDerivedParams, hash);
        }
    }
}
//----------------------------------------------------------------------------
bool NeuronGroupMergedBase::isVarInitParamReferenced(const std::string &varName, const std::string &paramName) const
{
    const auto *varInitSnippet = getArchetype().getVarInitialisers().at(varName).getSnippet();
    return isParamReferenced({varInitSnippet->getCode()}, paramName);
}
//----------------------------------------------------------------------------
bool NeuronGroupMergedBase::isCurrentSourceParamReferenced(size_t childIndex, const std::string &paramName) const
{
    const auto *csm = getSortedArchetypeCurrentSources().at(childIndex)->getCurrentSourceModel();
    return isParamReferenced({csm->getInjectionCode()}, paramName);
}
//----------------------------------------------------------------------------
bool NeuronGroupMergedBase::isCurrentSourceVarInitParamReferenced(size_t childIndex, const std::string &varName, const std::string &paramName) const
{
    const auto *varInitSnippet = getSortedArchetypeCurrentSources().at(childIndex)->getVarInitialisers().at(varName).getSnippet();
    return isParamReferenced({varInitSnippet->getCode()}, paramName);
}
//----------------------------------------------------------------------------
bool NeuronGroupMergedBase::isPSMParamReferenced(size_t childIndex, const std::string &paramName) const
{
    const auto *psm = getSortedArchetypeMergedInSyns().at(childIndex)->getPSModel();
    return isParamReferenced({psm->getApplyInputCode(), psm->getDecayCode()}, paramName);
}
//----------------------------------------------------------------------------
bool NeuronGroupMergedBase::isPSMVarInitParamReferenced(size_t childIndex, const std::string &varName, const std::string &paramName) const
{
    const auto *varInitSnippet = getSortedArchetypeMergedInSyns().at(childIndex)->getPSVarInitialisers().at(varName).getSnippet();
    return isParamReferenced({varInitSnippet->getCode()}, paramName);
}
//----------------------------------------------------------------------------
void NeuronGroupMergedBase::addMergedInSynPointerField(const std::string &type, const std::string &name, 
                                                       size_t archetypeIndex, const std::string &prefix)
{
    assert(!Utils::isTypePointer(type));
    addField(type + "*", name + std::to_string(archetypeIndex),
             [prefix, archetypeIndex, this](const NeuronGroupInternal &, size_t groupIndex)
             {
                 return prefix + m_SortedMergedInSyns.at(groupIndex).at(archetypeIndex)->getFusedPSVarSuffix();
             });
}
//----------------------------------------------------------------------------
void NeuronGroupMergedBase::addMergedPreOutputOutSynPointerField(const std::string &type, const std::string &name, 
                                                       size_t archetypeIndex, const std::string &prefix)
{
    assert(!Utils::isTypePointer(type));
    addField(type + "*", name + std::to_string(archetypeIndex),
             [prefix, archetypeIndex, this](const NeuronGroupInternal &, size_t groupIndex)
             {
                 return prefix + m_SortedMergedPreOutputOutSyns.at(groupIndex).at(archetypeIndex)->getFusedPreOutputSuffix();
             });
}


//----------------------------------------------------------------------------
// CodeGenerator::SynapseDendriticDelayUpdateGroupMerged
//----------------------------------------------------------------------------
const std::string SynapseDendriticDelayUpdateGroupMerged::name = "SynapseDendriticDelayUpdate";
//----------------------------------------------------------------------------
SynapseDendriticDelayUpdateGroupMerged::SynapseDendriticDelayUpdateGroupMerged(size_t index, const std::string &precision, const std::string &, const BackendBase &backend,
                                                                               const std::vector<std::reference_wrapper<const SynapseGroupInternal>> &groups)
:   GroupMerged<SynapseGroupInternal>(index, precision, groups)
{
    addField("unsigned int*", "denDelayPtr", 
             [&backend](const SynapseGroupInternal &sg, size_t) 
             {
                 return backend.getScalarAddressPrefix() + "denDelayPtr" + sg.getFusedPSVarSuffix(); 
             });
}

// ----------------------------------------------------------------------------
// CodeGenerator::SynapseConnectivityHostInitGroupMerged
//----------------------------------------------------------------------------
const std::string SynapseConnectivityHostInitGroupMerged::name = "SynapseConnectivityHostInit";
//------------------------------------------------------------------------
SynapseConnectivityHostInitGroupMerged::SynapseConnectivityHostInitGroupMerged(size_t index, const std::string &precision, const std::string&, const BackendBase &backend,
                                                                               const std::vector<std::reference_wrapper<const SynapseGroupInternal>> &groups)
:   GroupMerged<SynapseGroupInternal>(index, precision, groups)
{
    // **TODO** these could be generic
    addField("unsigned int", "numSrcNeurons",
             [](const SynapseGroupInternal &sg, size_t) { return std::to_string(sg.getSrcNeuronGroup()->getNumNeurons()); });
    addField("unsigned int", "numTrgNeurons",
             [](const SynapseGroupInternal &sg, size_t) { return std::to_string(sg.getTrgNeuronGroup()->getNumNeurons()); });
    addField("unsigned int", "rowStride",
             [&backend](const SynapseGroupInternal &sg, size_t) { return std::to_string(backend.getSynapticMatrixRowStride(sg)); });

    // Add heterogeneous connectivity initialiser model parameters
    addHeterogeneousParams<SynapseConnectivityHostInitGroupMerged>(
        getArchetype().getConnectivityInitialiser().getSnippet()->getParamNames(), "",
        [](const SynapseGroupInternal &sg) { return sg.getConnectivityInitialiser().getParams(); },
        &SynapseConnectivityHostInitGroupMerged::isConnectivityInitParamHeterogeneous);

    // Add heterogeneous connectivity initialiser derived parameters
    addHeterogeneousDerivedParams<SynapseConnectivityHostInitGroupMerged>(
        getArchetype().getConnectivityInitialiser().getSnippet()->getDerivedParams(), "",
        [](const SynapseGroupInternal &sg) { return sg.getConnectivityInitialiser().getDerivedParams(); },
        &SynapseConnectivityHostInitGroupMerged::isConnectivityInitDerivedParamHeterogeneous);

    // Add EGP pointers to struct for both host and device EGPs if they are seperate
    const auto egps = getArchetype().getConnectivityInitialiser().getSnippet()->getExtraGlobalParams();
    for(const auto &e : egps) {
        addField(e.type + "*", e.name,
                 [e](const SynapseGroupInternal &g, size_t) { return "&" + e.name + g.getName(); },
                 FieldType::Host);

        if(!backend.getDeviceVarPrefix().empty()) {
            addField(e.type + "*", backend.getDeviceVarPrefix() + e.name,
                     [e, &backend](const SynapseGroupInternal &g, size_t)
                     {
                         return "&" + backend.getDeviceVarPrefix() + e.name + g.getName();
                     });
        }
        if(!backend.getHostVarPrefix().empty()) {
            addField(e.type + "*", backend.getHostVarPrefix() + e.name,
                     [e, &backend](const SynapseGroupInternal &g, size_t)
                     {
                         return "&" + backend.getHostVarPrefix() + e.name + g.getName();
                     });
        }
    }
}
//----------------------------------------------------------------------------
bool SynapseConnectivityHostInitGroupMerged::isConnectivityInitParamHeterogeneous(const std::string &paramName) const
{
    return (isSparseConnectivityInitParamReferenced(paramName) &&
            isParamValueHeterogeneous(paramName, [](const SynapseGroupInternal &sg){ return sg.getConnectivityInitialiser().getParams(); }));
}
//----------------------------------------------------------------------------
bool SynapseConnectivityHostInitGroupMerged::isConnectivityInitDerivedParamHeterogeneous(const std::string &paramName) const
{
    return (isSparseConnectivityInitParamReferenced(paramName) &&
            isParamValueHeterogeneous(paramName, [](const SynapseGroupInternal &sg) { return sg.getConnectivityInitialiser().getDerivedParams(); }));
}
//----------------------------------------------------------------------------
bool SynapseConnectivityHostInitGroupMerged::isSparseConnectivityInitParamReferenced(const std::string &paramName) const
{
    // If parameter isn't referenced in code, there's no point implementing it hetereogeneously!
    const auto *connectInitSnippet = getArchetype().getConnectivityInitialiser().getSnippet();
    return isParamReferenced({connectInitSnippet->getHostInitCode()}, paramName);
}

//----------------------------------------------------------------------------
// CodeGenerator::SynapseGroupMergedBase
//----------------------------------------------------------------------------
bool SynapseGroupMergedBase::isWUParamHeterogeneous(const std::string &paramName) const
{
    return (isWUParamReferenced(paramName) && 
            isParamValueHeterogeneous(paramName, [](const SynapseGroupInternal &sg) { return sg.getWUParams(); }));
}
//----------------------------------------------------------------------------
bool SynapseGroupMergedBase::isWUDerivedParamHeterogeneous(const std::string &paramName) const
{
    return (isWUParamReferenced(paramName) &&
            isParamValueHeterogeneous(paramName, [](const SynapseGroupInternal &sg) { return sg.getWUDerivedParams(); }));
}
//----------------------------------------------------------------------------
bool SynapseGroupMergedBase::isWUGlobalVarHeterogeneous(const std::string &varName) const
{
    return (isWUGlobalVarReferenced(varName) &&
            isParamValueHeterogeneous(varName, [](const SynapseGroupInternal &sg) { return sg.getWUConstInitVals(); }));
}
//----------------------------------------------------------------------------
bool SynapseGroupMergedBase::isWUVarInitParamHeterogeneous(const std::string &varName, const std::string &paramName) const
{
    return (isWUVarInitParamReferenced(varName, paramName) &&
            isParamValueHeterogeneous(paramName, [varName](const SynapseGroupInternal &sg){ return sg.getWUVarInitialisers().at(varName).getParams(); }));
}
//----------------------------------------------------------------------------
bool SynapseGroupMergedBase::isWUVarInitDerivedParamHeterogeneous(const std::string &varName, const std::string &paramName) const
{
    return (isWUVarInitParamReferenced(varName, paramName) && 
            isParamValueHeterogeneous(paramName, [varName](const SynapseGroupInternal &sg) { return sg.getWUVarInitialisers().at(varName).getDerivedParams(); }));
}
//----------------------------------------------------------------------------
bool SynapseGroupMergedBase::isSparseConnectivityInitParamHeterogeneous(const std::string &paramName) const
{
    return (isSparseConnectivityInitParamReferenced(paramName) &&
            isParamValueHeterogeneous(paramName, [](const SynapseGroupInternal &sg) { return sg.getConnectivityInitialiser().getParams(); }));
}
//----------------------------------------------------------------------------
bool SynapseGroupMergedBase::isSparseConnectivityInitDerivedParamHeterogeneous(const std::string &paramName) const
{
    return (isSparseConnectivityInitParamReferenced(paramName) &&
            isParamValueHeterogeneous(paramName, [](const SynapseGroupInternal &sg) { return sg.getConnectivityInitialiser().getDerivedParams(); }));
}
//----------------------------------------------------------------------------
bool SynapseGroupMergedBase::isToeplitzConnectivityInitParamHeterogeneous(const std::string &paramName) const
{
    return (isToeplitzConnectivityInitParamReferenced(paramName) &&
            isParamValueHeterogeneous(paramName, [](const SynapseGroupInternal &sg) { return sg.getToeplitzConnectivityInitialiser().getParams(); }));
}
//----------------------------------------------------------------------------
bool SynapseGroupMergedBase::isToeplitzConnectivityInitDerivedParamHeterogeneous(const std::string &paramName) const
{
    return (isToeplitzConnectivityInitParamReferenced(paramName) &&
            isParamValueHeterogeneous(paramName, [](const SynapseGroupInternal &sg) { return sg.getToeplitzConnectivityInitialiser().getDerivedParams(); }));
}
//----------------------------------------------------------------------------
bool SynapseGroupMergedBase::isSrcNeuronParamHeterogeneous(const std::string &paramName) const
{
    return (isSrcNeuronParamReferenced(paramName) &&
            isParamValueHeterogeneous(paramName, [](const SynapseGroupInternal &sg) { return sg.getSrcNeuronGroup()->getParams(); }));
}
//----------------------------------------------------------------------------
bool SynapseGroupMergedBase::isSrcNeuronDerivedParamHeterogeneous(const std::string &paramName) const
{
    return (isSrcNeuronParamReferenced(paramName) &&  
            isParamValueHeterogeneous(paramName, [](const SynapseGroupInternal &sg) { return sg.getSrcNeuronGroup()->getDerivedParams(); }));
}
//----------------------------------------------------------------------------
bool SynapseGroupMergedBase::isTrgNeuronParamHeterogeneous(const std::string &paramName) const
{
    return (isTrgNeuronParamReferenced(paramName) &&
            isParamValueHeterogeneous(paramName, [](const SynapseGroupInternal &sg) { return sg.getTrgNeuronGroup()->getParams(); }));
}
//----------------------------------------------------------------------------
bool SynapseGroupMergedBase::isTrgNeuronDerivedParamHeterogeneous(const std::string &paramName) const
{
    return (isTrgNeuronParamReferenced(paramName) &&
            isParamValueHeterogeneous(paramName, [](const SynapseGroupInternal &sg) { return sg.getTrgNeuronGroup()->getDerivedParams(); }));
}
//----------------------------------------------------------------------------
bool SynapseGroupMergedBase::isKernelSizeHeterogeneous(size_t dimensionIndex) const
{
    // Get size of this kernel dimension for archetype
    const unsigned archetypeValue = getArchetype().getKernelSize().at(dimensionIndex);

    // Return true if any of the other groups have a different value
    return std::any_of(getGroups().cbegin(), getGroups().cend(),
                       [archetypeValue, dimensionIndex](const GroupInternal &g)
                       {
                           return (g.getKernelSize().at(dimensionIndex) != archetypeValue);
                       });
}
//----------------------------------------------------------------------------
std::string SynapseGroupMergedBase::getKernelSize(size_t dimensionIndex) const
{
    // If kernel size if heterogeneous in this dimension, return group structure entry
    if(isKernelSizeHeterogeneous(dimensionIndex)) {
        return "group->kernelSize" + std::to_string(dimensionIndex);
    }
    // Otherwise, return literal
    else {
        return std::to_string(getArchetype().getKernelSize().at(dimensionIndex));
    }
}
//----------------------------------------------------------------------------
void SynapseGroupMergedBase::genKernelIndex(std::ostream &os, const CodeGenerator::Substitutions &subs) const
{
    // Loop through kernel dimensions to calculate array index
    const auto &kernelSize = getArchetype().getKernelSize();
    for(size_t i = 0; i < kernelSize.size(); i++) {
        os << "(" << subs["id_kernel_" + std::to_string(i)];
        // Loop through remainining dimensions of kernel and multiply
        for(size_t j = i + 1; j < kernelSize.size(); j++) {
            os << " * " << getKernelSize(j);
        }
        os << ")";

        // If this isn't the last dimension, add +
        if(i != (kernelSize.size() - 1)) {
            os << " + ";
        }
    }
}
//----------------------------------------------------------------------------
std::string SynapseGroupMergedBase::getPreSlot(unsigned int batchSize) const
{
    if(getArchetype().getSrcNeuronGroup()->isDelayRequired()) {
        return  (batchSize == 1) ? "preDelaySlot" : "preBatchDelaySlot";
    }
    else {
        return (batchSize == 1) ? "0" : "batch";
    }
}
//----------------------------------------------------------------------------
std::string SynapseGroupMergedBase::getPostSlot(unsigned int batchSize) const
{
    if(getArchetype().getTrgNeuronGroup()->isDelayRequired()) {
        return  (batchSize == 1) ? "postDelaySlot" : "postBatchDelaySlot";
    }
    else {
        return (batchSize == 1) ? "0" : "batch";
    }
}
//----------------------------------------------------------------------------
std::string SynapseGroupMergedBase::getPostDenDelayIndex(unsigned int batchSize, const std::string &index, const std::string &offset) const
{
    assert(getArchetype().isDendriticDelayRequired());

    const std::string batchID = ((batchSize == 1) ? "" : "postBatchOffset + ") + index;

    if(offset.empty()) {
        return "(*group->denDelayPtr * group->numTrgNeurons) + " + batchID;
    }
    else {
        return "(((*group->denDelayPtr + " + offset + ") % " + std::to_string(getArchetype().getMaxDendriticDelayTimesteps()) + ") * group->numTrgNeurons) + " + batchID;
    }
}
//----------------------------------------------------------------------------
std::string SynapseGroupMergedBase::getPreVarIndex(bool delay, unsigned int batchSize, VarAccessDuplication varDuplication, const std::string &index)
{
    const bool singleBatch = (varDuplication == VarAccessDuplication::SHARED || batchSize == 1);
    if(delay) {
        return (singleBatch ? "preDelayOffset + " : "preBatchDelayOffset + ") + index;
    }
    else {
        return (singleBatch ? "" : "preBatchOffset + ") + index;
    }
}
//--------------------------------------------------------------------------
std::string SynapseGroupMergedBase::getPostVarIndex(bool delay, unsigned int batchSize, VarAccessDuplication varDuplication, const std::string &index)
{
    const bool singleBatch = (varDuplication == VarAccessDuplication::SHARED || batchSize == 1);
    if(delay) {
        return (singleBatch ? "postDelayOffset + " : "postBatchDelayOffset + ") + index;
    }
    else {
        return (singleBatch ? "" : "postBatchOffset + ") + index;
    }
}
//--------------------------------------------------------------------------
std::string SynapseGroupMergedBase::getPrePrevSpikeTimeIndex(bool delay, unsigned int batchSize, VarAccessDuplication varDuplication, const std::string &index)
{
    const bool singleBatch = (varDuplication == VarAccessDuplication::SHARED || batchSize == 1);
   
    if(delay) {
        return (singleBatch ? "prePrevSpikeTimeDelayOffset + " : "prePrevSpikeTimeBatchDelayOffset + ") + index;
    }
    else {
        return (singleBatch ? "" : "preBatchOffset + ") + index;
    }
}
//--------------------------------------------------------------------------
std::string SynapseGroupMergedBase::getPostPrevSpikeTimeIndex(bool delay, unsigned int batchSize, VarAccessDuplication varDuplication, const std::string &index)
{
    const bool singleBatch = (varDuplication == VarAccessDuplication::SHARED || batchSize == 1);
   
    if(delay) {
        return (singleBatch ? "postPrevSpikeTimeDelayOffset + " : "postPrevSpikeTimeBatchDelayOffset + ") + index;
    }
    else {
        return (singleBatch ? "" : "postBatchOffset + ") + index;
    }
}
//--------------------------------------------------------------------------
std::string SynapseGroupMergedBase::getSynVarIndex(unsigned int batchSize, VarAccessDuplication varDuplication, const std::string &index)
{
    const bool singleBatch = (varDuplication == VarAccessDuplication::SHARED || batchSize == 1);
    return (singleBatch ? "" : "synBatchOffset + ") + index;
}
//--------------------------------------------------------------------------
std::string SynapseGroupMergedBase::getKernelVarIndex(unsigned int batchSize, VarAccessDuplication varDuplication, const std::string &index)
{
    const bool singleBatch = (varDuplication == VarAccessDuplication::SHARED || batchSize == 1);
    return (singleBatch ? "" : "kernBatchOffset + ") + index;
}
//----------------------------------------------------------------------------
SynapseGroupMergedBase::SynapseGroupMergedBase(size_t index, const std::string &precision, const std::string &timePrecision, const BackendBase &backend,
                                               Role role, const std::string &archetypeCode, const std::vector<std::reference_wrapper<const SynapseGroupInternal>> &groups)
:   GroupMerged<SynapseGroupInternal>(index, precision, groups), m_ArchetypeCode(archetypeCode)
{
    const bool updateRole = ((role == Role::PresynapticUpdate)
                             || (role == Role::PostsynapticUpdate)
                             || (role == Role::SynapseDynamics));
    const WeightUpdateModels::Base *wum = getArchetype().getWUModel();

    if(role != Role::KernelInit) {
        addField("unsigned int", "rowStride",
                 [&backend](const SynapseGroupInternal &sg, size_t) { return std::to_string(backend.getSynapticMatrixRowStride(sg)); });
        addField("unsigned int", "numSrcNeurons",
                 [](const SynapseGroupInternal &sg, size_t) { return std::to_string(sg.getSrcNeuronGroup()->getNumNeurons()); });
        addField("unsigned int", "numTrgNeurons",
                [](const SynapseGroupInternal &sg, size_t) { return std::to_string(sg.getTrgNeuronGroup()->getNumNeurons()); });
    }
    
    if(role == Role::PostsynapticUpdate || role == Role::SparseInit) {
        addField("unsigned int", "colStride",
                 [](const SynapseGroupInternal &sg, size_t) { return std::to_string(sg.getMaxSourceConnections()); });
    }
    
    // If this role is one where postsynaptic input can be provided
    if(role == Role::PresynapticUpdate || role == Role::SynapseDynamics) {
        if(getArchetype().isDendriticDelayRequired()) {
            addPSPointerField(precision, "denDelay", backend.getDeviceVarPrefix() + "denDelay");
            addPSPointerField("unsigned int", "denDelayPtr", backend.getScalarAddressPrefix() + "denDelayPtr");
        }
        else {
            addPSPointerField(precision, "inSyn", backend.getDeviceVarPrefix() + "inSyn");
        }
    }

    if(role == Role::PresynapticUpdate) {
        if(getArchetype().isTrueSpikeRequired()) {
            addSrcPointerField("unsigned int", "srcSpkCnt", backend.getDeviceVarPrefix() + "glbSpkCnt");
            addSrcPointerField("unsigned int", "srcSpk", backend.getDeviceVarPrefix() + "glbSpk");
        }

        if(getArchetype().isSpikeEventRequired()) {
            addSrcPointerField("unsigned int", "srcSpkCntEvnt", backend.getDeviceVarPrefix() + "glbSpkCntEvnt");
            addSrcPointerField("unsigned int", "srcSpkEvnt", backend.getDeviceVarPrefix() + "glbSpkEvnt");
        }
    }
    else if(role == Role::PostsynapticUpdate) {
        addTrgPointerField("unsigned int", "trgSpkCnt", backend.getDeviceVarPrefix() + "glbSpkCnt");
        addTrgPointerField("unsigned int", "trgSpk", backend.getDeviceVarPrefix() + "glbSpk");
    }

    // If this structure is used for updating rather than initializing
    if(updateRole) {
        // for all types of roles
        if (getArchetype().isPresynapticOutputRequired()) {
            addPreOutputPointerField(precision, "revInSyn", backend.getDeviceVarPrefix() + "revInSyn");
        }

        // If presynaptic population has delay buffers
        if(getArchetype().getSrcNeuronGroup()->isDelayRequired()) {
            addSrcPointerField("unsigned int", "srcSpkQuePtr", backend.getScalarAddressPrefix() + "spkQuePtr");
        }

        // If postsynaptic population has delay buffers
        if(getArchetype().getTrgNeuronGroup()->isDelayRequired()) {
            addTrgPointerField("unsigned int", "trgSpkQuePtr", backend.getScalarAddressPrefix() + "spkQuePtr");
        }

        // Add heterogeneous presynaptic neuron model parameters
        addHeterogeneousParams<SynapseGroupMergedBase>(
            getArchetype().getSrcNeuronGroup()->getNeuronModel()->getParamNames(), "Pre",
            [](const SynapseGroupInternal &sg) { return sg.getSrcNeuronGroup()->getParams(); },
            &SynapseGroupMergedBase::isSrcNeuronParamHeterogeneous);

        // Add heterogeneous presynaptic neuron model derived parameters
        addHeterogeneousDerivedParams<SynapseGroupMergedBase>(
            getArchetype().getSrcNeuronGroup()->getNeuronModel()->getDerivedParams(), "Pre",
            [](const SynapseGroupInternal &sg) { return sg.getSrcNeuronGroup()->getDerivedParams(); },
            &SynapseGroupMergedBase::isSrcNeuronDerivedParamHeterogeneous);

        // Add heterogeneous postsynaptic neuron model parameters
        addHeterogeneousParams<SynapseGroupMergedBase>(
            getArchetype().getTrgNeuronGroup()->getNeuronModel()->getParamNames(), "Post",
            [](const SynapseGroupInternal &sg) { return sg.getTrgNeuronGroup()->getParams(); },
            &SynapseGroupMergedBase::isTrgNeuronParamHeterogeneous);

        // Add heterogeneous postsynaptic neuron model derived parameters
        addHeterogeneousDerivedParams<SynapseGroupMergedBase>(
            getArchetype().getTrgNeuronGroup()->getNeuronModel()->getDerivedParams(), "Post",
            [](const SynapseGroupInternal &sg) { return sg.getTrgNeuronGroup()->getDerivedParams(); },
            &SynapseGroupMergedBase::isTrgNeuronDerivedParamHeterogeneous);

        // Get correct code string
        const std::string code = getArchetypeCode();

        // Loop through variables in presynaptic neuron model
        const auto preVars = getArchetype().getSrcNeuronGroup()->getNeuronModel()->getVars();
        for(const auto &v : preVars) {
            // If variable is referenced in code string, add source pointer
            if(code.find("$(" + v.name + "_pre)") != std::string::npos) {
                addSrcPointerField(v.type, v.name + "Pre", backend.getDeviceVarPrefix() + v.name);
            }
        }

        // Loop through variables in postsynaptic neuron model
        const auto postVars = getArchetype().getTrgNeuronGroup()->getNeuronModel()->getVars();
        for(const auto &v : postVars) {
            // If variable is referenced in code string, add target pointer
            if(code.find("$(" + v.name + "_post)") != std::string::npos) {
                addTrgPointerField(v.type, v.name + "Post", backend.getDeviceVarPrefix() + v.name);
            }
        }

        // Loop through extra global parameters in presynaptic neuron model
        const auto preEGPs = getArchetype().getSrcNeuronGroup()->getNeuronModel()->getExtraGlobalParams();
        for(const auto &e : preEGPs) {
            if(code.find("$(" + e.name + "_pre)") != std::string::npos) {
                const bool isPointer = Utils::isTypePointer(e.type);
                const std::string prefix = isPointer ? backend.getDeviceVarPrefix() : "";
                addField(e.type, e.name + "Pre",
                         [e, prefix](const SynapseGroupInternal &sg, size_t) { return prefix + e.name + sg.getSrcNeuronGroup()->getName(); },
                         Utils::isTypePointer(e.type) ? FieldType::PointerEGP : FieldType::ScalarEGP);
            }
        }

        // Loop through extra global parameters in postsynaptic neuron model
        const auto postEGPs = getArchetype().getTrgNeuronGroup()->getNeuronModel()->getExtraGlobalParams();
        for(const auto &e : postEGPs) {
            if(code.find("$(" + e.name + "_post)") != std::string::npos) {
                const bool isPointer = Utils::isTypePointer(e.type);
                const std::string prefix = isPointer ? backend.getDeviceVarPrefix() : "";
                addField(e.type, e.name + "Post",
                         [e, prefix](const SynapseGroupInternal &sg, size_t) { return prefix + e.name + sg.getTrgNeuronGroup()->getName(); },
                         Utils::isTypePointer(e.type) ? FieldType::PointerEGP : FieldType::ScalarEGP);
            }
        }

        // Add spike times if required
        if(wum->isPreSpikeTimeRequired()) {
            addSrcPointerField(timePrecision, "sTPre", backend.getDeviceVarPrefix() + "sT");
        }
        if(wum->isPostSpikeTimeRequired()) {
            addTrgPointerField(timePrecision, "sTPost", backend.getDeviceVarPrefix() + "sT");
        }
        if(wum->isPreSpikeEventTimeRequired()) {
            addSrcPointerField(timePrecision, "seTPre", backend.getDeviceVarPrefix() + "seT");
        }
        if(wum->isPrevPreSpikeTimeRequired()) {
            addSrcPointerField(timePrecision, "prevSTPre", backend.getDeviceVarPrefix() + "prevST");
        }
        if(wum->isPrevPostSpikeTimeRequired()) {
            addTrgPointerField(timePrecision, "prevSTPost", backend.getDeviceVarPrefix() + "prevST");
        }
        if(wum->isPrevPreSpikeEventTimeRequired()) {
            addSrcPointerField(timePrecision, "prevSETPre", backend.getDeviceVarPrefix() + "prevSET");
        }
        // Add heterogeneous weight update model parameters
        addHeterogeneousParams<SynapseGroupMergedBase>(
            wum->getParamNames(), "",
            [](const SynapseGroupInternal &sg) { return sg.getWUParams(); },
            &SynapseGroupMergedBase::isWUParamHeterogeneous);

        // Add heterogeneous weight update model derived parameters
        addHeterogeneousDerivedParams<SynapseGroupMergedBase>(
            wum->getDerivedParams(), "",
            [](const SynapseGroupInternal &sg) { return sg.getWUDerivedParams(); },
            &SynapseGroupMergedBase::isWUDerivedParamHeterogeneous);

        // Add presynaptic variables to struct
        for(const auto &v : wum->getPreVars()) {
            const std::string prefix = backend.getDeviceVarPrefix() + v.name;
            addField(v.type + "*", v.name, [prefix](const SynapseGroupInternal &g, size_t) { return prefix + g.getFusedWUPreVarSuffix(); });
        }
        
        // Add presynaptic variables to struct
        for(const auto &v : wum->getPostVars()) {
            const std::string prefix = backend.getDeviceVarPrefix() + v.name;
            addField(v.type + "*", v.name, [prefix](const SynapseGroupInternal &g, size_t) { return prefix + g.getFusedWUPostVarSuffix(); });
        }

        // Add EGPs to struct
        addEGPs(wum->getExtraGlobalParams(), backend.getDeviceVarPrefix());
    }

    // Add pointers to connectivity data
    if(getArchetype().getMatrixType() & SynapseMatrixConnectivity::SPARSE) {
        addPointerField("unsigned int", "rowLength", backend.getDeviceVarPrefix() + "rowLength");
        addPointerField(getArchetype().getSparseIndType(), "ind", backend.getDeviceVarPrefix() + "ind");

        // Add additional structure for postsynaptic access
        if(backend.isPostsynapticRemapRequired() && !wum->getLearnPostCode().empty()
           && (role == Role::PostsynapticUpdate || role == Role::SparseInit))
        {
            addPointerField("unsigned int", "colLength", backend.getDeviceVarPrefix() + "colLength");
            addPointerField("unsigned int", "remap", backend.getDeviceVarPrefix() + "remap");
        }
<<<<<<< HEAD

        // Add additional structure for synapse dynamics access if required
        if((role == Role::SynapseDynamics || role == Role::SparseInit) &&
           backend.isSynRemapRequired(getArchetype()))
        {
            addPointerField("unsigned int", "synRemap", backend.getDeviceVarPrefix() + "synRemap");
        }
=======
>>>>>>> 93a50caf
    }
    else if(getArchetype().getMatrixType() & SynapseMatrixConnectivity::BITMASK) {
        addPointerField("uint32_t", "gp", backend.getDeviceVarPrefix() + "gp");
    }

    // If we're updating a group with procedural connectivity or initialising connectivity
    if((getArchetype().getMatrixType() & SynapseMatrixConnectivity::PROCEDURAL) || (role == Role::ConnectivityInit)) {
        // Add heterogeneous sparse connectivity initialiser model parameters
        addHeterogeneousParams<SynapseGroupMergedBase>(
            getArchetype().getConnectivityInitialiser().getSnippet()->getParamNames(), "",
            [](const SynapseGroupInternal &sg) { return sg.getConnectivityInitialiser().getParams(); },
            &SynapseGroupMergedBase::isSparseConnectivityInitParamHeterogeneous);


        // Add heterogeneous sparse connectivity initialiser derived parameters
        addHeterogeneousDerivedParams<SynapseGroupMergedBase>(
            getArchetype().getConnectivityInitialiser().getSnippet()->getDerivedParams(), "",
            [](const SynapseGroupInternal &sg) { return sg.getConnectivityInitialiser().getDerivedParams(); },
            &SynapseGroupMergedBase::isSparseConnectivityInitDerivedParamHeterogeneous);

        addEGPs(getArchetype().getConnectivityInitialiser().getSnippet()->getExtraGlobalParams(),
                backend.getDeviceVarPrefix());
    }

    // If we're updating a group with Toeplitz connectivity
    if(updateRole && (getArchetype().getMatrixType() & SynapseMatrixConnectivity::TOEPLITZ)) {
        // Add heterogeneous toeplitz connectivity initialiser model parameters
        addHeterogeneousParams<SynapseGroupMergedBase>(
            getArchetype().getToeplitzConnectivityInitialiser().getSnippet()->getParamNames(), "",
            [](const SynapseGroupInternal &sg) { return sg.getToeplitzConnectivityInitialiser().getParams(); },
            &SynapseGroupMergedBase::isToeplitzConnectivityInitParamHeterogeneous);


        // Add heterogeneous toeplitz initialiser derived parameters
        addHeterogeneousDerivedParams<SynapseGroupMergedBase>(
            getArchetype().getToeplitzConnectivityInitialiser().getSnippet()->getDerivedParams(), "",
            [](const SynapseGroupInternal &sg) { return sg.getToeplitzConnectivityInitialiser().getDerivedParams(); },
            &SynapseGroupMergedBase::isToeplitzConnectivityInitDerivedParamHeterogeneous);

        addEGPs(getArchetype().getToeplitzConnectivityInitialiser().getSnippet()->getExtraGlobalParams(),
                backend.getDeviceVarPrefix());
    }

    // If WU variables are global
    const auto &varInit = getArchetype().getWUVarInitialisers();
    if(getArchetype().getMatrixType() & SynapseMatrixWeight::GLOBAL) {
        // If this is an update role
        // **NOTE **global variable values aren't useful during initialization
        if(updateRole) {
            for(const auto &var : wum->getVars()) {
                // If variable should be implemented heterogeneously, add scalar field
                if(isWUGlobalVarHeterogeneous(var.name)) {
                    addScalarField(var.name,
                                   [var](const SynapseGroupInternal &sg, size_t)
                                   {
                                       return Utils::writePreciseString(sg.getWUConstInitVals().at(var.name));
                                   });
                }
            }
        }
    }
    // Otherwise (weights are individual or procedural)
    else {
        const bool connectInitRole = (role == Role::ConnectivityInit);
        const bool varInitRole = (role == Role::DenseInit || role == Role::SparseInit || role == Role::KernelInit);
        const bool proceduralWeights = (getArchetype().getMatrixType() & SynapseMatrixWeight::PROCEDURAL);
        const bool kernelWeights = (getArchetype().getMatrixType() & SynapseMatrixWeight::KERNEL);
        const bool individualWeights = (getArchetype().getMatrixType() & SynapseMatrixWeight::INDIVIDUAL);

        // If synapse group has a kernel and has kernel weights or initialising individual weights
        if(!getArchetype().getKernelSize().empty() && ((proceduralWeights && updateRole) || kernelWeights || (connectInitRole && individualWeights))) {
            // Loop through kernel size dimensions
            for(size_t d = 0; d < getArchetype().getKernelSize().size(); d++) {
                // If this dimension has a heterogeneous size, add it to struct
                if(isKernelSizeHeterogeneous(d)) {
                    addField("unsigned int", "kernelSize" + std::to_string(d),
                             [d](const SynapseGroupInternal &sg, size_t) { return std::to_string(sg.getKernelSize().at(d)); });
                }
            }
        }

        // If weights are procedural, we're initializing individual variables or we're initialising variables in a kernel
        // **NOTE** some of these won't actually be required - could do this per-variable in loop over vars
        if((proceduralWeights && updateRole) || (connectInitRole && !getArchetype().getKernelSize().empty()) 
           || (varInitRole && (individualWeights || kernelWeights))) 
        {
            // Add heterogeneous variable initialization parameters and derived parameters
            addHeterogeneousVarInitParams<SynapseGroupMergedBase>(
                &SynapseGroupInternal::getWUVarInitialisers,
                &SynapseGroupMergedBase::isWUVarInitParamHeterogeneous);

            addHeterogeneousVarInitDerivedParams<SynapseGroupMergedBase>(
                &SynapseGroupInternal::getWUVarInitialisers,
                &SynapseGroupMergedBase::isWUVarInitDerivedParamHeterogeneous);
        }

        // Loop through variables
        for(const auto &var : wum->getVars()) {
            // Variable initialisation is required if we're performing connectivity init and var init snippet requires a kernel or
            // We're performing some other sort of initialisation, the snippet DOESN'T require a kernel but has SOME code
            const auto *snippet = varInit.at(var.name).getSnippet();
            const bool varInitRequired = ((connectInitRole && snippet->requiresKernel()) 
                                          || (varInitRole && individualWeights && !snippet->requiresKernel() && !snippet->getCode().empty())
                                          || (varInitRole && kernelWeights && !snippet->getCode().empty()));

            // If we're performing an update with individual weights; or this variable should be initialised
            if((updateRole && individualWeights) || (kernelWeights && updateRole) || varInitRequired) {
                addPointerField(var.type, var.name, backend.getDeviceVarPrefix() + var.name);
            }

            // If we're performing a procedural update or this variable should be initialised, add any var init EGPs to structure
            if((proceduralWeights && updateRole) || varInitRequired) {
                const auto egps = snippet->getExtraGlobalParams();
                for(const auto &e : egps) {
                    const bool isPointer = Utils::isTypePointer(e.type);
                    const std::string prefix = isPointer ? backend.getDeviceVarPrefix() : "";
                    addField(e.type, e.name + var.name,
                             [e, prefix, var](const SynapseGroupInternal &sg, size_t)
                             {
                                 return prefix + e.name + var.name + sg.getName();
                             },
                             isPointer ? FieldType::PointerEGP : FieldType::ScalarEGP);
                }
            }
        }
    }
}
//----------------------------------------------------------------------------
boost::uuids::detail::sha1::digest_type SynapseGroupMergedBase::getHashDigest(Role role) const
{
    const bool updateRole = ((role == Role::PresynapticUpdate)
                             || (role == Role::PostsynapticUpdate)
                             || (role == Role::SynapseDynamics));

    // Update hash with archetype's hash
    boost::uuids::detail::sha1 hash;
    if(updateRole) {
        Utils::updateHash(getArchetype().getWUHashDigest(), hash);
    }
    else {
        Utils::updateHash(getArchetype().getWUInitHashDigest(), hash);
    }

    // Update hash with number of neurons in pre and postsynaptic population
    updateHash([](const SynapseGroupInternal &g) { return g.getSrcNeuronGroup()->getNumNeurons(); }, hash);
    updateHash([](const SynapseGroupInternal &g) { return g.getTrgNeuronGroup()->getNumNeurons(); }, hash);
    updateHash([](const SynapseGroupInternal &g) { return g.getMaxConnections(); }, hash);
    updateHash([](const SynapseGroupInternal &g) { return g.getMaxSourceConnections(); }, hash);
    
    if(updateRole) {
        // Update hash with weight update model parameters and derived parameters
        updateHash([](const SynapseGroupInternal &g) { return g.getWUParams(); }, hash);
        updateHash([](const SynapseGroupInternal &g) { return g.getWUDerivedParams(); }, hash);

        // Update hash with presynaptic neuron population parameters and derived parameters
        updateParamHash<SynapseGroupMergedBase>(
            &SynapseGroupMergedBase::isSrcNeuronParamReferenced, 
            [](const SynapseGroupInternal &g) { return g.getSrcNeuronGroup()->getParams(); }, hash);
        
        updateParamHash<SynapseGroupMergedBase>(
            &SynapseGroupMergedBase::isSrcNeuronParamReferenced, 
            [](const SynapseGroupInternal &g) { return g.getSrcNeuronGroup()->getDerivedParams(); }, hash);

        // Update hash with postsynaptic neuron population parameters and derived parameters
        updateParamHash<SynapseGroupMergedBase>(
            &SynapseGroupMergedBase::isTrgNeuronParamReferenced, 
            [](const SynapseGroupInternal &g) { return g.getTrgNeuronGroup()->getParams(); }, hash);
        
        updateParamHash<SynapseGroupMergedBase>(
            &SynapseGroupMergedBase::isTrgNeuronParamReferenced, 
            [](const SynapseGroupInternal &g) { return g.getTrgNeuronGroup()->getDerivedParams(); }, hash);
    }


    // If we're updating a hash for a group with procedural connectivity or initialising connectivity
    if((getArchetype().getMatrixType() & SynapseMatrixConnectivity::PROCEDURAL) || (role == Role::ConnectivityInit)) {
        // Update hash with connectivity parameters and derived parameters
        updateParamHash<SynapseGroupMergedBase>(
            &SynapseGroupMergedBase::isSparseConnectivityInitParamReferenced,
            [](const SynapseGroupInternal &sg) { return sg.getConnectivityInitialiser().getParams(); }, hash);

        updateParamHash<SynapseGroupMergedBase>(
            &SynapseGroupMergedBase::isSparseConnectivityInitParamReferenced,
            [](const SynapseGroupInternal &sg) { return sg.getConnectivityInitialiser().getDerivedParams(); }, hash);
    }

    // If we're updating a hash for a group with Toeplitz connectivity
    if((getArchetype().getMatrixType() & SynapseMatrixConnectivity::TOEPLITZ) && updateRole) {
        // Update hash with connectivity parameters and derived parameters
        updateParamHash<SynapseGroupMergedBase>(
            &SynapseGroupMergedBase::isToeplitzConnectivityInitParamReferenced,
            [](const SynapseGroupInternal &sg) { return sg.getToeplitzConnectivityInitialiser().getParams(); }, hash);

        updateParamHash<SynapseGroupMergedBase>(
            &SynapseGroupMergedBase::isToeplitzConnectivityInitParamReferenced,
            [](const SynapseGroupInternal &sg) { return sg.getToeplitzConnectivityInitialiser().getDerivedParams(); }, hash);
    }

    if(getArchetype().getMatrixType() & SynapseMatrixWeight::GLOBAL) {
        // If this is an update role
        // **NOTE **global variable values aren't useful during initialization
        if(updateRole) {
            updateParamHash<SynapseGroupMergedBase>(
                &SynapseGroupMergedBase::isWUGlobalVarReferenced,
                [](const SynapseGroupInternal &sg) { return sg.getWUConstInitVals();  }, hash);
        }
    }
    // Otherwise (weights are individual or procedural)
    else {
        const bool connectInitRole = (role == Role::ConnectivityInit);
        const bool varInitRole = (role == Role::DenseInit || role == Role::SparseInit);
        const bool proceduralWeights = (getArchetype().getMatrixType() & SynapseMatrixWeight::PROCEDURAL);
        const bool individualWeights = (getArchetype().getMatrixType() & SynapseMatrixWeight::INDIVIDUAL);
        const bool kernelWeights = (getArchetype().getMatrixType() & SynapseMatrixWeight::INDIVIDUAL);

        // If synapse group has a kernel and we're either updating with procedural  
        // weights or initialising individual weights, update hash with kernel size
        if(!getArchetype().getKernelSize().empty() && 
            ((proceduralWeights && updateRole) || (connectInitRole && individualWeights) || (kernelWeights && !updateRole))) 
        {
            updateHash([](const SynapseGroupInternal &g) { return g.getKernelSize(); }, hash);
        }

        // If weights are procedural, we're initializing individual variables or we're initialising variables in a kernel
        // **NOTE** some of these won't actually be required - could do this per-variable in loop over vars
        if((proceduralWeights && updateRole) || (connectInitRole && !getArchetype().getKernelSize().empty())
           || (varInitRole && individualWeights) || (varInitRole && kernelWeights))
        {
            // Update hash with each group's variable initialisation parameters and derived parameters
            updateVarInitParamHash<SynapseGroupMergedBase>(&SynapseGroupInternal::getWUVarInitialisers, 
                                                           &SynapseGroupMergedBase::isWUVarInitParamReferenced, hash);
            updateVarInitDerivedParamHash<SynapseGroupMergedBase>(&SynapseGroupInternal::getWUVarInitialisers,
                                                                  &SynapseGroupMergedBase::isWUVarInitParamReferenced, hash);
        }
    }
    return hash.get_digest();
}
//----------------------------------------------------------------------------
void SynapseGroupMergedBase::addPSPointerField(const std::string &type, const std::string &name, const std::string &prefix)
{
    assert(!Utils::isTypePointer(type));
    addField(type + "*", name, [prefix](const SynapseGroupInternal &sg, size_t) { return prefix + sg.getFusedPSVarSuffix(); });
}
//----------------------------------------------------------------------------
void SynapseGroupMergedBase::addPreOutputPointerField(const std::string &type, const std::string &name, const std::string &prefix)
{
    assert(!Utils::isTypePointer(type));
    addField(type + "*", name, [prefix](const SynapseGroupInternal &sg, size_t) { return prefix + sg.getFusedPreOutputSuffix(); });
}
//----------------------------------------------------------------------------
void SynapseGroupMergedBase::addSrcPointerField(const std::string &type, const std::string &name, const std::string &prefix)
{
    assert(!Utils::isTypePointer(type));
    addField(type + "*", name, [prefix](const SynapseGroupInternal &sg, size_t) { return prefix + sg.getSrcNeuronGroup()->getName(); });
}
//----------------------------------------------------------------------------
void SynapseGroupMergedBase::addTrgPointerField(const std::string &type, const std::string &name, const std::string &prefix)
{
    assert(!Utils::isTypePointer(type));
    addField(type + "*", name, [prefix](const SynapseGroupInternal &sg, size_t) { return prefix + sg.getTrgNeuronGroup()->getName(); });
}
//----------------------------------------------------------------------------
bool SynapseGroupMergedBase::isWUParamReferenced(const std::string &paramName) const
{
    return isParamReferenced({getArchetypeCode()}, paramName);
}
//----------------------------------------------------------------------------
bool SynapseGroupMergedBase::isWUGlobalVarReferenced(const std::string &varName) const
{
    // If synapse group has global WU variables
    if(getArchetype().getMatrixType() & SynapseMatrixWeight::GLOBAL) {
        return isParamReferenced({getArchetypeCode()}, varName);
    }
    // Otherwise, return false
    else {
        return false;
    }
}
//----------------------------------------------------------------------------
bool SynapseGroupMergedBase::isWUVarInitParamReferenced(const std::string &varName, const std::string &paramName) const
{
    // If parameter isn't referenced in code, there's no point implementing it hetereogeneously!
    const auto *varInitSnippet = getArchetype().getWUVarInitialisers().at(varName).getSnippet();
    return isParamReferenced({varInitSnippet->getCode()}, paramName);
}
//----------------------------------------------------------------------------
bool SynapseGroupMergedBase::isSparseConnectivityInitParamReferenced(const std::string &paramName) const
{
    const auto *snippet = getArchetype().getConnectivityInitialiser().getSnippet();
    const auto rowBuildStateVars = snippet->getRowBuildStateVars();
    const auto colBuildStateVars = snippet->getColBuildStateVars();

    // Build list of code strings containing row build code and any row build state variable values
    std::vector<std::string> codeStrings{snippet->getRowBuildCode(), snippet->getColBuildCode()};
    std::transform(rowBuildStateVars.cbegin(), rowBuildStateVars.cend(), std::back_inserter(codeStrings),
                   [](const Snippet::Base::ParamVal &p) { return p.value; });
    std::transform(colBuildStateVars.cbegin(), colBuildStateVars.cend(), std::back_inserter(codeStrings),
                   [](const Snippet::Base::ParamVal &p) { return p.value; });

    return isParamReferenced(codeStrings, paramName);
}
//----------------------------------------------------------------------------
bool SynapseGroupMergedBase::isToeplitzConnectivityInitParamReferenced(const std::string &paramName) const
{
    const auto *snippet = getArchetype().getToeplitzConnectivityInitialiser().getSnippet();
    const auto diagonalBuildStateVars = snippet->getDiagonalBuildStateVars();

    // Build list of code strings containing diagonal build code and any diagonal build state variable values
    std::vector<std::string> codeStrings{snippet->getDiagonalBuildCode()};
    std::transform(diagonalBuildStateVars.cbegin(), diagonalBuildStateVars.cend(), std::back_inserter(codeStrings),
                   [](const Snippet::Base::ParamVal &p) { return p.value; });
   
    return isParamReferenced(codeStrings, paramName);
}
//----------------------------------------------------------------------------
bool SynapseGroupMergedBase::isSrcNeuronParamReferenced(const std::string &paramName) const
{
    return isParamReferenced({getArchetypeCode()}, paramName + "_pre");
}
//----------------------------------------------------------------------------
bool SynapseGroupMergedBase::isTrgNeuronParamReferenced(const std::string &paramName) const
{
    return isParamReferenced({getArchetypeCode()}, paramName +  "_post");
}

// ----------------------------------------------------------------------------
// CustomUpdateHostReductionGroupMerged
//----------------------------------------------------------------------------
const std::string CustomUpdateHostReductionGroupMerged::name = "CustomUpdateHostReduction";
//----------------------------------------------------------------------------
CustomUpdateHostReductionGroupMerged::CustomUpdateHostReductionGroupMerged(size_t index, const std::string &precision, const std::string &, const BackendBase &backend,
                                                                           const std::vector<std::reference_wrapper<const CustomUpdateInternal>> &groups)
:   CustomUpdateHostReductionGroupMergedBase<CustomUpdateInternal>(index, precision, backend, groups)
{
    addField("unsigned int", "size",
             [](const CustomUpdateInternal &c, size_t) { return std::to_string(c.getSize()); });

    // If some variables are delayed, add delay pointer
    // **NOTE** this is HOST delay pointer
    if(getArchetype().getDelayNeuronGroup() != nullptr) {
        addField("unsigned int*", "spkQuePtr", 
                 [&](const CustomUpdateInternal &cg, size_t) 
                 { 
                     return "spkQuePtr" + cg.getDelayNeuronGroup()->getName(); 
                 });
    }
}

// ----------------------------------------------------------------------------
// CustomWUUpdateHostReductionGroupMerged
//----------------------------------------------------------------------------
const std::string CustomWUUpdateHostReductionGroupMerged::name = "CustomWUUpdateHostReduction";
//----------------------------------------------------------------------------
CustomWUUpdateHostReductionGroupMerged::CustomWUUpdateHostReductionGroupMerged(size_t index, const std::string &precision, const std::string &, const BackendBase &backend,
                                                                               const std::vector<std::reference_wrapper<const CustomUpdateWUInternal>> &groups)
:   CustomUpdateHostReductionGroupMergedBase<CustomUpdateWUInternal>(index, precision, backend, groups)
{
    addField("unsigned int", "size",
             [&backend](const CustomUpdateWUInternal &cg, size_t) 
             {
                 return std::to_string(cg.getSynapseGroup()->getMaxConnections() * (size_t)cg.getSynapseGroup()->getSrcNeuronGroup()->getNumNeurons()); 
             });
}<|MERGE_RESOLUTION|>--- conflicted
+++ resolved
@@ -1005,16 +1005,6 @@
             addPointerField("unsigned int", "colLength", backend.getDeviceVarPrefix() + "colLength");
             addPointerField("unsigned int", "remap", backend.getDeviceVarPrefix() + "remap");
         }
-<<<<<<< HEAD
-
-        // Add additional structure for synapse dynamics access if required
-        if((role == Role::SynapseDynamics || role == Role::SparseInit) &&
-           backend.isSynRemapRequired(getArchetype()))
-        {
-            addPointerField("unsigned int", "synRemap", backend.getDeviceVarPrefix() + "synRemap");
-        }
-=======
->>>>>>> 93a50caf
     }
     else if(getArchetype().getMatrixType() & SynapseMatrixConnectivity::BITMASK) {
         addPointerField("uint32_t", "gp", backend.getDeviceVarPrefix() + "gp");

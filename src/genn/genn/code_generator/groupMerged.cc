#include "code_generator/groupMerged.h"

// PLOG includes
#include <plog/Log.h>

// GeNN includes
#include "modelSpecInternal.h"

// GeNN code generator includes
#include "code_generator/backendBase.h"
#include "code_generator/codeGenUtils.h"
#include "code_generator/codeStream.h"

//----------------------------------------------------------------------------
// CodeGenerator::NeuronSpikeQueueUpdateGroupMerged
//----------------------------------------------------------------------------
const std::string CodeGenerator::NeuronSpikeQueueUpdateGroupMerged::name = "NeuronSpikeQueueUpdate";
//----------------------------------------------------------------------------
CodeGenerator::NeuronSpikeQueueUpdateGroupMerged::NeuronSpikeQueueUpdateGroupMerged(size_t index, const std::string &precision, const std::string&, const BackendBase &backend,
                                                                                    const std::vector<std::reference_wrapper<const NeuronGroupInternal>> &groups)
:   GroupMerged<NeuronGroupInternal>(index, precision, groups)
{
    if(getArchetype().isDelayRequired()) {
        addField("unsigned int", "numDelaySlots",
                 [](const NeuronGroupInternal &ng, size_t) { return std::to_string(ng.getNumDelaySlots()); });

        addPointerField("unsigned int", "spkQuePtr", backend.getScalarAddressPrefix() + "spkQuePtr");
    } 

    addPointerField("unsigned int", "spkCnt", backend.getDeviceVarPrefix() + "glbSpkCnt");

    if(getArchetype().isSpikeEventRequired()) {
        addPointerField("unsigned int", "spkCntEvnt", backend.getDeviceVarPrefix() + "glbSpkCntEvnt");
    }
}
//----------------------------------------------------------------------------
void CodeGenerator::NeuronSpikeQueueUpdateGroupMerged::genMergedGroupSpikeCountReset(CodeStream &os) const
{
    if(getArchetype().isDelayRequired()) { // with delay
        if(getArchetype().isSpikeEventRequired()) {
            os << "group->spkCntEvnt[*group->spkQuePtr] = 0;" << std::endl;
        }
        if(getArchetype().isTrueSpikeRequired()) {
            os << "group->spkCnt[*group->spkQuePtr] = 0;" << std::endl;
        }
        else {
            os << "group->spkCnt[0] = 0;" << std::endl;
        }
    }
    else { // no delay
        if(getArchetype().isSpikeEventRequired()) {
            os << "group->spkCntEvnt[0] = 0;" << std::endl;
        }
        os << "group->spkCnt[0] = 0;" << std::endl;
    }
}

//----------------------------------------------------------------------------
// CodeGenerator::NeuronGroupMergedBase
//----------------------------------------------------------------------------
bool CodeGenerator::NeuronGroupMergedBase::isParamHeterogeneous(size_t index) const
{
    return isParamValueHeterogeneous(index, [](const NeuronGroupInternal &ng) { return ng.getParams(); });
}
//----------------------------------------------------------------------------
bool CodeGenerator::NeuronGroupMergedBase::isDerivedParamHeterogeneous(size_t index) const
{
    return isParamValueHeterogeneous(index, [](const NeuronGroupInternal &ng) { return ng.getDerivedParams(); });
}
//----------------------------------------------------------------------------
bool CodeGenerator::NeuronGroupMergedBase::isVarInitParamHeterogeneous(size_t varIndex, size_t paramIndex) const
{
    // If parameter isn't referenced in code, there's no point implementing it hetereogeneously!
    const auto *varInitSnippet = getArchetype().getVarInitialisers().at(varIndex).getSnippet();
    const std::string paramName = varInitSnippet->getParamNames().at(paramIndex);
    return isParamValueHeterogeneous({varInitSnippet->getCode()}, paramName, paramIndex,
                                     [varIndex](const NeuronGroupInternal &sg)
                                     {
                                         return sg.getVarInitialisers().at(varIndex).getParams();
                                     });
}
//----------------------------------------------------------------------------
bool CodeGenerator::NeuronGroupMergedBase::isVarInitDerivedParamHeterogeneous(size_t varIndex, size_t paramIndex) const
{
    // If parameter isn't referenced in code, there's no point implementing it hetereogeneously!
    const auto *varInitSnippet = getArchetype().getVarInitialisers().at(varIndex).getSnippet();
    const std::string derivedParamName = varInitSnippet->getDerivedParams().at(paramIndex).name;
    return isParamValueHeterogeneous({varInitSnippet->getCode()}, derivedParamName, paramIndex,
                                     [varIndex](const NeuronGroupInternal &sg)
                                     {
                                         return sg.getVarInitialisers().at(varIndex).getDerivedParams();
                                     });
}
//----------------------------------------------------------------------------
bool CodeGenerator::NeuronGroupMergedBase::isCurrentSourceParamHeterogeneous(size_t childIndex, size_t paramIndex) const
{
    // If parameter isn't referenced in code, there's no point implementing it hetereogeneously!
    const auto *csm = getArchetype().getCurrentSources().at(childIndex)->getCurrentSourceModel();
    const std::string paramName = csm->getParamNames().at(paramIndex);
    return isChildParamValueHeterogeneous({csm->getInjectionCode()}, paramName, childIndex, paramIndex, m_SortedCurrentSources,
                                          [](const CurrentSourceInternal *cs) { return cs->getParams(); });
}
//----------------------------------------------------------------------------
bool CodeGenerator::NeuronGroupMergedBase::isCurrentSourceDerivedParamHeterogeneous(size_t childIndex, size_t paramIndex) const
{
    // If derived parameter isn't referenced in code, there's no point implementing it hetereogeneously!
    const auto *csm = getArchetype().getCurrentSources().at(childIndex)->getCurrentSourceModel();
    const std::string derivedParamName = csm->getDerivedParams().at(paramIndex).name;
    return isChildParamValueHeterogeneous({csm->getInjectionCode()}, derivedParamName, childIndex, paramIndex, m_SortedCurrentSources,
                                          [](const CurrentSourceInternal *cs) { return cs->getDerivedParams(); });
 
}
//----------------------------------------------------------------------------
bool CodeGenerator::NeuronGroupMergedBase::isCurrentSourceVarInitParamHeterogeneous(size_t childIndex, size_t varIndex, size_t paramIndex) const
{
    const auto *varInitSnippet = getArchetype().getCurrentSources().at(childIndex)->getVarInitialisers().at(varIndex).getSnippet();
    const std::string paramName = varInitSnippet->getParamNames().at(paramIndex);
    return isChildParamValueHeterogeneous({varInitSnippet->getCode()}, paramName, childIndex, paramIndex, m_SortedCurrentSources,
                                          [varIndex](const CurrentSourceInternal *cs) { return cs->getVarInitialisers().at(varIndex).getParams(); });
}
//----------------------------------------------------------------------------
bool CodeGenerator::NeuronGroupMergedBase::isCurrentSourceVarInitDerivedParamHeterogeneous(size_t childIndex, size_t varIndex, size_t paramIndex) const
{
    const auto *varInitSnippet = getArchetype().getCurrentSources().at(childIndex)->getVarInitialisers().at(varIndex).getSnippet();
    const std::string derivedParamName = varInitSnippet->getDerivedParams().at(paramIndex).name;
    return isChildParamValueHeterogeneous({varInitSnippet->getCode()}, derivedParamName, childIndex, paramIndex, m_SortedCurrentSources,
                                          [varIndex](const CurrentSourceInternal *cs) { return cs->getVarInitialisers().at(varIndex).getDerivedParams(); });
}
//----------------------------------------------------------------------------
bool CodeGenerator::NeuronGroupMergedBase::isPSMParamHeterogeneous(size_t childIndex, size_t paramIndex) const
{  
    // If parameter isn't referenced in code, there's no point implementing it hetereogeneously!
    const auto *psm = getArchetype().getMergedInSyn().at(childIndex).first->getPSModel();
    const std::string paramName = psm->getParamNames().at(paramIndex);
    return isChildParamValueHeterogeneous({psm->getApplyInputCode(), psm->getDecayCode()}, paramName, childIndex, paramIndex, m_SortedMergedInSyns,
                                          [](const std::pair<SynapseGroupInternal *, std::vector<SynapseGroupInternal *>> &inSyn)
                                          {
                                              return inSyn.first->getPSParams();
                                          });
}
//----------------------------------------------------------------------------
bool CodeGenerator::NeuronGroupMergedBase::isPSMDerivedParamHeterogeneous(size_t childIndex, size_t paramIndex) const
{
    // If parameter isn't referenced in code, there's no point implementing it hetereogeneously!
    const auto *psm = getArchetype().getMergedInSyn().at(childIndex).first->getPSModel();
    const std::string derivedParamName = psm->getDerivedParams().at(paramIndex).name;
    return isChildParamValueHeterogeneous({psm->getApplyInputCode(), psm->getDecayCode()}, derivedParamName, childIndex, paramIndex, m_SortedMergedInSyns,
                                          [](const std::pair<SynapseGroupInternal *, std::vector<SynapseGroupInternal *>> &inSyn)
                                          {
                                              return inSyn.first->getPSDerivedParams();
                                          });
}
//----------------------------------------------------------------------------
bool CodeGenerator::NeuronGroupMergedBase::isPSMGlobalVarHeterogeneous(size_t childIndex, size_t varIndex) const
{
    // If synapse group doesn't have individual PSM variables to start with, return false
    const auto *sg = getArchetype().getMergedInSyn().at(childIndex).first;
    if(sg->getMatrixType() & SynapseMatrixWeight::INDIVIDUAL_PSM) {
        return false;
    }
    else {
        const auto *psm = getArchetype().getMergedInSyn().at(childIndex).first->getPSModel();
        const std::string varName = psm->getVars().at(varIndex).name;
        return isChildParamValueHeterogeneous({psm->getApplyInputCode(), psm->getDecayCode()}, varName, childIndex, varIndex, m_SortedMergedInSyns,
                                              [](const std::pair<SynapseGroupInternal *, std::vector<SynapseGroupInternal *>> &inSyn)
                                              {
                                                  return inSyn.first->getPSConstInitVals();
                                              });
    }
}
//----------------------------------------------------------------------------
bool CodeGenerator::NeuronGroupMergedBase::isPSMVarInitParamHeterogeneous(size_t childIndex, size_t varIndex, size_t paramIndex) const
{
    const auto *varInitSnippet = getArchetype().getMergedInSyn().at(childIndex).first->getPSVarInitialisers().at(varIndex).getSnippet();
    const std::string paramName = varInitSnippet->getParamNames().at(paramIndex);
    return isChildParamValueHeterogeneous({varInitSnippet->getCode()}, paramName, childIndex, paramIndex, m_SortedMergedInSyns,
                                          [varIndex](const std::pair<SynapseGroupInternal *, std::vector<SynapseGroupInternal *>> &inSyn) 
                                          { 
                                              return inSyn.first->getPSVarInitialisers().at(varIndex).getParams();
                                          });
}
//----------------------------------------------------------------------------
bool CodeGenerator::NeuronGroupMergedBase::isPSMVarInitDerivedParamHeterogeneous(size_t childIndex, size_t varIndex, size_t paramIndex) const
{
    const auto *varInitSnippet = getArchetype().getMergedInSyn().at(childIndex).first->getPSVarInitialisers().at(varIndex).getSnippet();
    const std::string derivedParamName = varInitSnippet->getDerivedParams().at(paramIndex).name;
    return isChildParamValueHeterogeneous({varInitSnippet->getCode()}, derivedParamName, childIndex, paramIndex, m_SortedMergedInSyns,
                                          [varIndex](const std::pair<SynapseGroupInternal *, std::vector<SynapseGroupInternal *>> &inSyn) 
                                          { 
                                              return inSyn.first->getPSVarInitialisers().at(varIndex).getDerivedParams();
                                          });
}
//----------------------------------------------------------------------------
CodeGenerator::NeuronGroupMergedBase::NeuronGroupMergedBase(size_t index, const std::string &precision, const std::string &timePrecision, const BackendBase &backend, 
                                                            bool init, const std::vector<std::reference_wrapper<const NeuronGroupInternal>> &groups)
:   CodeGenerator::GroupMerged<NeuronGroupInternal>(index, precision, groups)
{
    // Build vector of vectors containing each child group's merged in syns, ordered to match those of the archetype group
    orderNeuronGroupChildren(m_SortedMergedInSyns, &NeuronGroupInternal::getMergedInSyn,
                             [init](const std::pair<SynapseGroupInternal *, std::vector<SynapseGroupInternal *>> &a,
                                    const std::pair<SynapseGroupInternal *, std::vector<SynapseGroupInternal *>> &b)
                             {
                                 return init ? a.first->canPSInitBeMerged(*b.first) : a.first->canPSBeMerged(*b.first);
                             });

    // Build vector of vectors containing each child group's current sources, ordered to match those of the archetype group
    orderNeuronGroupChildren(m_SortedCurrentSources, &NeuronGroupInternal::getCurrentSources,
                             [init](const CurrentSourceInternal *a, const CurrentSourceInternal *b)
                             {
                                 return init ? a->canInitBeMerged(*b) : a->canBeMerged(*b);
                             });

    addField("unsigned int", "numNeurons",
              [](const NeuronGroupInternal &ng, size_t) { return std::to_string(ng.getNumNeurons()); });

    addPointerField("unsigned int", "spkCnt", backend.getDeviceVarPrefix() + "glbSpkCnt");
    addPointerField("unsigned int", "spk", backend.getDeviceVarPrefix() + "glbSpk");

    if(getArchetype().isSpikeEventRequired()) {
        addPointerField("unsigned int", "spkCntEvnt", backend.getDeviceVarPrefix() + "glbSpkCntEvnt");
        addPointerField("unsigned int", "spkEvnt", backend.getDeviceVarPrefix() + "glbSpkEvnt");
    }

    if(getArchetype().isDelayRequired()) {
        addPointerField("unsigned int", "spkQuePtr", backend.getScalarAddressPrefix() + "spkQuePtr");
    }

    if(getArchetype().isSpikeTimeRequired()) {
        addPointerField(timePrecision, "sT", backend.getDeviceVarPrefix() + "sT");
    }

    // If this backend initialises population RNGs on device and this group requires on for simulation
    if(backend.isPopulationRNGRequired() && getArchetype().isSimRNGRequired() 
       && (!init || backend.isPopulationRNGInitialisedOnDevice())) 
    {
        addPointerField(backend.getMergedGroupSimRNGType(), "rng", backend.getDeviceVarPrefix() + "rng");
    }

    // Loop through variables
    const NeuronModels::Base *nm = getArchetype().getNeuronModel();
    const auto vars = nm->getVars();
    const auto &varInit = getArchetype().getVarInitialisers();
    assert(vars.size() == varInit.size());
    for(size_t v = 0; v < vars.size(); v++) {
        // If we're not initialising or if there is initialization code for this variable
        const auto var = vars[v];
        if(!init || !varInit[v].getSnippet()->getCode().empty()) {
            addPointerField(var.type, var.name, backend.getDeviceVarPrefix() + var.name);
        }

        // If we're initializing, add any var init EGPs to structure
        if(init) {
            addEGPs(varInit[v].getSnippet()->getExtraGlobalParams(), backend.getDeviceVarPrefix(), var.name);
        }
    }

    // If we're generating a struct for initialization
    if(init) {
        // Add heterogeneous var init parameters
        addHeterogeneousVarInitParams<NeuronGroupMergedBase>(
            vars, &NeuronGroupInternal::getVarInitialisers,
            &NeuronGroupMergedBase::isVarInitParamHeterogeneous);

        addHeterogeneousVarInitDerivedParams<NeuronGroupMergedBase>(
            vars, &NeuronGroupInternal::getVarInitialisers,
            &NeuronGroupMergedBase::isVarInitDerivedParamHeterogeneous);
    }
    // Otherwise
    else {
        addEGPs(nm->getExtraGlobalParams(), backend.getDeviceVarPrefix());

        // Add heterogeneous neuron model parameters
        addHeterogeneousParams<NeuronGroupMergedBase>(
            getArchetype().getNeuronModel()->getParamNames(), "",
            [](const NeuronGroupInternal &ng) { return ng.getParams(); },
            &NeuronGroupMergedBase::isParamHeterogeneous);

        // Add heterogeneous neuron model derived parameters
        addHeterogeneousDerivedParams<NeuronGroupMergedBase>(
            getArchetype().getNeuronModel()->getDerivedParams(), "",
            [](const NeuronGroupInternal &ng) { return ng.getDerivedParams(); },
            &NeuronGroupMergedBase::isDerivedParamHeterogeneous);
    }

    // Loop through merged synaptic inputs in archetypical neuron group
    for(size_t i = 0; i < getArchetype().getMergedInSyn().size(); i++) {
        const SynapseGroupInternal *sg = getArchetype().getMergedInSyn()[i].first;

        // Add pointer to insyn
        addMergedInSynPointerField(precision, "inSynInSyn", i, backend.getDeviceVarPrefix() + "inSyn");

        // Add pointer to dendritic delay buffer if required
        if(sg->isDendriticDelayRequired()) {
            addMergedInSynPointerField(precision, "denDelayInSyn", i, backend.getDeviceVarPrefix() + "denDelay");
            addMergedInSynPointerField("unsigned int", "denDelayPtrInSyn", i, backend.getScalarAddressPrefix() + "denDelayPtr");
        }

        // Loop through variables
        const auto vars = sg->getPSModel()->getVars();
        const auto &varInit = sg->getPSVarInitialisers();
        for(size_t v = 0; v < vars.size(); v++) {
            // If PSM has individual variables
            const auto var = vars[v];
            if(sg->getMatrixType() & SynapseMatrixWeight::INDIVIDUAL_PSM) {
                // Add pointers to state variable
                if(!init || !varInit[v].getSnippet()->getCode().empty()) {
                    addMergedInSynPointerField(var.type, var.name + "InSyn", i, backend.getDeviceVarPrefix() + var.name);
                }

                // If we're generating an initialization structure, also add any heterogeneous parameters, derived parameters or extra global parameters required for initializers
                if(init) {
                    const auto *varInitSnippet = varInit.at(v).getSnippet();
                    auto getVarInitialiserFn = [this](size_t groupIndex, size_t childIndex)
                                               {
                                                   return m_SortedMergedInSyns.at(groupIndex).at(childIndex).first->getPSVarInitialisers();
                                               };
                    addHeterogeneousChildVarInitParams(varInitSnippet->getParamNames(), i, v, var.name + "InSyn",
                                                       &NeuronGroupMergedBase::isPSMVarInitParamHeterogeneous, getVarInitialiserFn);
                    addHeterogeneousChildVarInitDerivedParams(varInitSnippet->getDerivedParams(), i, v, var.name + "InSyn",
                                                              &NeuronGroupMergedBase::isPSMVarInitDerivedParamHeterogeneous, getVarInitialiserFn);
                    addChildEGPs(varInitSnippet->getExtraGlobalParams(), i, backend.getDeviceVarPrefix(), var.name + "InSyn",
                                 [var, this](size_t groupIndex, size_t childIndex)
                                 {
                                     return var.name + m_SortedMergedInSyns.at(groupIndex).at(childIndex).first->getPSModelTargetName();
                                 });
                }
            }
            // Otherwise, if postsynaptic model variables are global and we're updating 
            // **NOTE** global variable values aren't useful during initialization
            else if(!init) {
                // If GLOBALG variable should be implemented heterogeneously, add value
                if(isPSMGlobalVarHeterogeneous(i, v)) {
                    addScalarField(var.name + "InSyn" + std::to_string(i),
                                   [this, i, v](const NeuronGroupInternal &, size_t groupIndex)
                                   {
                                       const double val = m_SortedMergedInSyns.at(groupIndex).at(i).first->getPSConstInitVals().at(v);
                                       return Utils::writePreciseString(val);
                                   });
                }
            }
        }

        if(!init) {
            // Add any heterogeneous postsynaptic model parameters
            const auto paramNames = sg->getPSModel()->getParamNames();
            addHeterogeneousChildParams(paramNames, i, "InSyn", &NeuronGroupMergedBase::isPSMParamHeterogeneous,
                                        [this](size_t groupIndex, size_t childIndex, size_t paramIndex)
                                        {
                                            return m_SortedMergedInSyns.at(groupIndex).at(childIndex).first->getPSParams().at(paramIndex);
                                        });

            // Add any heterogeneous postsynaptic mode derived parameters
            const auto derivedParams = sg->getPSModel()->getDerivedParams();
            addHeterogeneousChildDerivedParams(derivedParams, i, "InSyn", &NeuronGroupMergedBase::isPSMDerivedParamHeterogeneous,
                                               [this](size_t groupIndex, size_t childIndex, size_t paramIndex)
                                               {
                                                    return m_SortedMergedInSyns.at(groupIndex).at(childIndex).first->getPSDerivedParams().at(paramIndex);
                                               });
            // Add EGPs
            addChildEGPs(sg->getPSModel()->getExtraGlobalParams(), i, backend.getDeviceVarPrefix(), "InSyn",
                         [this](size_t groupIndex, size_t childIndex)
                         {
                             return m_SortedMergedInSyns.at(groupIndex).at(childIndex).first->getPSModelTargetName();
                         });
        }
    }

    // Loop through current sources in archetypical neuron group
    for(size_t i = 0; i < getArchetype().getCurrentSources().size(); i++) {
        const auto *cs = getArchetype().getCurrentSources()[i];

        // Loop through variables
        const auto vars = cs->getCurrentSourceModel()->getVars();
        const auto &varInit = cs->getVarInitialisers();
        for(size_t v = 0; v < vars.size(); v++) {
            // Add pointers to state variable
            const auto var = vars[v];
            if(!init || !varInit[v].getSnippet()->getCode().empty()) {
                assert(!Utils::isTypePointer(var.type));
                addField(var.type + "*", var.name + "CS" + std::to_string(i),
                         [&backend, i, var, this](const NeuronGroupInternal &, size_t groupIndex)
                         {
                             return backend.getDeviceVarPrefix() + var.name + m_SortedCurrentSources.at(groupIndex).at(i)->getName();
                         });
            }

            // If we're generating an initialization structure, also add any heterogeneous parameters, derived parameters or extra global parameters required for initializers
            if(init) {
                const auto *varInitSnippet = varInit.at(v).getSnippet();
                auto getVarInitialiserFn = [this](size_t groupIndex, size_t childIndex)
                {
                    return m_SortedCurrentSources.at(groupIndex).at(childIndex)->getVarInitialisers();
                };
                addHeterogeneousChildVarInitParams(varInitSnippet->getParamNames(), i, v, var.name + "CS",
                                                   &NeuronGroupMergedBase::isCurrentSourceVarInitParamHeterogeneous, getVarInitialiserFn);
                addHeterogeneousChildVarInitDerivedParams(varInitSnippet->getDerivedParams(), i, v, var.name + "CS",
                                                          &NeuronGroupMergedBase::isCurrentSourceVarInitDerivedParamHeterogeneous, getVarInitialiserFn);
                addChildEGPs(varInitSnippet->getExtraGlobalParams(), i, backend.getDeviceVarPrefix(), var.name + "CS",
                             [var, this](size_t groupIndex, size_t childIndex)
                             {
                                 return var.name + m_SortedCurrentSources.at(groupIndex).at(childIndex)->getName();
                             });
            }
        }

        if(!init) {
            // Add any heterogeneous current source parameters
            const auto paramNames = cs->getCurrentSourceModel()->getParamNames();
            addHeterogeneousChildParams(paramNames, i, "CS", &NeuronGroupMergedBase::isCurrentSourceParamHeterogeneous,
                                        [this](size_t groupIndex, size_t childIndex, size_t paramIndex)
                                        {
                                            return m_SortedCurrentSources.at(groupIndex).at(childIndex)->getParams().at(paramIndex);
                                        });

            // Add any heterogeneous current source derived parameters
            const auto derivedParams = cs->getCurrentSourceModel()->getDerivedParams();
            addHeterogeneousChildDerivedParams(derivedParams, i, "CS", &NeuronGroupMergedBase::isCurrentSourceDerivedParamHeterogeneous,
                                               [this](size_t groupIndex, size_t childIndex, size_t paramIndex)
                                                {
                                                    return m_SortedCurrentSources.at(groupIndex).at(childIndex)->getDerivedParams().at(paramIndex);
                                                });

            // Add EGPs
            addChildEGPs(cs->getCurrentSourceModel()->getExtraGlobalParams(), i, backend.getDeviceVarPrefix(), "CS",
                         [this](size_t groupIndex, size_t childIndex)
                         {
                             return m_SortedCurrentSources.at(groupIndex).at(childIndex)->getName();
                         });

        }
    }
<<<<<<< HEAD
=======

    // Loop through neuron groups
    std::vector<std::vector<SynapseGroupInternal *>> eventThresholdSGs;
    for(const auto &g : getGroups()) {
        // Reserve vector for this group's children
        eventThresholdSGs.emplace_back();

        // Add synapse groups 
        for(const auto &s : g.get().getSpikeEventCondition()) {
            if(s.egpInThresholdCode) {
                eventThresholdSGs.back().push_back(s.synapseGroup);
            }
        }
    }

    // Loop through all spike event conditions
    size_t i = 0;
    for(const auto &s : getArchetype().getSpikeEventCondition()) {
        // If threshold condition references any EGPs
        if(s.egpInThresholdCode) {
            // Loop through all EGPs in synapse group and add to merged group
            // **TODO** should only be ones referenced
            const auto sgEGPs = s.synapseGroup->getWUModel()->getExtraGlobalParams();
            for(const auto &egp : sgEGPs) {
                const bool isPointer = Utils::isTypePointer(egp.type);
                const std::string prefix = isPointer ? backend.getDeviceVarPrefix() : "";
                addField(egp.type, egp.name + "EventThresh" + std::to_string(i),
                         [eventThresholdSGs, prefix, egp, i](const NeuronGroupInternal &, size_t groupIndex)
                         {
                             return prefix + egp.name + eventThresholdSGs.at(groupIndex).at(i)->getName();
                         },
                         Utils::isTypePointer(egp.type) ? FieldType::PointerEGP : FieldType::ScalarEGP);
            }
            i++;
        }
    }
>>>>>>> a1684b09
}
//----------------------------------------------------------------------------
void CodeGenerator::NeuronGroupMergedBase::addMergedInSynPointerField(const std::string &type, const std::string &name, 
                                                                      size_t archetypeIndex, const std::string &prefix)
{
    assert(!Utils::isTypePointer(type));
    addField(type + "*", name + std::to_string(archetypeIndex),
             [prefix, archetypeIndex, this](const NeuronGroupInternal &, size_t groupIndex)
             {
                 return prefix + m_SortedMergedInSyns.at(groupIndex).at(archetypeIndex).first->getPSModelTargetName();
             });
}

//----------------------------------------------------------------------------
// CodeGenerator::NeuronUpdateGroupMerged
//----------------------------------------------------------------------------
const std::string CodeGenerator::NeuronUpdateGroupMerged::name = "NeuronUpdate";
//----------------------------------------------------------------------------
CodeGenerator::NeuronUpdateGroupMerged::NeuronUpdateGroupMerged(size_t index, const std::string &precision, const std::string &timePrecision, const BackendBase &backend, 
                                                                const std::vector<std::reference_wrapper<const NeuronGroupInternal>> &groups)
:   NeuronGroupMergedBase(index, precision, timePrecision, backend, false, groups)
{
    // Build vector of vectors containing each child group's incoming synapse groups
    // with postsynaptic updates, ordered to match those of the archetype group
    orderNeuronGroupChildren(getArchetype().getInSynWithPostCode(), m_SortedInSynWithPostCode, &NeuronGroupInternal::getInSynWithPostCode,
                             [](const SynapseGroupInternal *a, const SynapseGroupInternal *b){ return a->canWUPostBeMerged(*b); });

    // Build vector of vectors containing each child group's outgoing synapse groups
    // with presynaptic synaptic updates, ordered to match those of the archetype group
    orderNeuronGroupChildren(getArchetype().getOutSynWithPreCode(), m_SortedOutSynWithPreCode, &NeuronGroupInternal::getOutSynWithPreCode,
                             [](const SynapseGroupInternal *a, const SynapseGroupInternal *b){ return a->canWUPreBeMerged(*b); });

    // Generate struct fields for incoming synapse groups with postsynaptic update code
    const auto inSynWithPostCode = getArchetype().getInSynWithPostCode();
    generateWUVar(backend, "WUPost", inSynWithPostCode, m_SortedInSynWithPostCode,
                  &WeightUpdateModels::Base::getPostVars, &NeuronUpdateGroupMerged::isInSynWUMParamHeterogeneous,
                  &NeuronUpdateGroupMerged::isInSynWUMDerivedParamHeterogeneous);

    // Generate struct fields for outgoing synapse groups with presynaptic update code
    const auto outSynWithPreCode = getArchetype().getOutSynWithPreCode();
    generateWUVar(backend, "WUPre", outSynWithPreCode, m_SortedOutSynWithPreCode,
                  &WeightUpdateModels::Base::getPreVars, &NeuronUpdateGroupMerged::isOutSynWUMParamHeterogeneous,
                  &NeuronUpdateGroupMerged::isOutSynWUMDerivedParamHeterogeneous);

<<<<<<< HEAD
    // Loop through neuron groups
    std::vector<std::vector<SynapseGroupInternal *>> eventThresholdSGs;
    for(const auto &g : getGroups()) {
        // Reserve vector for this group's children
        eventThresholdSGs.emplace_back();

        // Add synapse groups 
        for(const auto &s : g.get().getSpikeEventCondition()) {
            if(s.synapseStateInThresholdCode) {
                eventThresholdSGs.back().push_back(s.synapseGroup);
            }
        }
    }

    // Loop through all spike event conditions
    size_t i = 0;
    for(const auto &s : getArchetype().getSpikeEventCondition()) {
        // If threshold condition references any synapse state
        if(s.synapseStateInThresholdCode) {
            const auto wum = s.synapseGroup->getWUModel();

            // Loop through all EGPs in synapse group 
            const auto sgEGPs = wum->getExtraGlobalParams();
            for(const auto &egp : sgEGPs) {
                // If EGP is referenced in event threshold code
                if(s.eventThresholdCode.find("$(" + egp.name + ")") != std::string::npos) {
                    const bool isPointer = Utils::isTypePointer(egp.type);
                    const std::string prefix = isPointer ? backend.getVarPrefix() : "";
                    addField(egp.type, egp.name + "EventThresh" + std::to_string(i),
                             [eventThresholdSGs, prefix, egp, i](const NeuronGroupInternal &, size_t groupIndex)
                             {
                                 return prefix + egp.name + eventThresholdSGs.at(groupIndex).at(i)->getName();
                             },
                             Utils::isTypePointer(egp.type) ? FieldType::PointerEGP : FieldType::ScalarEGP);
                }
            }

            // Loop through all presynaptic variables in synapse group 
            const auto sgPreVars = wum->getPreVars();
            for(const auto &var : sgPreVars) {
                // If variable is referenced in event threshold code
                if(s.eventThresholdCode.find("$(" + var.name + ")") != std::string::npos) {
                    addField(var.type + "*", var.name + "EventThresh" + std::to_string(i),
                             [&backend, eventThresholdSGs, var, i](const NeuronGroupInternal &, size_t groupIndex)
                             {
                                 return backend.getVarPrefix() + var.name + eventThresholdSGs.at(groupIndex).at(i)->getName();
                             });
                }
            }
            i++;
        }
=======
    if(getArchetype().isSpikeRecordingEnabled()) {
        // Add field for spike recording
        // **YUCK** this mechanism needs to be renamed from PointerEGP to RuntimeAlloc
        addField("uint32_t*", "recordSpk",
                 [&backend](const NeuronGroupInternal &ng, size_t) 
                 { 
                     return backend.getDeviceVarPrefix() + "recordSpk" + ng.getName(); 
                 },
                 FieldType::PointerEGP);
    }

    if(getArchetype().isSpikeEventRecordingEnabled()) {
        // Add field for spike event recording
        // **YUCK** this mechanism needs to be renamed from PointerEGP to RuntimeAlloc
        addField("uint32_t*", "recordSpkEvent",
                 [&backend](const NeuronGroupInternal &ng, size_t)
                 {
                     return backend.getDeviceVarPrefix() + "recordSpkEvent" + ng.getName(); 
                 },
                 FieldType::PointerEGP);
>>>>>>> a1684b09
    }

}
//----------------------------------------------------------------------------
std::string CodeGenerator::NeuronUpdateGroupMerged::getCurrentQueueOffset() const
{
    assert(getArchetype().isDelayRequired());
    return "(*group->spkQuePtr * group->numNeurons)";
}
//----------------------------------------------------------------------------
std::string CodeGenerator::NeuronUpdateGroupMerged::getPrevQueueOffset() const
{
    assert(getArchetype().isDelayRequired());
    return "(((*group->spkQuePtr + " + std::to_string(getArchetype().getNumDelaySlots() - 1) + ") % " + std::to_string(getArchetype().getNumDelaySlots()) + ") * group->numNeurons)";
}
//----------------------------------------------------------------------------
bool CodeGenerator::NeuronUpdateGroupMerged::isInSynWUMParamHeterogeneous(size_t childIndex, size_t paramIndex) const
{
    // If parameter isn't referenced in code, there's no point implementing it hetereogeneously!
    const auto *wum = getArchetype().getInSynWithPostCode().at(childIndex)->getWUModel();
    const std::string paramName = wum->getParamNames().at(paramIndex);
    return isChildParamValueHeterogeneous({wum->getPostSpikeCode(), wum->getPostDynamicsCode()}, paramName, childIndex, paramIndex, m_SortedInSynWithPostCode,
                                          [](const SynapseGroupInternal *s) { return s->getWUParams(); });
}
//----------------------------------------------------------------------------
bool CodeGenerator::NeuronUpdateGroupMerged::isInSynWUMDerivedParamHeterogeneous(size_t childIndex, size_t paramIndex) const
{
    // If derived parameter isn't referenced in code, there's no point implementing it hetereogeneously!
    const auto *wum = getArchetype().getInSynWithPostCode().at(childIndex)->getWUModel();
    const std::string derivedParamName = wum->getDerivedParams().at(paramIndex).name;
    return isChildParamValueHeterogeneous({wum->getPostSpikeCode(), wum->getPostDynamicsCode()}, derivedParamName, childIndex, paramIndex, m_SortedInSynWithPostCode,
                                          [](const SynapseGroupInternal *s) { return s->getWUDerivedParams(); });
}
//----------------------------------------------------------------------------
bool CodeGenerator::NeuronUpdateGroupMerged::isOutSynWUMParamHeterogeneous(size_t childIndex, size_t paramIndex) const
{
    // If parameter isn't referenced in code, there's no point implementing it hetereogeneously!
    const auto *wum = getArchetype().getOutSynWithPreCode().at(childIndex)->getWUModel();
    const std::string paramName = wum->getParamNames().at(paramIndex);
    return isChildParamValueHeterogeneous({wum->getPreSpikeCode(), wum->getPreDynamicsCode()}, paramName, childIndex, paramIndex, m_SortedOutSynWithPreCode,
                                          [](const SynapseGroupInternal *s) { return s->getWUParams(); });
}
//----------------------------------------------------------------------------
bool CodeGenerator::NeuronUpdateGroupMerged::isOutSynWUMDerivedParamHeterogeneous(size_t childIndex, size_t paramIndex) const
{
    // If derived parameter isn't referenced in code, there's no point implementing it hetereogeneously!
    const auto *wum = getArchetype().getOutSynWithPreCode().at(childIndex)->getWUModel();
    const std::string derivedParamName = wum->getDerivedParams().at(paramIndex).name;
    return isChildParamValueHeterogeneous({wum->getPreSpikeCode(), wum->getPreDynamicsCode()}, derivedParamName, childIndex, paramIndex, m_SortedOutSynWithPreCode,
                                          [](const SynapseGroupInternal *s) { return s->getWUDerivedParams(); });
}
//----------------------------------------------------------------------------
void CodeGenerator::NeuronUpdateGroupMerged::generateWUVar(const BackendBase &backend,  const std::string &fieldPrefixStem, 
                                                           const std::vector<SynapseGroupInternal *> &archetypeSyn,
                                                           const std::vector<std::vector<SynapseGroupInternal *>> &sortedSyn,
                                                           Models::Base::VarVec (WeightUpdateModels::Base::*getVars)(void) const,
                                                           bool(NeuronUpdateGroupMerged::*isParamHeterogeneous)(size_t, size_t) const,
                                                           bool(NeuronUpdateGroupMerged::*isDerivedParamHeterogeneous)(size_t, size_t) const)
{
    // Loop through synapse groups
    for(size_t i = 0; i < archetypeSyn.size(); i++) {
        const auto *sg = archetypeSyn[i];

        // Loop through variables
        const auto vars = (sg->getWUModel()->*getVars)();
        for(size_t v = 0; v < vars.size(); v++) {
            // Add pointers to state variable
            const auto var = vars[v];
            assert(!Utils::isTypePointer(var.type));
            addField(var.type + "*", var.name + fieldPrefixStem + std::to_string(i),
                     [i, var, &backend, &sortedSyn](const NeuronGroupInternal &, size_t groupIndex)
                     {
                         return backend.getDeviceVarPrefix() + var.name + sortedSyn.at(groupIndex).at(i)->getName();
                     });
        }

        // Add any heterogeneous parameters
        addHeterogeneousChildParams<NeuronUpdateGroupMerged>(sg->getWUModel()->getParamNames(), i, fieldPrefixStem, isParamHeterogeneous,
                                                             [&sortedSyn](size_t groupIndex, size_t childIndex, size_t paramIndex)
                                                             {
                                                                 return sortedSyn.at(groupIndex).at(childIndex)->getWUParams().at(paramIndex);
                                                             });

        // Add any heterogeneous derived parameters
        addHeterogeneousChildDerivedParams<NeuronUpdateGroupMerged>(sg->getWUModel()->getDerivedParams(), i, fieldPrefixStem, isDerivedParamHeterogeneous,
                                                                    [&sortedSyn](size_t groupIndex, size_t childIndex, size_t paramIndex)
                                                                    {
                                                                        return sortedSyn.at(groupIndex).at(childIndex)->getWUDerivedParams().at(paramIndex);
                                                                    });

        // Add EGPs
        addChildEGPs(sg->getWUModel()->getExtraGlobalParams(), i, backend.getDeviceVarPrefix(), fieldPrefixStem,
                     [&sortedSyn](size_t groupIndex, size_t childIndex)
                     {
                         return sortedSyn.at(groupIndex).at(childIndex)->getName();
                     });
    }
}

//----------------------------------------------------------------------------
// CodeGenerator::NeuronInitGroupMerged
//----------------------------------------------------------------------------
const std::string CodeGenerator::NeuronInitGroupMerged::name = "NeuronInit";
//----------------------------------------------------------------------------
CodeGenerator::NeuronInitGroupMerged::NeuronInitGroupMerged(size_t index, const std::string &precision, const std::string &timePrecision, const BackendBase &backend,
                                                            const std::vector<std::reference_wrapper<const NeuronGroupInternal>> &groups)
:   NeuronGroupMergedBase(index, precision, timePrecision, backend, true, groups)
{
    // Build vector of vectors containing each child group's incoming 
    // synapse groups, ordered to match those of the archetype group
    orderNeuronGroupChildren(getArchetype().getInSynWithPostVars(), m_SortedInSynWithPostVars, &NeuronGroupInternal::getInSynWithPostVars,
                             [](const SynapseGroupInternal *a, const SynapseGroupInternal *b) { return a->canWUPostInitBeMerged(*b); });

    // Build vector of vectors containing each child group's outgoing 
    // synapse groups, ordered to match those of the archetype group
    orderNeuronGroupChildren(getArchetype().getOutSynWithPreVars(), m_SortedOutSynWithPreVars, &NeuronGroupInternal::getOutSynWithPreVars,
                             [](const SynapseGroupInternal *a, const SynapseGroupInternal *b){ return a->canWUPreInitBeMerged(*b); });

    // Generate struct fields for incoming synapse groups with postsynaptic variables
    const auto inSynWithPostVars = getArchetype().getInSynWithPostVars();
    generateWUVar(backend, "WUPost", inSynWithPostVars, m_SortedInSynWithPostVars,
                  &WeightUpdateModels::Base::getPostVars, &SynapseGroupInternal::getWUPostVarInitialisers,
                  &NeuronInitGroupMerged::isInSynWUMVarInitParamHeterogeneous,
                  &NeuronInitGroupMerged::isInSynWUMVarInitDerivedParamHeterogeneous);


    // Generate struct fields for outgoing synapse groups
    const auto outSynWithPreVars = getArchetype().getOutSynWithPreVars();
    generateWUVar(backend, "WUPre", outSynWithPreVars, m_SortedOutSynWithPreVars,
                  &WeightUpdateModels::Base::getPreVars, &SynapseGroupInternal::getWUPreVarInitialisers,
                  &NeuronInitGroupMerged::isOutSynWUMVarInitParamHeterogeneous,
                  &NeuronInitGroupMerged::isOutSynWUMVarInitDerivedParamHeterogeneous);
}
//----------------------------------------------------------------------------
bool CodeGenerator::NeuronInitGroupMerged::isInSynWUMVarInitParamHeterogeneous(size_t childIndex, size_t varIndex, size_t paramIndex) const
{
    const auto *varInitSnippet = getArchetype().getInSynWithPostVars().at(childIndex)->getWUPostVarInitialisers().at(varIndex).getSnippet();
    const std::string paramName = varInitSnippet->getParamNames().at(paramIndex);
    return isChildParamValueHeterogeneous({varInitSnippet->getCode()}, paramName, childIndex, paramIndex, m_SortedInSynWithPostVars,
                                          [varIndex](const SynapseGroupInternal *s) { return s->getWUPostVarInitialisers().at(varIndex).getParams(); });
}
//----------------------------------------------------------------------------
bool CodeGenerator::NeuronInitGroupMerged::isInSynWUMVarInitDerivedParamHeterogeneous(size_t childIndex, size_t varIndex, size_t paramIndex) const
{
    const auto *varInitSnippet = getArchetype().getInSynWithPostVars().at(childIndex)->getWUPostVarInitialisers().at(varIndex).getSnippet();
    const std::string derivedParamName = varInitSnippet->getDerivedParams().at(paramIndex).name;
    return isChildParamValueHeterogeneous({varInitSnippet->getCode()}, derivedParamName, childIndex, paramIndex, m_SortedInSynWithPostVars,
                                          [varIndex](const SynapseGroupInternal *s) { return s->getWUPostVarInitialisers().at(varIndex).getDerivedParams(); });
}
//----------------------------------------------------------------------------
bool CodeGenerator::NeuronInitGroupMerged::isOutSynWUMVarInitParamHeterogeneous(size_t childIndex, size_t varIndex, size_t paramIndex) const
{
    const auto *varInitSnippet = getArchetype().getOutSynWithPreVars().at(childIndex)->getWUPreVarInitialisers().at(varIndex).getSnippet();
    const std::string paramName = varInitSnippet->getParamNames().at(paramIndex);
    return isChildParamValueHeterogeneous({varInitSnippet->getCode()}, paramName, childIndex, paramIndex, m_SortedOutSynWithPreVars,
                                          [varIndex](const SynapseGroupInternal *s) { return s->getWUPreVarInitialisers().at(varIndex).getParams(); });
}
//----------------------------------------------------------------------------
bool CodeGenerator::NeuronInitGroupMerged::isOutSynWUMVarInitDerivedParamHeterogeneous(size_t childIndex, size_t varIndex, size_t paramIndex) const
{
    const auto *varInitSnippet = getArchetype().getOutSynWithPreVars().at(childIndex)->getWUPreVarInitialisers().at(varIndex).getSnippet();
    const std::string derivedParamName = varInitSnippet->getDerivedParams().at(paramIndex).name;
    return isChildParamValueHeterogeneous({varInitSnippet->getCode()}, derivedParamName, childIndex, paramIndex, m_SortedOutSynWithPreVars,
                                          [varIndex](const SynapseGroupInternal *s) { return s->getWUPreVarInitialisers().at(varIndex).getDerivedParams(); });
}
//----------------------------------------------------------------------------
void CodeGenerator::NeuronInitGroupMerged::generateWUVar(const BackendBase &backend,
                                                         const std::string &fieldPrefixStem,
                                                         const std::vector<SynapseGroupInternal *> &archetypeSyn,
                                                         const std::vector<std::vector<SynapseGroupInternal *>> &sortedSyn,
                                                         Models::Base::VarVec(WeightUpdateModels::Base::*getVars)(void) const,
                                                         const std::vector<Models::VarInit> &(SynapseGroupInternal:: *getVarInitialisers)(void) const,
                                                         bool(NeuronInitGroupMerged::*isParamHeterogeneous)(size_t, size_t, size_t) const,
                                                         bool(NeuronInitGroupMerged::*isDerivedParamHeterogeneous)(size_t, size_t, size_t) const)
{
    // Loop through synapse groups
    for(size_t i = 0; i < archetypeSyn.size(); i++) {
        const auto *sg = archetypeSyn.at(i);

        // Loop through variables
        const auto vars = (sg->getWUModel()->*getVars)();
        const auto &varInit = (sg->*getVarInitialisers)();
        for(size_t v = 0; v < vars.size(); v++) {
            // Add pointers to state variable
            const auto var = vars.at(v);
            if(!varInit.at(v).getSnippet()->getCode().empty()) {
                assert(!Utils::isTypePointer(var.type));
                addField(var.type + "*", var.name + fieldPrefixStem + std::to_string(i),
                         [i, var, &backend, &sortedSyn](const NeuronGroupInternal &, size_t groupIndex)
                         {
                             return backend.getDeviceVarPrefix() + var.name + sortedSyn.at(groupIndex).at(i)->getName();
                         });
            }

            // Also add any heterogeneous, derived or extra global parameters required for initializers
            const auto *varInitSnippet = varInit.at(v).getSnippet();
            auto getVarInitialiserFn = [&sortedSyn](size_t groupIndex, size_t childIndex)
                                       {
                                           return sortedSyn.at(groupIndex).at(childIndex)->getWUPreVarInitialisers();
                                       };
            addHeterogeneousChildVarInitParams<NeuronInitGroupMerged>(varInitSnippet->getParamNames(), i, v, var.name + fieldPrefixStem,
                                                                      isParamHeterogeneous, getVarInitialiserFn);
            addHeterogeneousChildVarInitDerivedParams<NeuronInitGroupMerged>(varInitSnippet->getDerivedParams(), i, v, var.name + fieldPrefixStem,
                                                                             isDerivedParamHeterogeneous, getVarInitialiserFn);
            addChildEGPs(varInitSnippet->getExtraGlobalParams(), i, backend.getDeviceVarPrefix(), var.name + fieldPrefixStem,
                         [var, &sortedSyn](size_t groupIndex, size_t childIndex)
                         {
                             return var.name + sortedSyn.at(groupIndex).at(childIndex)->getName();
                         });
        }
    }
}

//----------------------------------------------------------------------------
// CodeGenerator::SynapseDendriticDelayUpdateGroupMerged
//----------------------------------------------------------------------------
const std::string CodeGenerator::SynapseDendriticDelayUpdateGroupMerged::name = "SynapseDendriticDelayUpdate";
//----------------------------------------------------------------------------
CodeGenerator::SynapseDendriticDelayUpdateGroupMerged::SynapseDendriticDelayUpdateGroupMerged(size_t index, const std::string &precision, const std::string &, const BackendBase &backend,
                                       const std::vector<std::reference_wrapper<const SynapseGroupInternal>> &groups)
    : GroupMerged<SynapseGroupInternal>(index, precision, groups)
{
    addField("unsigned int*", "denDelayPtr", 
             [&backend](const SynapseGroupInternal &sg, size_t) 
             {
                 return backend.getScalarAddressPrefix() + "denDelayPtr" + sg.getPSModelTargetName(); 
             });
}

// ----------------------------------------------------------------------------
// CodeGenerator::SynapseConnectivityHostInitGroupMerged
//----------------------------------------------------------------------------
const std::string CodeGenerator::SynapseConnectivityHostInitGroupMerged::name = "SynapseConnectivityHostInit";
//------------------------------------------------------------------------
CodeGenerator::SynapseConnectivityHostInitGroupMerged::SynapseConnectivityHostInitGroupMerged(size_t index, const std::string &precision, const std::string&, const BackendBase &backend,
                                                                                              const std::vector<std::reference_wrapper<const SynapseGroupInternal>> &groups)
:   GroupMerged<SynapseGroupInternal>(index, precision, groups)
{
    // **TODO** these could be generic
    addField("unsigned int", "numSrcNeurons",
             [](const SynapseGroupInternal &sg, size_t) { return std::to_string(sg.getSrcNeuronGroup()->getNumNeurons()); });
    addField("unsigned int", "numTrgNeurons",
             [](const SynapseGroupInternal &sg, size_t) { return std::to_string(sg.getTrgNeuronGroup()->getNumNeurons()); });
    addField("unsigned int", "rowStride",
             [&backend](const SynapseGroupInternal &sg, size_t) { return std::to_string(backend.getSynapticMatrixRowStride(sg)); });

    // Add heterogeneous connectivity initialiser model parameters
    addHeterogeneousParams<SynapseConnectivityHostInitGroupMerged>(
        getArchetype().getConnectivityInitialiser().getSnippet()->getParamNames(), "",
        [](const SynapseGroupInternal &sg) { return sg.getConnectivityInitialiser().getParams(); },
        &SynapseConnectivityHostInitGroupMerged::isConnectivityInitParamHeterogeneous);

    // Add heterogeneous connectivity initialiser derived parameters
    addHeterogeneousDerivedParams<SynapseConnectivityHostInitGroupMerged>(
        getArchetype().getConnectivityInitialiser().getSnippet()->getDerivedParams(), "",
        [](const SynapseGroupInternal &sg) { return sg.getConnectivityInitialiser().getDerivedParams(); },
        &SynapseConnectivityHostInitGroupMerged::isConnectivityInitDerivedParamHeterogeneous);

    // Add EGP pointers to struct for both host and device EGPs if they are seperate
    const auto egps = getArchetype().getConnectivityInitialiser().getSnippet()->getExtraGlobalParams();
    for(const auto &e : egps) {
        addField(e.type + "*", e.name,
                 [e](const SynapseGroupInternal &g, size_t) { return "&" + e.name + g.getName(); },
                 FieldType::Host);

        if(!backend.getDeviceVarPrefix().empty()) {
            addField(e.type + "*", backend.getDeviceVarPrefix() + e.name,
                     [e, &backend](const SynapseGroupInternal &g, size_t)
                     {
                         return "&" + backend.getDeviceVarPrefix() + e.name + g.getName();
                     });
        }
        if(!backend.getHostVarPrefix().empty()) {
            addField(e.type + "*", backend.getHostVarPrefix() + e.name,
                     [e, &backend](const SynapseGroupInternal &g, size_t)
                     {
                         return "&" + backend.getHostVarPrefix() + e.name + g.getName();
                     });
        }
    }
}
//----------------------------------------------------------------------------
bool CodeGenerator::SynapseConnectivityHostInitGroupMerged::isConnectivityInitParamHeterogeneous(size_t paramIndex) const
{
    // If parameter isn't referenced in code, there's no point implementing it hetereogeneously!
    const auto *connectInitSnippet = getArchetype().getConnectivityInitialiser().getSnippet();
    const std::string paramName = connectInitSnippet->getParamNames().at(paramIndex);
    return isParamValueHeterogeneous({connectInitSnippet->getHostInitCode()}, paramName, paramIndex,
                                     [](const SynapseGroupInternal &sg)
                                     {
                                         return sg.getConnectivityInitialiser().getParams();
                                     });
}
//----------------------------------------------------------------------------
bool CodeGenerator::SynapseConnectivityHostInitGroupMerged::isConnectivityInitDerivedParamHeterogeneous(size_t paramIndex) const
{
    // If parameter isn't referenced in code, there's no point implementing it hetereogeneously!
    const auto *connectInitSnippet = getArchetype().getConnectivityInitialiser().getSnippet();
    const std::string paramName = connectInitSnippet->getDerivedParams().at(paramIndex).name;
    return isParamValueHeterogeneous({connectInitSnippet->getHostInitCode()}, paramName, paramIndex,
                                     [](const SynapseGroupInternal &sg)
                                     {
                                         return sg.getConnectivityInitialiser().getDerivedParams();
                                     });
}


//----------------------------------------------------------------------------
// CodeGenerator::SynapseGroupMergedBase
//----------------------------------------------------------------------------
std::string CodeGenerator::SynapseGroupMergedBase::getPresynapticAxonalDelaySlot() const
{
    assert(getArchetype().getSrcNeuronGroup()->isDelayRequired());

    const unsigned int numDelaySteps = getArchetype().getDelaySteps();
    if(numDelaySteps == 0) {
        return "(*group->srcSpkQuePtr)";
    }
    else {
        const unsigned int numSrcDelaySlots = getArchetype().getSrcNeuronGroup()->getNumDelaySlots();
        return "((*group->srcSpkQuePtr + " + std::to_string(numSrcDelaySlots - numDelaySteps) + ") % " + std::to_string(numSrcDelaySlots) + ")";
    }
}
//----------------------------------------------------------------------------
std::string CodeGenerator::SynapseGroupMergedBase::getPostsynapticBackPropDelaySlot() const
{
    assert(getArchetype().getTrgNeuronGroup()->isDelayRequired());

    const unsigned int numBackPropDelaySteps = getArchetype().getBackPropDelaySteps();
    if(numBackPropDelaySteps == 0) {
        return "(*group->trgSpkQuePtr)";
    }
    else {
        const unsigned int numTrgDelaySlots = getArchetype().getTrgNeuronGroup()->getNumDelaySlots();
        return "((*group->trgSpkQuePtr + " + std::to_string(numTrgDelaySlots - numBackPropDelaySteps) + ") % " + std::to_string(numTrgDelaySlots) + ")";
    }
}
//----------------------------------------------------------------------------
std::string CodeGenerator::SynapseGroupMergedBase::getDendriticDelayOffset(const std::string &offset) const
{
    assert(getArchetype().isDendriticDelayRequired());

    if(offset.empty()) {
        return "(*group->denDelayPtr * group->numTrgNeurons) + ";
    }
    else {
        return "(((*group->denDelayPtr + " + offset + ") % " + std::to_string(getArchetype().getMaxDendriticDelayTimesteps()) + ") * group->numTrgNeurons) + ";
    }
}
//----------------------------------------------------------------------------
bool CodeGenerator::SynapseGroupMergedBase::isWUParamHeterogeneous(size_t paramIndex) const
{
    const auto *wum = getArchetype().getWUModel();
    const std::string paramName = wum->getParamNames().at(paramIndex);
    return isParamValueHeterogeneous({getArchetypeCode()}, paramName, paramIndex,
                                     [](const SynapseGroupInternal &sg) { return sg.getWUParams(); });
}
//----------------------------------------------------------------------------
bool CodeGenerator::SynapseGroupMergedBase::isWUDerivedParamHeterogeneous(size_t paramIndex) const
{
    const auto *wum = getArchetype().getWUModel();
    const std::string derivedParamName = wum->getDerivedParams().at(paramIndex).name;
    return isParamValueHeterogeneous({getArchetypeCode()}, derivedParamName, paramIndex,
                                     [](const SynapseGroupInternal &sg) { return sg.getWUDerivedParams(); });
}
//----------------------------------------------------------------------------
bool CodeGenerator::SynapseGroupMergedBase::isWUGlobalVarHeterogeneous(size_t varIndex) const
{
    // If synapse group has global WU variables
    if(getArchetype().getMatrixType() & SynapseMatrixWeight::GLOBAL) {
        const auto *wum = getArchetype().getWUModel();
        const std::string varName = wum->getVars().at(varIndex).name;
        return isParamValueHeterogeneous({getArchetypeCode()}, varName, varIndex,
                                         [](const SynapseGroupInternal &sg) { return sg.getWUConstInitVals(); });
    }
    // Otherwise, return false
    else {
        return false;
    }
}
//----------------------------------------------------------------------------
bool CodeGenerator::SynapseGroupMergedBase::isWUVarInitParamHeterogeneous(size_t varIndex, size_t paramIndex) const
{
    // If parameter isn't referenced in code, there's no point implementing it hetereogeneously!
    const auto *varInitSnippet = getArchetype().getWUVarInitialisers().at(varIndex).getSnippet();
    const std::string paramName = varInitSnippet->getParamNames().at(paramIndex);
    return isParamValueHeterogeneous({varInitSnippet->getCode()}, paramName, paramIndex,
                                     [varIndex](const SynapseGroupInternal &sg)
                                     {
                                         return sg.getWUVarInitialisers().at(varIndex).getParams();
                                     });
}
//----------------------------------------------------------------------------
bool CodeGenerator::SynapseGroupMergedBase::isWUVarInitDerivedParamHeterogeneous(size_t varIndex, size_t paramIndex) const
{
    // If derived parameter isn't referenced in code, there's no point implementing it hetereogeneously!
    const auto *varInitSnippet = getArchetype().getWUVarInitialisers().at(varIndex).getSnippet();
    const std::string derivedParamName = varInitSnippet->getDerivedParams().at(paramIndex).name;
    return isParamValueHeterogeneous({varInitSnippet->getCode()}, derivedParamName, paramIndex,
                                     [varIndex](const SynapseGroupInternal &sg)
                                     {
                                         return sg.getWUVarInitialisers().at(varIndex).getDerivedParams();
                                     });
}
//----------------------------------------------------------------------------
bool CodeGenerator::SynapseGroupMergedBase::isConnectivityInitParamHeterogeneous(size_t paramIndex) const
{
    const auto *connectivityInitSnippet = getArchetype().getConnectivityInitialiser().getSnippet();
    const auto rowBuildStateVars = connectivityInitSnippet->getRowBuildStateVars();

    // Build list of code strings containing row build code and any row build state variable values
    std::vector<std::string> codeStrings{connectivityInitSnippet->getRowBuildCode()};
    std::transform(rowBuildStateVars.cbegin(), rowBuildStateVars.cend(), std::back_inserter(codeStrings),
                   [](const Snippet::Base::ParamVal &p) { return p.value; });

    const std::string paramName = connectivityInitSnippet->getParamNames().at(paramIndex);
    return isParamValueHeterogeneous(codeStrings, paramName, paramIndex,
                                     [](const SynapseGroupInternal &sg) { return sg.getConnectivityInitialiser().getParams(); });
}
//----------------------------------------------------------------------------
bool CodeGenerator::SynapseGroupMergedBase::isConnectivityInitDerivedParamHeterogeneous(size_t paramIndex) const
{
    const auto *connectivityInitSnippet = getArchetype().getConnectivityInitialiser().getSnippet();
    const auto rowBuildStateVars = connectivityInitSnippet->getRowBuildStateVars();

    // Build list of code strings containing row build code and any row build state variable values
    std::vector<std::string> codeStrings{connectivityInitSnippet->getRowBuildCode()};
    std::transform(rowBuildStateVars.cbegin(), rowBuildStateVars.cend(), std::back_inserter(codeStrings),
                   [](const Snippet::Base::ParamVal &p) { return p.value; });

    const std::string derivedParamName = connectivityInitSnippet->getDerivedParams().at(paramIndex).name;
    return isParamValueHeterogeneous(codeStrings, derivedParamName, paramIndex,
                                     [](const SynapseGroupInternal &sg) { return sg.getConnectivityInitialiser().getDerivedParams(); });
}
//----------------------------------------------------------------------------
bool CodeGenerator::SynapseGroupMergedBase::isSrcNeuronParamHeterogeneous(size_t paramIndex) const
{
    const auto *neuronModel = getArchetype().getSrcNeuronGroup()->getNeuronModel();
    const std::string paramName = neuronModel->getParamNames().at(paramIndex) + "_pre";
    return isParamValueHeterogeneous({getArchetypeCode()}, paramName, paramIndex,
                                     [](const SynapseGroupInternal &sg) { return sg.getSrcNeuronGroup()->getParams(); });
}
//----------------------------------------------------------------------------
bool CodeGenerator::SynapseGroupMergedBase::isSrcNeuronDerivedParamHeterogeneous(size_t paramIndex) const
{
    const auto *neuronModel = getArchetype().getSrcNeuronGroup()->getNeuronModel();
    const std::string derivedParamName = neuronModel->getDerivedParams().at(paramIndex).name + "_pre";
    return isParamValueHeterogeneous({getArchetypeCode()}, derivedParamName, paramIndex,
                                     [](const SynapseGroupInternal &sg) { return sg.getSrcNeuronGroup()->getDerivedParams(); });
}
//----------------------------------------------------------------------------
bool CodeGenerator::SynapseGroupMergedBase::isTrgNeuronParamHeterogeneous(size_t paramIndex) const
{
    const auto *neuronModel = getArchetype().getTrgNeuronGroup()->getNeuronModel();
    const std::string paramName = neuronModel->getParamNames().at(paramIndex) + "_post";
    return isParamValueHeterogeneous({getArchetypeCode()}, paramName, paramIndex,
                                     [](const SynapseGroupInternal &sg) { return sg.getTrgNeuronGroup()->getParams(); });
}
//----------------------------------------------------------------------------
bool CodeGenerator::SynapseGroupMergedBase::isTrgNeuronDerivedParamHeterogeneous(size_t paramIndex) const
{
    const auto *neuronModel = getArchetype().getTrgNeuronGroup()->getNeuronModel();
    const std::string derivedParamName = neuronModel->getDerivedParams().at(paramIndex).name + "_post";
    return isParamValueHeterogeneous({getArchetypeCode()}, derivedParamName, paramIndex,
                                     [](const SynapseGroupInternal &sg) { return sg.getTrgNeuronGroup()->getDerivedParams(); });
}
//----------------------------------------------------------------------------
bool CodeGenerator::SynapseGroupMergedBase::isKernelSizeHeterogeneous(size_t dimensionIndex) const
{
    // Get size of this kernel dimension for archetype
    const unsigned archetypeValue = getArchetype().getKernelSize().at(dimensionIndex);

    // Return true if any of the other groups have a different value
    return std::any_of(getGroups().cbegin(), getGroups().cend(),
                       [archetypeValue, dimensionIndex](const GroupInternal &g)
                       {
                           return (g.getKernelSize().at(dimensionIndex) != archetypeValue);
                       });
}
//----------------------------------------------------------------------------
CodeGenerator::SynapseGroupMergedBase::SynapseGroupMergedBase(size_t index, const std::string &precision, const std::string &timePrecision, const BackendBase &backend,
                                                              Role role, const std::string &archetypeCode, const std::vector<std::reference_wrapper<const SynapseGroupInternal>> &groups)
:   GroupMerged<SynapseGroupInternal>(index, precision, groups), m_ArchetypeCode(archetypeCode)
{
    const bool updateRole = ((role == Role::PresynapticUpdate)
                             || (role == Role::PostsynapticUpdate)
                             || (role == Role::SynapseDynamics));
    const WeightUpdateModels::Base *wum = getArchetype().getWUModel();

    addField("unsigned int", "rowStride",
             [&backend](const SynapseGroupInternal &sg, size_t) { return std::to_string(backend.getSynapticMatrixRowStride(sg)); });
    if(role == Role::PostsynapticUpdate || role == Role::SparseInit) {
        addField("unsigned int", "colStride",
                 [](const SynapseGroupInternal &sg, size_t) { return std::to_string(sg.getMaxSourceConnections()); });
    }

    addField("unsigned int", "numSrcNeurons",
             [](const SynapseGroupInternal &sg, size_t) { return std::to_string(sg.getSrcNeuronGroup()->getNumNeurons()); });
    addField("unsigned int", "numTrgNeurons",
             [](const SynapseGroupInternal &sg, size_t) { return std::to_string(sg.getTrgNeuronGroup()->getNumNeurons()); });

    // If this role is one where postsynaptic input can be provided
    if(role == Role::PresynapticUpdate || role == Role::SynapseDynamics) {
        if(getArchetype().isDendriticDelayRequired()) {
            addPSPointerField(precision, "denDelay", backend.getDeviceVarPrefix() + "denDelay");
            addPSPointerField("unsigned int", "denDelayPtr", backend.getScalarAddressPrefix() + "denDelayPtr");
        }
        else {
            addPSPointerField(precision, "inSyn", backend.getDeviceVarPrefix() + "inSyn");
        }
    }

    if(role == Role::PresynapticUpdate) {
        if(getArchetype().isTrueSpikeRequired()) {
            addSrcPointerField("unsigned int", "srcSpkCnt", backend.getDeviceVarPrefix() + "glbSpkCnt");
            addSrcPointerField("unsigned int", "srcSpk", backend.getDeviceVarPrefix() + "glbSpk");
        }

        if(getArchetype().isSpikeEventRequired()) {
            addSrcPointerField("unsigned int", "srcSpkCntEvnt", backend.getDeviceVarPrefix() + "glbSpkCntEvnt");
            addSrcPointerField("unsigned int", "srcSpkEvnt", backend.getDeviceVarPrefix() + "glbSpkEvnt");
        }
    }
    else if(role == Role::PostsynapticUpdate) {
        addTrgPointerField("unsigned int", "trgSpkCnt", backend.getDeviceVarPrefix() + "glbSpkCnt");
        addTrgPointerField("unsigned int", "trgSpk", backend.getDeviceVarPrefix() + "glbSpk");
    }

    // If this structure is used for updating rather than initializing
    if(updateRole) {
        // If presynaptic population has delay buffers
        if(getArchetype().getSrcNeuronGroup()->isDelayRequired()) {
            addSrcPointerField("unsigned int", "srcSpkQuePtr", backend.getScalarAddressPrefix() + "spkQuePtr");
        }

        // If postsynaptic population has delay buffers
        if(getArchetype().getTrgNeuronGroup()->isDelayRequired()) {
            addTrgPointerField("unsigned int", "trgSpkQuePtr", backend.getScalarAddressPrefix() + "spkQuePtr");
        }

        // Add heterogeneous presynaptic neuron model parameters
        addHeterogeneousParams<SynapseGroupMergedBase>(
            getArchetype().getSrcNeuronGroup()->getNeuronModel()->getParamNames(), "Pre",
            [](const SynapseGroupInternal &sg) { return sg.getSrcNeuronGroup()->getParams(); },
            &SynapseGroupMergedBase::isSrcNeuronParamHeterogeneous);

        // Add heterogeneous presynaptic neuron model derived parameters
        addHeterogeneousDerivedParams<SynapseGroupMergedBase>(
            getArchetype().getSrcNeuronGroup()->getNeuronModel()->getDerivedParams(), "Pre",
            [](const SynapseGroupInternal &sg) { return sg.getSrcNeuronGroup()->getDerivedParams(); },
            &SynapseGroupMergedBase::isSrcNeuronDerivedParamHeterogeneous);

        // Add heterogeneous postsynaptic neuron model parameters
        addHeterogeneousParams<SynapseGroupMergedBase>(
            getArchetype().getTrgNeuronGroup()->getNeuronModel()->getParamNames(), "Post",
            [](const SynapseGroupInternal &sg) { return sg.getTrgNeuronGroup()->getParams(); },
            &SynapseGroupMergedBase::isTrgNeuronParamHeterogeneous);

        // Add heterogeneous postsynaptic neuron model derived parameters
        addHeterogeneousDerivedParams<SynapseGroupMergedBase>(
            getArchetype().getTrgNeuronGroup()->getNeuronModel()->getDerivedParams(), "Post",
            [](const SynapseGroupInternal &sg) { return sg.getTrgNeuronGroup()->getDerivedParams(); },
            &SynapseGroupMergedBase::isTrgNeuronDerivedParamHeterogeneous);

        // Get correct code string
        const std::string code = getArchetypeCode();

        // Loop through variables in presynaptic neuron model
        const auto preVars = getArchetype().getSrcNeuronGroup()->getNeuronModel()->getVars();
        for(const auto &v : preVars) {
            // If variable is referenced in code string, add source pointer
            if(code.find("$(" + v.name + "_pre)") != std::string::npos) {
                addSrcPointerField(v.type, v.name + "Pre", backend.getDeviceVarPrefix() + v.name);
            }
        }

        // Loop through variables in postsynaptic neuron model
        const auto postVars = getArchetype().getTrgNeuronGroup()->getNeuronModel()->getVars();
        for(const auto &v : postVars) {
            // If variable is referenced in code string, add target pointer
            if(code.find("$(" + v.name + "_post)") != std::string::npos) {
                addTrgPointerField(v.type, v.name + "Post", backend.getDeviceVarPrefix() + v.name);
            }
        }

        // Loop through extra global parameters in presynaptic neuron model
        const auto preEGPs = getArchetype().getSrcNeuronGroup()->getNeuronModel()->getExtraGlobalParams();
        for(const auto &e : preEGPs) {
            if(code.find("$(" + e.name + "_pre)") != std::string::npos) {
                const bool isPointer = Utils::isTypePointer(e.type);
                const std::string prefix = isPointer ? backend.getDeviceVarPrefix() : "";
                addField(e.type, e.name + "Pre",
                         [e, prefix](const SynapseGroupInternal &sg, size_t) { return prefix + e.name + sg.getSrcNeuronGroup()->getName(); },
                         Utils::isTypePointer(e.type) ? FieldType::PointerEGP : FieldType::ScalarEGP);
            }
        }

        // Loop through extra global parameters in postsynaptic neuron model
        const auto postEGPs = getArchetype().getTrgNeuronGroup()->getNeuronModel()->getExtraGlobalParams();
        for(const auto &e : postEGPs) {
            if(code.find("$(" + e.name + "_post)") != std::string::npos) {
                const bool isPointer = Utils::isTypePointer(e.type);
                const std::string prefix = isPointer ? backend.getDeviceVarPrefix() : "";
                addField(e.type, e.name + "Post",
                         [e, prefix](const SynapseGroupInternal &sg, size_t) { return prefix + e.name + sg.getTrgNeuronGroup()->getName(); },
                         Utils::isTypePointer(e.type) ? FieldType::PointerEGP : FieldType::ScalarEGP);
            }
        }

        // Add spike times if required
        if(wum->isPreSpikeTimeRequired()) {
            addSrcPointerField(timePrecision, "sTPre", backend.getDeviceVarPrefix() + "sT");
        }
        if(wum->isPostSpikeTimeRequired()) {
            addTrgPointerField(timePrecision, "sTPost", backend.getDeviceVarPrefix() + "sT");
        }

        // Add heterogeneous weight update model parameters
        addHeterogeneousParams<SynapseGroupMergedBase>(
            wum->getParamNames(), "",
            [](const SynapseGroupInternal &sg) { return sg.getWUParams(); },
            &SynapseGroupMergedBase::isWUParamHeterogeneous);

        // Add heterogeneous weight update model derived parameters
        addHeterogeneousDerivedParams<SynapseGroupMergedBase>(
            wum->getDerivedParams(), "",
            [](const SynapseGroupInternal &sg) { return sg.getWUDerivedParams(); },
            &SynapseGroupMergedBase::isWUDerivedParamHeterogeneous);

        // Add pre and postsynaptic variables to struct
        addVars(wum->getPreVars(), backend.getDeviceVarPrefix());
        addVars(wum->getPostVars(), backend.getDeviceVarPrefix());

        // Add EGPs to struct
        addEGPs(wum->getExtraGlobalParams(), backend.getDeviceVarPrefix());
    }

    // Add pointers to connectivity data
    if(getArchetype().getMatrixType() & SynapseMatrixConnectivity::SPARSE) {
        addWeightSharingPointerField("unsigned int", "rowLength", backend.getDeviceVarPrefix() + "rowLength");
        addWeightSharingPointerField(getArchetype().getSparseIndType(), "ind", backend.getDeviceVarPrefix() + "ind");

        // Add additional structure for postsynaptic access
        if(backend.isPostsynapticRemapRequired() && !wum->getLearnPostCode().empty()
           && (role == Role::PostsynapticUpdate || role == Role::SparseInit))
        {
            addWeightSharingPointerField("unsigned int", "colLength", backend.getDeviceVarPrefix() + "colLength");
            addWeightSharingPointerField("unsigned int", "remap", backend.getDeviceVarPrefix() + "remap");
        }

        // Add additional structure for synapse dynamics access
        if(backend.isSynRemapRequired() && !wum->getSynapseDynamicsCode().empty()
           && (role == Role::SynapseDynamics || role == Role::SparseInit))
        {
            addWeightSharingPointerField("unsigned int", "synRemap", backend.getDeviceVarPrefix() + "synRemap");
        }
    }
    else if(getArchetype().getMatrixType() & SynapseMatrixConnectivity::BITMASK) {
        addWeightSharingPointerField("uint32_t", "gp", backend.getDeviceVarPrefix() + "gp");
    }

    // If we're updating a group with procedural connectivity or initialising connectivity
    if((getArchetype().getMatrixType() & SynapseMatrixConnectivity::PROCEDURAL) || (role == Role::ConnectivityInit)) {
        // Add heterogeneous connectivity initialiser model parameters
        addHeterogeneousParams<SynapseGroupMergedBase>(
            getArchetype().getConnectivityInitialiser().getSnippet()->getParamNames(), "",
            [](const SynapseGroupInternal &sg) { return sg.getConnectivityInitialiser().getParams(); },
            &SynapseGroupMergedBase::isConnectivityInitParamHeterogeneous);


        // Add heterogeneous connectivity initialiser derived parameters
        addHeterogeneousDerivedParams<SynapseGroupMergedBase>(
            getArchetype().getConnectivityInitialiser().getSnippet()->getDerivedParams(), "",
            [](const SynapseGroupInternal &sg) { return sg.getConnectivityInitialiser().getDerivedParams(); },
            &SynapseGroupMergedBase::isConnectivityInitDerivedParamHeterogeneous);

        addEGPs(getArchetype().getConnectivityInitialiser().getSnippet()->getExtraGlobalParams(),
                backend.getDeviceVarPrefix());
    }

    // If WU variables are global
    const auto vars = wum->getVars();
    const auto &varInit = getArchetype().getWUVarInitialisers();
    if(getArchetype().getMatrixType() & SynapseMatrixWeight::GLOBAL) {
        // If this is an update role
        // **NOTE **global variable values aren't useful during initialization
        if(updateRole) {
            for(size_t v = 0; v < vars.size(); v++) {
                // If variable should be implemented heterogeneously, add scalar field
                if(isWUGlobalVarHeterogeneous(v)) {
                    addScalarField(vars[v].name,
                                   [v](const SynapseGroupInternal &sg, size_t)
                                   {
                                       return Utils::writePreciseString(sg.getWUConstInitVals().at(v));
                                   });
                }
            }
        }
    }
    // Otherwise (weights are individual or procedural)
    else {
        const bool connectInitRole = (role == Role::ConnectivityInit);
        const bool proceduralWeights = (getArchetype().getMatrixType() & SynapseMatrixWeight::PROCEDURAL);
        const bool individualWeights = (getArchetype().getMatrixType() & SynapseMatrixWeight::INDIVIDUAL);

        // If synapse group has a kernel and we're either updating 
        // with procedural weights or initialising individual weights
        if(!getArchetype().getKernelSize().empty() && ((proceduralWeights && updateRole) || (connectInitRole && individualWeights))) {
            // Loop through kernel size dimensions
            for(size_t d = 0; d < getArchetype().getKernelSize().size(); d++) {
                // If this dimension has a heterogeneous size, add it to struct
                if(isKernelSizeHeterogeneous(d)) {
                    addField("unsigned int", "kernelSize" + std::to_string(d),
                             [d](const SynapseGroupInternal &sg, size_t) { return std::to_string(sg.getKernelSize().at(d)); });
                }
            }
        }

        // If weights are procedural or we're initializing individual variables
        // **NOTE** some of these won't actually be required - could do this per-variable in loop over vars
        if((proceduralWeights && updateRole) || (!updateRole && individualWeights)) {
            // Add heterogeneous variable initialization parameters and derived parameters
            addHeterogeneousVarInitParams<SynapseGroupMergedBase>(
                wum->getVars(), &SynapseGroupInternal::getWUVarInitialisers,
                &SynapseGroupMergedBase::isWUVarInitParamHeterogeneous);

            addHeterogeneousVarInitDerivedParams<SynapseGroupMergedBase>(
                wum->getVars(), &SynapseGroupInternal::getWUVarInitialisers,
                &SynapseGroupMergedBase::isWUVarInitDerivedParamHeterogeneous);
        }

        // Loop through variables
        for(size_t v = 0; v < vars.size(); v++) {
            // Variable initialisation is required if we're performing connectivity init and var init snippet requires a kernel or
            // We're performing some other sort of initialisation, the snippet DOESN'T require a kernel but has SOME code
            const auto var = vars[v];
            const auto *snippet = varInit.at(v).getSnippet();
            const bool varInitRequired = ((connectInitRole && snippet->requiresKernel()) 
                                          || (!updateRole && !snippet->requiresKernel() && !snippet->getCode().empty()));

            // If we're performing an update with individual weights; or this variable should be initialised
            if((updateRole && individualWeights) || varInitRequired) {
                addWeightSharingPointerField(var.type, var.name, backend.getDeviceVarPrefix() + var.name);
            }

            // If we're performing a procedural update or this variable should be initialised, add any var init EGPs to structure
            if((proceduralWeights && updateRole) || varInitRequired) {
                const auto egps = snippet->getExtraGlobalParams();
                for(const auto &e : egps) {
                    const bool isPointer = Utils::isTypePointer(e.type);
                    const std::string prefix = isPointer ? backend.getDeviceVarPrefix() : "";
                    addField(e.type, e.name + var.name,
                             [e, prefix, var](const SynapseGroupInternal &sg, size_t)
                             {
                                 if(sg.isWeightSharingSlave()) {
                                     return prefix + e.name + var.name + sg.getWeightSharingMaster()->getName();
                                 }
                                 else {
                                     return prefix + e.name + var.name + sg.getName();
                                 }
                             },
                             isPointer ? FieldType::PointerEGP : FieldType::ScalarEGP);
                }
            }
        }
    }
}
//----------------------------------------------------------------------------
void CodeGenerator::SynapseGroupMergedBase::addPSPointerField(const std::string &type, const std::string &name, const std::string &prefix)
{
    assert(!Utils::isTypePointer(type));
    addField(type + "*", name, [prefix](const SynapseGroupInternal &sg, size_t) { return prefix + sg.getPSModelTargetName(); });
}
//----------------------------------------------------------------------------
void CodeGenerator::SynapseGroupMergedBase::addSrcPointerField(const std::string &type, const std::string &name, const std::string &prefix)
{
    assert(!Utils::isTypePointer(type));
    addField(type + "*", name, [prefix](const SynapseGroupInternal &sg, size_t) { return prefix + sg.getSrcNeuronGroup()->getName(); });
}
//----------------------------------------------------------------------------
void CodeGenerator::SynapseGroupMergedBase::addTrgPointerField(const std::string &type, const std::string &name, const std::string &prefix)
{
    assert(!Utils::isTypePointer(type));
    addField(type + "*", name, [prefix](const SynapseGroupInternal &sg, size_t) { return prefix + sg.getTrgNeuronGroup()->getName(); });
}
//----------------------------------------------------------------------------
void CodeGenerator::SynapseGroupMergedBase::addWeightSharingPointerField(const std::string &type, const std::string &name, const std::string &prefix)
{
    assert(!Utils::isTypePointer(type));
    addField(type + "*", name, 
                   [prefix](const SynapseGroupInternal &sg, size_t)
                   { 
                       if(sg.isWeightSharingSlave()) {
                           return prefix + sg.getWeightSharingMaster()->getName();
                       }
                       else {
                           return prefix + sg.getName();
                       }
                   });
}

//----------------------------------------------------------------------------
// CodeGenerator::PresynapticUpdateGroupMerged
//----------------------------------------------------------------------------
const std::string CodeGenerator::PresynapticUpdateGroupMerged::name = "PresynapticUpdate";

//----------------------------------------------------------------------------
// CodeGenerator::PostsynapticUpdateGroupMerged
//----------------------------------------------------------------------------
const std::string CodeGenerator::PostsynapticUpdateGroupMerged::name = "PostsynapticUpdate";

//----------------------------------------------------------------------------
// CodeGenerator::SynapseDynamicsGroupMerged
//----------------------------------------------------------------------------
const std::string CodeGenerator::SynapseDynamicsGroupMerged::name = "SynapseDynamics";

//----------------------------------------------------------------------------
// CodeGenerator::SynapseDenseInitGroupMerged
//----------------------------------------------------------------------------
const std::string CodeGenerator::SynapseDenseInitGroupMerged::name = "SynapseDenseInit";

//----------------------------------------------------------------------------
// CodeGenerator::SynapseSparseInitGroupMerged
//----------------------------------------------------------------------------
const std::string CodeGenerator::SynapseSparseInitGroupMerged::name = "SynapseSparseInit";

// ----------------------------------------------------------------------------
// CodeGenerator::SynapseConnectivityInitGroupMerged
//----------------------------------------------------------------------------
const std::string CodeGenerator::SynapseConnectivityInitGroupMerged::name = "SynapseConnectivityInit";<|MERGE_RESOLUTION|>--- conflicted
+++ resolved
@@ -429,45 +429,6 @@
 
         }
     }
-<<<<<<< HEAD
-=======
-
-    // Loop through neuron groups
-    std::vector<std::vector<SynapseGroupInternal *>> eventThresholdSGs;
-    for(const auto &g : getGroups()) {
-        // Reserve vector for this group's children
-        eventThresholdSGs.emplace_back();
-
-        // Add synapse groups 
-        for(const auto &s : g.get().getSpikeEventCondition()) {
-            if(s.egpInThresholdCode) {
-                eventThresholdSGs.back().push_back(s.synapseGroup);
-            }
-        }
-    }
-
-    // Loop through all spike event conditions
-    size_t i = 0;
-    for(const auto &s : getArchetype().getSpikeEventCondition()) {
-        // If threshold condition references any EGPs
-        if(s.egpInThresholdCode) {
-            // Loop through all EGPs in synapse group and add to merged group
-            // **TODO** should only be ones referenced
-            const auto sgEGPs = s.synapseGroup->getWUModel()->getExtraGlobalParams();
-            for(const auto &egp : sgEGPs) {
-                const bool isPointer = Utils::isTypePointer(egp.type);
-                const std::string prefix = isPointer ? backend.getDeviceVarPrefix() : "";
-                addField(egp.type, egp.name + "EventThresh" + std::to_string(i),
-                         [eventThresholdSGs, prefix, egp, i](const NeuronGroupInternal &, size_t groupIndex)
-                         {
-                             return prefix + egp.name + eventThresholdSGs.at(groupIndex).at(i)->getName();
-                         },
-                         Utils::isTypePointer(egp.type) ? FieldType::PointerEGP : FieldType::ScalarEGP);
-            }
-            i++;
-        }
-    }
->>>>>>> a1684b09
 }
 //----------------------------------------------------------------------------
 void CodeGenerator::NeuronGroupMergedBase::addMergedInSynPointerField(const std::string &type, const std::string &name, 
@@ -512,7 +473,6 @@
                   &WeightUpdateModels::Base::getPreVars, &NeuronUpdateGroupMerged::isOutSynWUMParamHeterogeneous,
                   &NeuronUpdateGroupMerged::isOutSynWUMDerivedParamHeterogeneous);
 
-<<<<<<< HEAD
     // Loop through neuron groups
     std::vector<std::vector<SynapseGroupInternal *>> eventThresholdSGs;
     for(const auto &g : getGroups()) {
@@ -540,7 +500,7 @@
                 // If EGP is referenced in event threshold code
                 if(s.eventThresholdCode.find("$(" + egp.name + ")") != std::string::npos) {
                     const bool isPointer = Utils::isTypePointer(egp.type);
-                    const std::string prefix = isPointer ? backend.getVarPrefix() : "";
+                    const std::string prefix = isPointer ? backend.getDeviceVarPrefix() : "";
                     addField(egp.type, egp.name + "EventThresh" + std::to_string(i),
                              [eventThresholdSGs, prefix, egp, i](const NeuronGroupInternal &, size_t groupIndex)
                              {
@@ -558,13 +518,14 @@
                     addField(var.type + "*", var.name + "EventThresh" + std::to_string(i),
                              [&backend, eventThresholdSGs, var, i](const NeuronGroupInternal &, size_t groupIndex)
                              {
-                                 return backend.getVarPrefix() + var.name + eventThresholdSGs.at(groupIndex).at(i)->getName();
+                                 return backend.getDeviceVarPrefix() + var.name + eventThresholdSGs.at(groupIndex).at(i)->getName();
                              });
                 }
             }
             i++;
         }
-=======
+    }
+    
     if(getArchetype().isSpikeRecordingEnabled()) {
         // Add field for spike recording
         // **YUCK** this mechanism needs to be renamed from PointerEGP to RuntimeAlloc
@@ -585,7 +546,6 @@
                      return backend.getDeviceVarPrefix() + "recordSpkEvent" + ng.getName(); 
                  },
                  FieldType::PointerEGP);
->>>>>>> a1684b09
     }
 
 }

#include "code_generator/groupMerged.h"

// PLOG includes
#include <plog/Log.h>

// GeNN includes
#include "modelSpecInternal.h"

// GeNN code generator includes
#include "code_generator/backendBase.h"
#include "code_generator/codeGenUtils.h"
#include "code_generator/codeStream.h"

//----------------------------------------------------------------------------
// CodeGenerator::NeuronSpikeQueueUpdateGroupMerged
//----------------------------------------------------------------------------
const std::string CodeGenerator::NeuronSpikeQueueUpdateGroupMerged::name = "NeuronSpikeQueueUpdate";
//----------------------------------------------------------------------------
CodeGenerator::NeuronSpikeQueueUpdateGroupMerged::NeuronSpikeQueueUpdateGroupMerged(size_t index, const std::string &precision, const std::string&, const BackendBase &backend,
                                                                                    const std::vector<std::reference_wrapper<const NeuronGroupInternal>> &groups)
:   GroupMerged<NeuronGroupInternal>(index, precision, groups)
{
    if(getArchetype().isDelayRequired()) {
        addField("unsigned int", "numDelaySlots",
                 [](const NeuronGroupInternal &ng, size_t) { return std::to_string(ng.getNumDelaySlots()); });

        addPointerField("unsigned int", "spkQuePtr", backend.getScalarAddressPrefix() + "spkQuePtr");
    } 

    addPointerField("unsigned int", "spkCnt", backend.getVarPrefix() + "glbSpkCnt");

    if(getArchetype().isSpikeEventRequired()) {
        addPointerField("unsigned int", "spkCntEvnt", backend.getVarPrefix() + "glbSpkCntEvnt");
    }
}
//----------------------------------------------------------------------------
void CodeGenerator::NeuronSpikeQueueUpdateGroupMerged::genMergedGroupSpikeCountReset(CodeStream &os) const
{
    if(getArchetype().isDelayRequired()) { // with delay
        if(getArchetype().isSpikeEventRequired()) {
            os << "group->spkCntEvnt[*group->spkQuePtr] = 0;" << std::endl;
        }
        if(getArchetype().isTrueSpikeRequired()) {
            os << "group->spkCnt[*group->spkQuePtr] = 0;" << std::endl;
        }
        else {
            os << "group->spkCnt[0] = 0;" << std::endl;
        }
    }
    else { // no delay
        if(getArchetype().isSpikeEventRequired()) {
            os << "group->spkCntEvnt[0] = 0;" << std::endl;
        }
        os << "group->spkCnt[0] = 0;" << std::endl;
    }
}

//----------------------------------------------------------------------------
// CodeGenerator::NeuronGroupMergedBase
//----------------------------------------------------------------------------
bool CodeGenerator::NeuronGroupMergedBase::isParamHeterogeneous(size_t index) const
{
    return isParamValueHeterogeneous(index, [](const NeuronGroupInternal &ng) { return ng.getParams(); });
}
//----------------------------------------------------------------------------
bool CodeGenerator::NeuronGroupMergedBase::isDerivedParamHeterogeneous(size_t index) const
{
    return isParamValueHeterogeneous(index, [](const NeuronGroupInternal &ng) { return ng.getDerivedParams(); });
}
//----------------------------------------------------------------------------
bool CodeGenerator::NeuronGroupMergedBase::isVarInitParamHeterogeneous(size_t varIndex, size_t paramIndex) const
{
    // If parameter isn't referenced in code, there's no point implementing it hetereogeneously!
    const auto *varInitSnippet = getArchetype().getVarInitialisers().at(varIndex).getSnippet();
    const std::string paramName = varInitSnippet->getParamNames().at(paramIndex);
    return isParamValueHeterogeneous({varInitSnippet->getCode()}, paramName, paramIndex,
                                     [varIndex](const NeuronGroupInternal &sg)
                                     {
                                         return sg.getVarInitialisers().at(varIndex).getParams();
                                     });
}
//----------------------------------------------------------------------------
bool CodeGenerator::NeuronGroupMergedBase::isVarInitDerivedParamHeterogeneous(size_t varIndex, size_t paramIndex) const
{
    // If parameter isn't referenced in code, there's no point implementing it hetereogeneously!
    const auto *varInitSnippet = getArchetype().getVarInitialisers().at(varIndex).getSnippet();
    const std::string derivedParamName = varInitSnippet->getDerivedParams().at(paramIndex).name;
    return isParamValueHeterogeneous({varInitSnippet->getCode()}, derivedParamName, paramIndex,
                                     [varIndex](const NeuronGroupInternal &sg)
                                     {
                                         return sg.getVarInitialisers().at(varIndex).getDerivedParams();
                                     });
}
//----------------------------------------------------------------------------
bool CodeGenerator::NeuronGroupMergedBase::isCurrentSourceParamHeterogeneous(size_t childIndex, size_t paramIndex) const
{
    // If parameter isn't referenced in code, there's no point implementing it hetereogeneously!
    const auto *csm = getArchetype().getCurrentSources().at(childIndex)->getCurrentSourceModel();
    const std::string paramName = csm->getParamNames().at(paramIndex);
    return isChildParamValueHeterogeneous({csm->getInjectionCode()}, paramName, childIndex, paramIndex, m_SortedCurrentSources,
                                          [](const CurrentSourceInternal *cs) { return cs->getParams(); });
}
//----------------------------------------------------------------------------
bool CodeGenerator::NeuronGroupMergedBase::isCurrentSourceDerivedParamHeterogeneous(size_t childIndex, size_t paramIndex) const
{
    // If derived parameter isn't referenced in code, there's no point implementing it hetereogeneously!
    const auto *csm = getArchetype().getCurrentSources().at(childIndex)->getCurrentSourceModel();
    const std::string derivedParamName = csm->getDerivedParams().at(paramIndex).name;
    return isChildParamValueHeterogeneous({csm->getInjectionCode()}, derivedParamName, childIndex, paramIndex, m_SortedCurrentSources,
                                          [](const CurrentSourceInternal *cs) { return cs->getDerivedParams(); });
 
}
//----------------------------------------------------------------------------
bool CodeGenerator::NeuronGroupMergedBase::isCurrentSourceVarInitParamHeterogeneous(size_t childIndex, size_t varIndex, size_t paramIndex) const
{
    const auto *varInitSnippet = getArchetype().getCurrentSources().at(childIndex)->getVarInitialisers().at(varIndex).getSnippet();
    const std::string paramName = varInitSnippet->getParamNames().at(paramIndex);
    return isChildParamValueHeterogeneous({varInitSnippet->getCode()}, paramName, childIndex, paramIndex, m_SortedCurrentSources,
                                          [varIndex](const CurrentSourceInternal *cs) { return cs->getVarInitialisers().at(varIndex).getParams(); });
}
//----------------------------------------------------------------------------
bool CodeGenerator::NeuronGroupMergedBase::isCurrentSourceVarInitDerivedParamHeterogeneous(size_t childIndex, size_t varIndex, size_t paramIndex) const
{
    const auto *varInitSnippet = getArchetype().getCurrentSources().at(childIndex)->getVarInitialisers().at(varIndex).getSnippet();
    const std::string derivedParamName = varInitSnippet->getDerivedParams().at(paramIndex).name;
    return isChildParamValueHeterogeneous({varInitSnippet->getCode()}, derivedParamName, childIndex, paramIndex, m_SortedCurrentSources,
                                          [varIndex](const CurrentSourceInternal *cs) { return cs->getVarInitialisers().at(varIndex).getDerivedParams(); });
}
//----------------------------------------------------------------------------
bool CodeGenerator::NeuronGroupMergedBase::isPSMParamHeterogeneous(size_t childIndex, size_t paramIndex) const
{  
    // If parameter isn't referenced in code, there's no point implementing it hetereogeneously!
    const auto *psm = getArchetype().getMergedInSyn().at(childIndex).first->getPSModel();
    const std::string paramName = psm->getParamNames().at(paramIndex);
    return isChildParamValueHeterogeneous({psm->getApplyInputCode(), psm->getDecayCode()}, paramName, childIndex, paramIndex, m_SortedMergedInSyns,
                                          [](const std::pair<SynapseGroupInternal *, std::vector<SynapseGroupInternal *>> &inSyn)
                                          {
                                              return inSyn.first->getPSParams();
                                          });
}
//----------------------------------------------------------------------------
bool CodeGenerator::NeuronGroupMergedBase::isPSMDerivedParamHeterogeneous(size_t childIndex, size_t paramIndex) const
{
    // If parameter isn't referenced in code, there's no point implementing it hetereogeneously!
    const auto *psm = getArchetype().getMergedInSyn().at(childIndex).first->getPSModel();
    const std::string derivedParamName = psm->getDerivedParams().at(paramIndex).name;
    return isChildParamValueHeterogeneous({psm->getApplyInputCode(), psm->getDecayCode()}, derivedParamName, childIndex, paramIndex, m_SortedMergedInSyns,
                                          [](const std::pair<SynapseGroupInternal *, std::vector<SynapseGroupInternal *>> &inSyn)
                                          {
                                              return inSyn.first->getPSDerivedParams();
                                          });
}
//----------------------------------------------------------------------------
bool CodeGenerator::NeuronGroupMergedBase::isPSMGlobalVarHeterogeneous(size_t childIndex, size_t varIndex) const
{
    // If synapse group doesn't have individual PSM variables to start with, return false
    const auto *sg = getArchetype().getMergedInSyn().at(childIndex).first;
    if(sg->getMatrixType() & SynapseMatrixWeight::INDIVIDUAL_PSM) {
        return false;
    }
    else {
        const auto *psm = getArchetype().getMergedInSyn().at(childIndex).first->getPSModel();
        const std::string varName = psm->getVars().at(varIndex).name;
        return isChildParamValueHeterogeneous({psm->getApplyInputCode(), psm->getDecayCode()}, varName, childIndex, varIndex, m_SortedMergedInSyns,
                                              [](const std::pair<SynapseGroupInternal *, std::vector<SynapseGroupInternal *>> &inSyn)
                                              {
                                                  return inSyn.first->getPSConstInitVals();
                                              });
    }
}
//----------------------------------------------------------------------------
bool CodeGenerator::NeuronGroupMergedBase::isPSMVarInitParamHeterogeneous(size_t childIndex, size_t varIndex, size_t paramIndex) const
{
    const auto *varInitSnippet = getArchetype().getMergedInSyn().at(childIndex).first->getPSVarInitialisers().at(varIndex).getSnippet();
    const std::string paramName = varInitSnippet->getParamNames().at(paramIndex);
    return isChildParamValueHeterogeneous({varInitSnippet->getCode()}, paramName, childIndex, paramIndex, m_SortedMergedInSyns,
                                          [varIndex](const std::pair<SynapseGroupInternal *, std::vector<SynapseGroupInternal *>> &inSyn) 
                                          { 
                                              return inSyn.first->getPSVarInitialisers().at(varIndex).getParams();
                                          });
}
//----------------------------------------------------------------------------
bool CodeGenerator::NeuronGroupMergedBase::isPSMVarInitDerivedParamHeterogeneous(size_t childIndex, size_t varIndex, size_t paramIndex) const
{
    const auto *varInitSnippet = getArchetype().getMergedInSyn().at(childIndex).first->getPSVarInitialisers().at(varIndex).getSnippet();
    const std::string derivedParamName = varInitSnippet->getDerivedParams().at(paramIndex).name;
    return isChildParamValueHeterogeneous({varInitSnippet->getCode()}, derivedParamName, childIndex, paramIndex, m_SortedMergedInSyns,
                                          [varIndex](const std::pair<SynapseGroupInternal *, std::vector<SynapseGroupInternal *>> &inSyn) 
                                          { 
                                              return inSyn.first->getPSVarInitialisers().at(varIndex).getDerivedParams();
                                          });
}
//----------------------------------------------------------------------------
CodeGenerator::NeuronGroupMergedBase::NeuronGroupMergedBase(size_t index, const std::string &precision, const std::string &timePrecision, const BackendBase &backend, 
                                                            bool init, const std::vector<std::reference_wrapper<const NeuronGroupInternal>> &groups)
:   CodeGenerator::GroupMerged<NeuronGroupInternal>(index, precision, groups)
{
    // Build vector of vectors containing each child group's merged in syns, ordered to match those of the archetype group
    orderNeuronGroupChildren(m_SortedMergedInSyns, &NeuronGroupInternal::getMergedInSyn,
                             [init](const std::pair<SynapseGroupInternal *, std::vector<SynapseGroupInternal *>> &a,
                                    const std::pair<SynapseGroupInternal *, std::vector<SynapseGroupInternal *>> &b)
                             {
                                 return init ? a.first->canPSInitBeMerged(*b.first) : a.first->canPSBeMerged(*b.first);
                             });

    // Build vector of vectors containing each child group's current sources, ordered to match those of the archetype group
    orderNeuronGroupChildren(m_SortedCurrentSources, &NeuronGroupInternal::getCurrentSources,
                             [init](const CurrentSourceInternal *a, const CurrentSourceInternal *b)
                             {
                                 return init ? a->canInitBeMerged(*b) : a->canBeMerged(*b);
                             });

    addField("unsigned int", "numNeurons",
              [](const NeuronGroupInternal &ng, size_t) { return std::to_string(ng.getNumNeurons()); });

    addPointerField("unsigned int", "spkCnt", backend.getVarPrefix() + "glbSpkCnt");
    addPointerField("unsigned int", "spk", backend.getVarPrefix() + "glbSpk");

    if(getArchetype().isSpikeEventRequired()) {
        addPointerField("unsigned int", "spkCntEvnt", backend.getVarPrefix() + "glbSpkCntEvnt");
        addPointerField("unsigned int", "spkEvnt", backend.getVarPrefix() + "glbSpkEvnt");
    }

    if(getArchetype().isDelayRequired()) {
        addPointerField("unsigned int", "spkQuePtr", backend.getScalarAddressPrefix() + "spkQuePtr");
    }

    if(getArchetype().isSpikeTimeRequired()) {
        addPointerField(timePrecision, "sT", backend.getVarPrefix() + "sT");
    }

    // If this backend initialises population RNGs on device and this group requires on for simulation
    if(backend.isPopulationRNGRequired() && getArchetype().isSimRNGRequired() 
       && (!init || backend.isPopulationRNGInitialisedOnDevice())) 
    {
        addPointerField(backend.getMergedGroupSimRNGType(), "rng", backend.getVarPrefix() + "rng");
    }

    // Loop through variables
    const NeuronModels::Base *nm = getArchetype().getNeuronModel();
    const auto vars = nm->getVars();
    const auto &varInit = getArchetype().getVarInitialisers();
    assert(vars.size() == varInit.size());
    for(size_t v = 0; v < vars.size(); v++) {
        // If we're not initialising or if there is initialization code for this variable
        const auto var = vars[v];
        if(!init || !varInit[v].getSnippet()->getCode().empty()) {
            addPointerField(var.type, var.name, backend.getVarPrefix() + var.name);
        }

        // If we're initializing, add any var init EGPs to structure
        if(init) {
            addEGPs(varInit[v].getSnippet()->getExtraGlobalParams(), backend.getVarPrefix(), var.name);
        }
    }

    // If we're generating a struct for initialization
    if(init) {
        // Add heterogeneous var init parameters
        addHeterogeneousVarInitParams<NeuronGroupMergedBase>(
            vars, &NeuronGroupInternal::getVarInitialisers,
            &NeuronGroupMergedBase::isVarInitParamHeterogeneous);

        addHeterogeneousVarInitDerivedParams<NeuronGroupMergedBase>(
            vars, &NeuronGroupInternal::getVarInitialisers,
            &NeuronGroupMergedBase::isVarInitDerivedParamHeterogeneous);
    }
    // Otherwise
    else {
        addEGPs(nm->getExtraGlobalParams(), backend.getVarPrefix());

        // Add heterogeneous neuron model parameters
        addHeterogeneousParams<NeuronGroupMergedBase>(
            getArchetype().getNeuronModel()->getParamNames(), "",
            [](const NeuronGroupInternal &ng) { return ng.getParams(); },
            &NeuronGroupMergedBase::isParamHeterogeneous);

        // Add heterogeneous neuron model derived parameters
        addHeterogeneousDerivedParams<NeuronGroupMergedBase>(
            getArchetype().getNeuronModel()->getDerivedParams(), "",
            [](const NeuronGroupInternal &ng) { return ng.getDerivedParams(); },
            &NeuronGroupMergedBase::isDerivedParamHeterogeneous);

        if(getArchetype().isSpikeRecordingEnabled()) {
            // Add field for spike recording
            // **YUCK** this mechanism needs to be renamed from PointerEGP to RuntimeAlloc
            addField("uint32_t*", "recordSpk",
                     [&backend](const NeuronGroupInternal &ng, size_t) 
                     { 
                         return backend.getVarPrefix() + "recordSpk" + ng.getName(); 
                     },
                     FieldType::PointerEGP);
        }

        if(getArchetype().isSpikeEventRecordingEnabled()) {
            // Add field for spike event recording
            // **YUCK** this mechanism needs to be renamed from PointerEGP to RuntimeAlloc
            addField("uint32_t*", "recordSpkEvent",
                     [&backend](const NeuronGroupInternal &ng, size_t)
                     {
                         return backend.getVarPrefix() + "recordSpkEvent" + ng.getName(); 
                     },
                     FieldType::PointerEGP);
        }
    }

    // Loop through merged synaptic inputs in archetypical neuron group
    for(size_t i = 0; i < getArchetype().getMergedInSyn().size(); i++) {
        const SynapseGroupInternal *sg = getArchetype().getMergedInSyn()[i].first;

        // Add pointer to insyn
        addMergedInSynPointerField(precision, "inSynInSyn", i, backend.getVarPrefix() + "inSyn");

        // Add pointer to dendritic delay buffer if required
        if(sg->isDendriticDelayRequired()) {
            addMergedInSynPointerField(precision, "denDelayInSyn", i, backend.getVarPrefix() + "denDelay");
            addMergedInSynPointerField("unsigned int", "denDelayPtrInSyn", i, backend.getScalarAddressPrefix() + "denDelayPtr");
        }

        // Loop through variables
        const auto vars = sg->getPSModel()->getVars();
        const auto &varInit = sg->getPSVarInitialisers();
        for(size_t v = 0; v < vars.size(); v++) {
            // If PSM has individual variables
            const auto var = vars[v];
            if(sg->getMatrixType() & SynapseMatrixWeight::INDIVIDUAL_PSM) {
                // Add pointers to state variable
                if(!init || !varInit[v].getSnippet()->getCode().empty()) {
                    addMergedInSynPointerField(var.type, var.name + "InSyn", i, backend.getVarPrefix() + var.name);
                }

                // If we're generating an initialization structure, also add any heterogeneous parameters, derived parameters or extra global parameters required for initializers
                if(init) {
                    const auto *varInitSnippet = varInit.at(v).getSnippet();
                    auto getVarInitialiserFn = [this](size_t groupIndex, size_t childIndex)
                                               {
                                                   return m_SortedMergedInSyns.at(groupIndex).at(childIndex).first->getPSVarInitialisers();
                                               };
                    addHeterogeneousChildVarInitParams(varInitSnippet->getParamNames(), i, v, var.name + "InSyn",
                                                       &NeuronGroupMergedBase::isPSMVarInitParamHeterogeneous, getVarInitialiserFn);
                    addHeterogeneousChildVarInitDerivedParams(varInitSnippet->getDerivedParams(), i, v, var.name + "InSyn",
                                                              &NeuronGroupMergedBase::isPSMVarInitDerivedParamHeterogeneous, getVarInitialiserFn);
                    addChildEGPs(varInitSnippet->getExtraGlobalParams(), i, backend.getVarPrefix(), var.name + "InSyn",
                                 [var, this](size_t groupIndex, size_t childIndex)
                                 {
                                     return var.name + m_SortedMergedInSyns.at(groupIndex).at(childIndex).first->getPSModelTargetName();
                                 });
                }
            }
            // Otherwise, if postsynaptic model variables are global and we're updating 
            // **NOTE** global variable values aren't useful during initialization
            else if(!init) {
                // If GLOBALG variable should be implemented heterogeneously, add value
                if(isPSMGlobalVarHeterogeneous(i, v)) {
                    addScalarField(var.name + "InSyn" + std::to_string(i),
                                   [this, i, v](const NeuronGroupInternal &, size_t groupIndex)
                                   {
                                       const double val = m_SortedMergedInSyns.at(groupIndex).at(i).first->getPSConstInitVals().at(v);
                                       return Utils::writePreciseString(val);
                                   });
                }
            }
        }

        if(!init) {
            // Add any heterogeneous postsynaptic model parameters
            const auto paramNames = sg->getPSModel()->getParamNames();
            addHeterogeneousChildParams(paramNames, i, "InSyn", &NeuronGroupMergedBase::isPSMParamHeterogeneous,
                                        [this](size_t groupIndex, size_t childIndex, size_t paramIndex)
                                        {
                                            return m_SortedMergedInSyns.at(groupIndex).at(childIndex).first->getPSParams().at(paramIndex);
                                        });

            // Add any heterogeneous postsynaptic mode derived parameters
            const auto derivedParams = sg->getPSModel()->getDerivedParams();
            addHeterogeneousChildDerivedParams(derivedParams, i, "InSyn", &NeuronGroupMergedBase::isPSMDerivedParamHeterogeneous,
                                               [this](size_t groupIndex, size_t childIndex, size_t paramIndex)
                                               {
                                                    return m_SortedMergedInSyns.at(groupIndex).at(childIndex).first->getPSDerivedParams().at(paramIndex);
                                               });
            // Add EGPs
            addChildEGPs(sg->getPSModel()->getExtraGlobalParams(), i, backend.getVarPrefix(), "InSyn",
                         [this](size_t groupIndex, size_t childIndex)
                         {
                             return m_SortedMergedInSyns.at(groupIndex).at(childIndex).first->getPSModelTargetName();
                         });
        }
    }

    // Loop through current sources in archetypical neuron group
    for(size_t i = 0; i < getArchetype().getCurrentSources().size(); i++) {
        const auto *cs = getArchetype().getCurrentSources()[i];

        // Loop through variables
        const auto vars = cs->getCurrentSourceModel()->getVars();
        const auto &varInit = cs->getVarInitialisers();
        for(size_t v = 0; v < vars.size(); v++) {
            // Add pointers to state variable
            const auto var = vars[v];
            if(!init || !varInit[v].getSnippet()->getCode().empty()) {
                assert(!Utils::isTypePointer(var.type));
                addField(var.type + "*", var.name + "CS" + std::to_string(i),
                         [&backend, i, var, this](const NeuronGroupInternal &, size_t groupIndex)
                         {
                             return backend.getVarPrefix() + var.name + m_SortedCurrentSources.at(groupIndex).at(i)->getName();
                         });
            }

            // If we're generating an initialization structure, also add any heterogeneous parameters, derived parameters or extra global parameters required for initializers
            if(init) {
                const auto *varInitSnippet = varInit.at(v).getSnippet();
                auto getVarInitialiserFn = [this](size_t groupIndex, size_t childIndex)
                {
                    return m_SortedCurrentSources.at(groupIndex).at(childIndex)->getVarInitialisers();
                };
                addHeterogeneousChildVarInitParams(varInitSnippet->getParamNames(), i, v, var.name + "CS",
                                                   &NeuronGroupMergedBase::isCurrentSourceVarInitParamHeterogeneous, getVarInitialiserFn);
                addHeterogeneousChildVarInitDerivedParams(varInitSnippet->getDerivedParams(), i, v, var.name + "CS",
                                                          &NeuronGroupMergedBase::isCurrentSourceVarInitDerivedParamHeterogeneous, getVarInitialiserFn);
                addChildEGPs(varInitSnippet->getExtraGlobalParams(), i, backend.getVarPrefix(), var.name + "CS",
                             [var, this](size_t groupIndex, size_t childIndex)
                             {
                                 return var.name + m_SortedCurrentSources.at(groupIndex).at(childIndex)->getName();
                             });
            }
        }

        if(!init) {
            // Add any heterogeneous current source parameters
            const auto paramNames = cs->getCurrentSourceModel()->getParamNames();
            addHeterogeneousChildParams(paramNames, i, "CS", &NeuronGroupMergedBase::isCurrentSourceParamHeterogeneous,
                                        [this](size_t groupIndex, size_t childIndex, size_t paramIndex)
                                        {
                                            return m_SortedCurrentSources.at(groupIndex).at(childIndex)->getParams().at(paramIndex);
                                        });

            // Add any heterogeneous current source derived parameters
            const auto derivedParams = cs->getCurrentSourceModel()->getDerivedParams();
            addHeterogeneousChildDerivedParams(derivedParams, i, "CS", &NeuronGroupMergedBase::isCurrentSourceDerivedParamHeterogeneous,
                                               [this](size_t groupIndex, size_t childIndex, size_t paramIndex)
                                                {
                                                    return m_SortedCurrentSources.at(groupIndex).at(childIndex)->getDerivedParams().at(paramIndex);
                                                });

            // Add EGPs
            addChildEGPs(cs->getCurrentSourceModel()->getExtraGlobalParams(), i, backend.getVarPrefix(), "CS",
                         [this](size_t groupIndex, size_t childIndex)
                         {
                             return m_SortedCurrentSources.at(groupIndex).at(childIndex)->getName();
                         });

        }
    }

    // Loop through neuron groups
    std::vector<std::vector<SynapseGroupInternal *>> eventThresholdSGs;
    for(const auto &g : getGroups()) {
        // Reserve vector for this group's children
        eventThresholdSGs.emplace_back();

        // Add synapse groups 
        for(const auto &s : g.get().getSpikeEventCondition()) {
            if(s.egpInThresholdCode) {
                eventThresholdSGs.back().push_back(s.synapseGroup);
            }
        }
    }

    // Loop through all spike event conditions
    size_t i = 0;
    for(const auto &s : getArchetype().getSpikeEventCondition()) {
        // If threshold condition references any EGPs
        if(s.egpInThresholdCode) {
            // Loop through all EGPs in synapse group and add to merged group
            // **TODO** should only be ones referenced
            const auto sgEGPs = s.synapseGroup->getWUModel()->getExtraGlobalParams();
            for(const auto &egp : sgEGPs) {
                const bool isPointer = Utils::isTypePointer(egp.type);
                const std::string prefix = isPointer ? backend.getVarPrefix() : "";
                addField(egp.type, egp.name + "EventThresh" + std::to_string(i),
                         [eventThresholdSGs, prefix, egp, i](const NeuronGroupInternal &, size_t groupIndex)
                         {
                             return prefix + egp.name + eventThresholdSGs.at(groupIndex).at(i)->getName();
                         },
                         Utils::isTypePointer(egp.type) ? FieldType::PointerEGP : FieldType::ScalarEGP);
            }
            i++;
        }
    }
}
//----------------------------------------------------------------------------
void CodeGenerator::NeuronGroupMergedBase::addMergedInSynPointerField(const std::string &type, const std::string &name, 
                                                                      size_t archetypeIndex, const std::string &prefix)
{
    assert(!Utils::isTypePointer(type));
    addField(type + "*", name + std::to_string(archetypeIndex),
             [prefix, archetypeIndex, this](const NeuronGroupInternal &, size_t groupIndex)
             {
                 return prefix + m_SortedMergedInSyns.at(groupIndex).at(archetypeIndex).first->getPSModelTargetName();
             });
}

//----------------------------------------------------------------------------
// CodeGenerator::NeuronUpdateGroupMerged
//----------------------------------------------------------------------------
const std::string CodeGenerator::NeuronUpdateGroupMerged::name = "NeuronUpdate";
//----------------------------------------------------------------------------
CodeGenerator::NeuronUpdateGroupMerged::NeuronUpdateGroupMerged(size_t index, const std::string &precision, const std::string &timePrecision, const BackendBase &backend, 
                                                                const std::vector<std::reference_wrapper<const NeuronGroupInternal>> &groups)
:   NeuronGroupMergedBase(index, precision, timePrecision, backend, false, groups)
{
    // Build vector of vectors containing each child group's incoming synapse groups
    // with postsynaptic updates, ordered to match those of the archetype group
    orderNeuronGroupChildren(getArchetype().getInSynWithPostCode(), m_SortedInSynWithPostCode, &NeuronGroupInternal::getInSynWithPostCode,
                             [](const SynapseGroupInternal *a, const SynapseGroupInternal *b){ return a->canWUPostBeMerged(*b); });

    // Build vector of vectors containing each child group's outgoing synapse groups
    // with presynaptic synaptic updates, ordered to match those of the archetype group
    orderNeuronGroupChildren(getArchetype().getOutSynWithPreCode(), m_SortedOutSynWithPreCode, &NeuronGroupInternal::getOutSynWithPreCode,
                             [](const SynapseGroupInternal *a, const SynapseGroupInternal *b){ return a->canWUPreBeMerged(*b); });

    // Generate struct fields for incoming synapse groups with postsynaptic update code
    const auto inSynWithPostCode = getArchetype().getInSynWithPostCode();
    generateWUVar(backend, "WUPost", inSynWithPostCode, m_SortedInSynWithPostCode,
                  &WeightUpdateModels::Base::getPostVars, &NeuronUpdateGroupMerged::isInSynWUMParamHeterogeneous,
                  &NeuronUpdateGroupMerged::isInSynWUMDerivedParamHeterogeneous);

    // Generate struct fields for outgoing synapse groups with presynaptic update code
    const auto outSynWithPreCode = getArchetype().getOutSynWithPreCode();
    generateWUVar(backend, "WUPre", outSynWithPreCode, m_SortedOutSynWithPreCode,
                  &WeightUpdateModels::Base::getPreVars, &NeuronUpdateGroupMerged::isOutSynWUMParamHeterogeneous,
                  &NeuronUpdateGroupMerged::isOutSynWUMDerivedParamHeterogeneous);

}
//----------------------------------------------------------------------------
std::string CodeGenerator::NeuronUpdateGroupMerged::getCurrentQueueOffset() const
{
    assert(getArchetype().isDelayRequired());
    return "(*group->spkQuePtr * group->numNeurons)";
}
//----------------------------------------------------------------------------
std::string CodeGenerator::NeuronUpdateGroupMerged::getPrevQueueOffset() const
{
    assert(getArchetype().isDelayRequired());
    return "(((*group->spkQuePtr + " + std::to_string(getArchetype().getNumDelaySlots() - 1) + ") % " + std::to_string(getArchetype().getNumDelaySlots()) + ") * group->numNeurons)";
}
//----------------------------------------------------------------------------
bool CodeGenerator::NeuronUpdateGroupMerged::isInSynWUMParamHeterogeneous(size_t childIndex, size_t paramIndex) const
{
    // If parameter isn't referenced in code, there's no point implementing it hetereogeneously!
    const auto *wum = getArchetype().getInSynWithPostCode().at(childIndex)->getWUModel();
    const std::string paramName = wum->getParamNames().at(paramIndex);
    return isChildParamValueHeterogeneous({wum->getPostSpikeCode()}, paramName, childIndex, paramIndex, m_SortedInSynWithPostCode,
                                          [](const SynapseGroupInternal *s) { return s->getWUParams(); });
}
//----------------------------------------------------------------------------
bool CodeGenerator::NeuronUpdateGroupMerged::isInSynWUMDerivedParamHeterogeneous(size_t childIndex, size_t paramIndex) const
{
    // If derived parameter isn't referenced in code, there's no point implementing it hetereogeneously!
    const auto *wum = getArchetype().getInSynWithPostCode().at(childIndex)->getWUModel();
    const std::string derivedParamName = wum->getDerivedParams().at(paramIndex).name;
    return isChildParamValueHeterogeneous({wum->getPostSpikeCode()}, derivedParamName, childIndex, paramIndex, m_SortedInSynWithPostCode,
                                          [](const SynapseGroupInternal *s) { return s->getWUDerivedParams(); });
}
//----------------------------------------------------------------------------
bool CodeGenerator::NeuronUpdateGroupMerged::isOutSynWUMParamHeterogeneous(size_t childIndex, size_t paramIndex) const
{
    // If parameter isn't referenced in code, there's no point implementing it hetereogeneously!
    const auto *wum = getArchetype().getOutSynWithPreCode().at(childIndex)->getWUModel();
    const std::string paramName = wum->getParamNames().at(paramIndex);
    return isChildParamValueHeterogeneous({wum->getPreSpikeCode()}, paramName, childIndex, paramIndex, m_SortedOutSynWithPreCode,
                                          [](const SynapseGroupInternal *s) { return s->getWUParams(); });
}
//----------------------------------------------------------------------------
bool CodeGenerator::NeuronUpdateGroupMerged::isOutSynWUMDerivedParamHeterogeneous(size_t childIndex, size_t paramIndex) const
{
    // If derived parameter isn't referenced in code, there's no point implementing it hetereogeneously!
    const auto *wum = getArchetype().getOutSynWithPreCode().at(childIndex)->getWUModel();
    const std::string derivedParamName = wum->getDerivedParams().at(paramIndex).name;
    return isChildParamValueHeterogeneous({wum->getPreSpikeCode()}, derivedParamName, childIndex, paramIndex, m_SortedOutSynWithPreCode,
                                          [](const SynapseGroupInternal *s) { return s->getWUDerivedParams(); });
}
//----------------------------------------------------------------------------
void CodeGenerator::NeuronUpdateGroupMerged::generateWUVar(const BackendBase &backend,  const std::string &fieldPrefixStem, 
                                                           const std::vector<SynapseGroupInternal *> &archetypeSyn,
                                                           const std::vector<std::vector<SynapseGroupInternal *>> &sortedSyn,
                                                           Models::Base::VarVec (WeightUpdateModels::Base::*getVars)(void) const,
                                                           bool(NeuronUpdateGroupMerged::*isParamHeterogeneous)(size_t, size_t) const,
                                                           bool(NeuronUpdateGroupMerged::*isDerivedParamHeterogeneous)(size_t, size_t) const)
{
    // Loop through synapse groups
    for(size_t i = 0; i < archetypeSyn.size(); i++) {
        const auto *sg = archetypeSyn[i];

        // Loop through variables
        const auto vars = (sg->getWUModel()->*getVars)();
        for(size_t v = 0; v < vars.size(); v++) {
            // Add pointers to state variable
            const auto var = vars[v];
            assert(!Utils::isTypePointer(var.type));
            addField(var.type + "*", var.name + fieldPrefixStem + std::to_string(i),
                     [i, var, &backend, &sortedSyn](const NeuronGroupInternal &, size_t groupIndex)
                     {
                         return backend.getVarPrefix() + var.name + sortedSyn.at(groupIndex).at(i)->getName();
                     });
        }

        // Add any heterogeneous parameters
        addHeterogeneousChildParams<NeuronUpdateGroupMerged>(sg->getWUModel()->getParamNames(), i, fieldPrefixStem, isParamHeterogeneous,
                                                             [&sortedSyn](size_t groupIndex, size_t childIndex, size_t paramIndex)
                                                             {
                                                                 return sortedSyn.at(groupIndex).at(childIndex)->getWUParams().at(paramIndex);
                                                             });

        // Add any heterogeneous derived parameters
        addHeterogeneousChildDerivedParams<NeuronUpdateGroupMerged>(sg->getWUModel()->getDerivedParams(), i, fieldPrefixStem, isDerivedParamHeterogeneous,
                                                                    [&sortedSyn](size_t groupIndex, size_t childIndex, size_t paramIndex)
                                                                    {
                                                                        return sortedSyn.at(groupIndex).at(childIndex)->getWUDerivedParams().at(paramIndex);
                                                                    });

        // Add EGPs
        addChildEGPs(sg->getWUModel()->getExtraGlobalParams(), i, backend.getVarPrefix(), fieldPrefixStem,
                     [&sortedSyn](size_t groupIndex, size_t childIndex)
                     {
                         return sortedSyn.at(groupIndex).at(childIndex)->getName();
                     });
    }
}

//----------------------------------------------------------------------------
// CodeGenerator::NeuronInitGroupMerged
//----------------------------------------------------------------------------
const std::string CodeGenerator::NeuronInitGroupMerged::name = "NeuronInit";
//----------------------------------------------------------------------------
CodeGenerator::NeuronInitGroupMerged::NeuronInitGroupMerged(size_t index, const std::string &precision, const std::string &timePrecision, const BackendBase &backend,
                                                            const std::vector<std::reference_wrapper<const NeuronGroupInternal>> &groups)
:   NeuronGroupMergedBase(index, precision, timePrecision, backend, true, groups)
{
    // Build vector of vectors containing each child group's incoming 
    // synapse groups, ordered to match those of the archetype group
    orderNeuronGroupChildren(getArchetype().getInSynWithPostVars(), m_SortedInSynWithPostVars, &NeuronGroupInternal::getInSynWithPostVars,
                             [](const SynapseGroupInternal *a, const SynapseGroupInternal *b) { return a->canWUPostInitBeMerged(*b); });

    // Build vector of vectors containing each child group's outgoing 
    // synapse groups, ordered to match those of the archetype group
    orderNeuronGroupChildren(getArchetype().getOutSynWithPreVars(), m_SortedOutSynWithPreVars, &NeuronGroupInternal::getOutSynWithPreVars,
                             [](const SynapseGroupInternal *a, const SynapseGroupInternal *b){ return a->canWUPreInitBeMerged(*b); });

    // Generate struct fields for incoming synapse groups with postsynaptic variables
    const auto inSynWithPostVars = getArchetype().getInSynWithPostVars();
    generateWUVar(backend, "WUPost", inSynWithPostVars, m_SortedInSynWithPostVars,
                  &WeightUpdateModels::Base::getPostVars, &SynapseGroupInternal::getWUPostVarInitialisers,
                  &NeuronInitGroupMerged::isInSynWUMVarInitParamHeterogeneous,
                  &NeuronInitGroupMerged::isInSynWUMVarInitDerivedParamHeterogeneous);


    // Generate struct fields for outgoing synapse groups
    const auto outSynWithPreVars = getArchetype().getOutSynWithPreVars();
    generateWUVar(backend, "WUPre", outSynWithPreVars, m_SortedOutSynWithPreVars,
                  &WeightUpdateModels::Base::getPreVars, &SynapseGroupInternal::getWUPreVarInitialisers,
                  &NeuronInitGroupMerged::isOutSynWUMVarInitParamHeterogeneous,
                  &NeuronInitGroupMerged::isOutSynWUMVarInitDerivedParamHeterogeneous);
}
//----------------------------------------------------------------------------
bool CodeGenerator::NeuronInitGroupMerged::isInSynWUMVarInitParamHeterogeneous(size_t childIndex, size_t varIndex, size_t paramIndex) const
{
    const auto *varInitSnippet = getArchetype().getInSynWithPostVars().at(childIndex)->getWUPostVarInitialisers().at(varIndex).getSnippet();
    const std::string paramName = varInitSnippet->getParamNames().at(paramIndex);
    return isChildParamValueHeterogeneous({varInitSnippet->getCode()}, paramName, childIndex, paramIndex, m_SortedInSynWithPostVars,
                                          [varIndex](const SynapseGroupInternal *s) { return s->getWUPostVarInitialisers().at(varIndex).getParams(); });
}
//----------------------------------------------------------------------------
bool CodeGenerator::NeuronInitGroupMerged::isInSynWUMVarInitDerivedParamHeterogeneous(size_t childIndex, size_t varIndex, size_t paramIndex) const
{
    const auto *varInitSnippet = getArchetype().getInSynWithPostVars().at(childIndex)->getWUPostVarInitialisers().at(varIndex).getSnippet();
    const std::string derivedParamName = varInitSnippet->getDerivedParams().at(paramIndex).name;
    return isChildParamValueHeterogeneous({varInitSnippet->getCode()}, derivedParamName, childIndex, paramIndex, m_SortedInSynWithPostVars,
                                          [varIndex](const SynapseGroupInternal *s) { return s->getWUPostVarInitialisers().at(varIndex).getDerivedParams(); });
}
//----------------------------------------------------------------------------
bool CodeGenerator::NeuronInitGroupMerged::isOutSynWUMVarInitParamHeterogeneous(size_t childIndex, size_t varIndex, size_t paramIndex) const
{
    const auto *varInitSnippet = getArchetype().getOutSynWithPreVars().at(childIndex)->getWUPreVarInitialisers().at(varIndex).getSnippet();
    const std::string paramName = varInitSnippet->getParamNames().at(paramIndex);
    return isChildParamValueHeterogeneous({varInitSnippet->getCode()}, paramName, childIndex, paramIndex, m_SortedOutSynWithPreVars,
                                          [varIndex](const SynapseGroupInternal *s) { return s->getWUPreVarInitialisers().at(varIndex).getParams(); });
}
//----------------------------------------------------------------------------
bool CodeGenerator::NeuronInitGroupMerged::isOutSynWUMVarInitDerivedParamHeterogeneous(size_t childIndex, size_t varIndex, size_t paramIndex) const
{
    const auto *varInitSnippet = getArchetype().getOutSynWithPreVars().at(childIndex)->getWUPreVarInitialisers().at(varIndex).getSnippet();
    const std::string derivedParamName = varInitSnippet->getDerivedParams().at(paramIndex).name;
    return isChildParamValueHeterogeneous({varInitSnippet->getCode()}, derivedParamName, childIndex, paramIndex, m_SortedOutSynWithPreVars,
                                          [varIndex](const SynapseGroupInternal *s) { return s->getWUPreVarInitialisers().at(varIndex).getDerivedParams(); });
}
//----------------------------------------------------------------------------
void CodeGenerator::NeuronInitGroupMerged::generateWUVar(const BackendBase &backend,
                                                         const std::string &fieldPrefixStem,
                                                         const std::vector<SynapseGroupInternal *> &archetypeSyn,
                                                         const std::vector<std::vector<SynapseGroupInternal *>> &sortedSyn,
                                                         Models::Base::VarVec(WeightUpdateModels::Base::*getVars)(void) const,
                                                         const std::vector<Models::VarInit> &(SynapseGroupInternal:: *getVarInitialisers)(void) const,
                                                         bool(NeuronInitGroupMerged::*isParamHeterogeneous)(size_t, size_t, size_t) const,
                                                         bool(NeuronInitGroupMerged::*isDerivedParamHeterogeneous)(size_t, size_t, size_t) const)
{
    // Loop through synapse groups
    for(size_t i = 0; i < archetypeSyn.size(); i++) {
        const auto *sg = archetypeSyn.at(i);

        // Loop through variables
        const auto vars = (sg->getWUModel()->*getVars)();
        const auto &varInit = (sg->*getVarInitialisers)();
        for(size_t v = 0; v < vars.size(); v++) {
            // Add pointers to state variable
            const auto var = vars.at(v);
            if(!varInit.at(v).getSnippet()->getCode().empty()) {
                assert(!Utils::isTypePointer(var.type));
                addField(var.type + "*", var.name + fieldPrefixStem + std::to_string(i),
                         [i, var, &backend, &sortedSyn](const NeuronGroupInternal &, size_t groupIndex)
                         {
                             return backend.getVarPrefix() + var.name + sortedSyn.at(groupIndex).at(i)->getName();
                         });
            }

            // Also add any heterogeneous, derived or extra global parameters required for initializers
            const auto *varInitSnippet = varInit.at(v).getSnippet();
            auto getVarInitialiserFn = [&sortedSyn](size_t groupIndex, size_t childIndex)
                                       {
                                           return sortedSyn.at(groupIndex).at(childIndex)->getWUPreVarInitialisers();
                                       };
            addHeterogeneousChildVarInitParams<NeuronInitGroupMerged>(varInitSnippet->getParamNames(), i, v, var.name + fieldPrefixStem,
                                                                      isParamHeterogeneous, getVarInitialiserFn);
            addHeterogeneousChildVarInitDerivedParams<NeuronInitGroupMerged>(varInitSnippet->getDerivedParams(), i, v, var.name + fieldPrefixStem,
                                                                             isDerivedParamHeterogeneous, getVarInitialiserFn);
            addChildEGPs(varInitSnippet->getExtraGlobalParams(), i, backend.getVarPrefix(), var.name + fieldPrefixStem,
                         [var, &sortedSyn](size_t groupIndex, size_t childIndex)
                         {
                             return var.name + sortedSyn.at(groupIndex).at(childIndex)->getName();
                         });
        }
    }
}

//----------------------------------------------------------------------------
// CodeGenerator::SynapseDendriticDelayUpdateGroupMerged
//----------------------------------------------------------------------------
const std::string CodeGenerator::SynapseDendriticDelayUpdateGroupMerged::name = "SynapseDendriticDelayUpdate";
//----------------------------------------------------------------------------
CodeGenerator::SynapseDendriticDelayUpdateGroupMerged::SynapseDendriticDelayUpdateGroupMerged(size_t index, const std::string &precision, const std::string &, const BackendBase &backend,
                                       const std::vector<std::reference_wrapper<const SynapseGroupInternal>> &groups)
    : GroupMerged<SynapseGroupInternal>(index, precision, groups)
{
    addField("unsigned int*", "denDelayPtr", 
             [&backend](const SynapseGroupInternal &sg, size_t) 
             {
                 return backend.getScalarAddressPrefix() + "denDelayPtr" + sg.getPSModelTargetName(); 
             });
}

// ----------------------------------------------------------------------------
// CodeGenerator::SynapseConnectivityHostInitGroupMerged
//----------------------------------------------------------------------------
const std::string CodeGenerator::SynapseConnectivityHostInitGroupMerged::name = "SynapseConnectivityHostInit";
//------------------------------------------------------------------------
CodeGenerator::SynapseConnectivityHostInitGroupMerged::SynapseConnectivityHostInitGroupMerged(size_t index, const std::string &precision, const std::string&, const BackendBase &backend,
                                                                                              const std::vector<std::reference_wrapper<const SynapseGroupInternal>> &groups)
:   GroupMerged<SynapseGroupInternal>(index, precision, groups)
{
    // **TODO** these could be generic
    addField("unsigned int", "numSrcNeurons",
             [](const SynapseGroupInternal &sg, size_t) { return std::to_string(sg.getSrcNeuronGroup()->getNumNeurons()); });
    addField("unsigned int", "numTrgNeurons",
             [](const SynapseGroupInternal &sg, size_t) { return std::to_string(sg.getTrgNeuronGroup()->getNumNeurons()); });
    addField("unsigned int", "rowStride",
             [&backend](const SynapseGroupInternal &sg, size_t) { return std::to_string(backend.getSynapticMatrixRowStride(sg)); });

    // Add heterogeneous connectivity initialiser model parameters
    addHeterogeneousParams<SynapseConnectivityHostInitGroupMerged>(
        getArchetype().getConnectivityInitialiser().getSnippet()->getParamNames(), "",
        [](const SynapseGroupInternal &sg) { return sg.getConnectivityInitialiser().getParams(); },
        &SynapseConnectivityHostInitGroupMerged::isConnectivityInitParamHeterogeneous);


    // Add heterogeneous connectivity initialiser derived parameters
    addHeterogeneousDerivedParams<SynapseConnectivityHostInitGroupMerged>(
        getArchetype().getConnectivityInitialiser().getSnippet()->getDerivedParams(), "",
        [](const SynapseGroupInternal &sg) { return sg.getConnectivityInitialiser().getDerivedParams(); },
        &SynapseConnectivityHostInitGroupMerged::isConnectivityInitDerivedParamHeterogeneous);

    // Add EGP pointers to struct for both host and device EGPs if they are seperate
    const auto egps = getArchetype().getConnectivityInitialiser().getSnippet()->getExtraGlobalParams();
    for(const auto &e : egps) {
        addField(e.type + "*", e.name,
                 [e](const SynapseGroupInternal &g, size_t) { return "&" + e.name + g.getName(); },
                 FieldType::Host);

        if(!backend.getVarPrefix().empty()) {
            addField(e.type + "*", backend.getVarPrefix() + e.name,
                     [e, &backend](const SynapseGroupInternal &g, size_t)
                     {
                         return "&" + backend.getVarPrefix() + e.name + g.getName();
                     });
        }
    }
}
//----------------------------------------------------------------------------
bool CodeGenerator::SynapseConnectivityHostInitGroupMerged::isConnectivityInitParamHeterogeneous(size_t paramIndex) const
{
    // If parameter isn't referenced in code, there's no point implementing it hetereogeneously!
    const auto *connectInitSnippet = getArchetype().getConnectivityInitialiser().getSnippet();
    const std::string paramName = connectInitSnippet->getParamNames().at(paramIndex);
    return isParamValueHeterogeneous({connectInitSnippet->getHostInitCode()}, paramName, paramIndex,
                                     [](const SynapseGroupInternal &sg)
                                     {
                                         return sg.getConnectivityInitialiser().getParams();
                                     });
}
//----------------------------------------------------------------------------
bool CodeGenerator::SynapseConnectivityHostInitGroupMerged::isConnectivityInitDerivedParamHeterogeneous(size_t paramIndex) const
{
    // If parameter isn't referenced in code, there's no point implementing it hetereogeneously!
    const auto *connectInitSnippet = getArchetype().getConnectivityInitialiser().getSnippet();
    const std::string paramName = connectInitSnippet->getDerivedParams().at(paramIndex).name;
    return isParamValueHeterogeneous({connectInitSnippet->getHostInitCode()}, paramName, paramIndex,
                                     [](const SynapseGroupInternal &sg)
                                     {
                                         return sg.getConnectivityInitialiser().getDerivedParams();
                                     });
}

// ----------------------------------------------------------------------------
// CodeGenerator::SynapseConnectivityInitGroupMerged
//----------------------------------------------------------------------------
<<<<<<< HEAD
const std::string CodeGenerator::SynapseConnectivityInitGroupMerged::name = "SynapseConnectivityInit";
//----------------------------------------------------------------------------
CodeGenerator::SynapseConnectivityInitGroupMerged::SynapseConnectivityInitGroupMerged(size_t index, const std::string &precision, const std::string&, const BackendBase &backend,
                                                                                      const std::vector<std::reference_wrapper<const SynapseGroupInternal>> &groups)
:   GroupMerged<SynapseGroupInternal>(index, precision, groups)
=======
bool CodeGenerator::SynapseConnectivityInitGroupMerged::isConnectivityInitParamHeterogeneous(size_t paramIndex) const
{
    const auto *connectivityInitSnippet = getArchetype().getConnectivityInitialiser().getSnippet();
    const auto rowBuildStateVars = connectivityInitSnippet->getRowBuildStateVars();
    
    // Build list of code strings containing row build code and any row build state variable values
    std::vector<std::string> codeStrings{connectivityInitSnippet->getRowBuildCode()};
    std::transform(rowBuildStateVars.cbegin(), rowBuildStateVars.cend(), std::back_inserter(codeStrings),
                   [](const Snippet::Base::ParamVal &p) { return p.value; });
    
    const std::string paramName = connectivityInitSnippet->getParamNames().at(paramIndex);
    return isParamValueHeterogeneous(codeStrings, paramName, paramIndex,
                                     [](const SynapseGroupInternal &sg) { return sg.getConnectivityInitialiser().getParams(); });
}
//----------------------------------------------------------------------------
bool CodeGenerator::SynapseConnectivityInitGroupMerged::isConnectivityInitDerivedParamHeterogeneous(size_t paramIndex) const
{
    const auto *connectivityInitSnippet = getArchetype().getConnectivityInitialiser().getSnippet();
    const auto rowBuildStateVars = connectivityInitSnippet->getRowBuildStateVars();

    // Build list of code strings containing row build code and any row build state variable values
    std::vector<std::string> codeStrings{connectivityInitSnippet->getRowBuildCode()};
    std::transform(rowBuildStateVars.cbegin(), rowBuildStateVars.cend(), std::back_inserter(codeStrings),
                   [](const Snippet::Base::ParamVal &p) { return p.value; });

    const std::string derivedParamName = connectivityInitSnippet->getDerivedParams().at(paramIndex).name;
    return isParamValueHeterogeneous(codeStrings, derivedParamName, paramIndex,
                                     [](const SynapseGroupInternal &sg) { return sg.getConnectivityInitialiser().getDerivedParams(); });
}
//------------------------------------------------------------------------
void CodeGenerator::SynapseConnectivityInitGroupMerged::generate(const BackendBase &backend, CodeStream &definitionsInternal,
                                                                 CodeStream &definitionsInternalFunc, CodeStream &definitionsInternalVar,
                                                                 CodeStream &runnerVarDecl, CodeStream &runnerMergedStructAlloc,
                                                                 MergedStructData &mergedStructData, const std::string &precision) const
>>>>>>> 7b9048be
{
    // **TODO** these could be generic
    addField("unsigned int", "numSrcNeurons",
             [](const SynapseGroupInternal &sg, size_t) { return std::to_string(sg.getSrcNeuronGroup()->getNumNeurons()); });
    addField("unsigned int", "numTrgNeurons",
             [](const SynapseGroupInternal &sg, size_t) { return std::to_string(sg.getTrgNeuronGroup()->getNumNeurons()); });
    addField("unsigned int", "rowStride",
             [&backend](const SynapseGroupInternal &sg, size_t) { return std::to_string(backend.getSynapticMatrixRowStride(sg)); });

    // Add heterogeneous connectivity initialiser model parameters
    addHeterogeneousParams<SynapseConnectivityInitGroupMerged>(
        getArchetype().getConnectivityInitialiser().getSnippet()->getParamNames(), "",
        [](const SynapseGroupInternal &sg) { return sg.getConnectivityInitialiser().getParams(); },
        &SynapseConnectivityInitGroupMerged::isConnectivityInitParamHeterogeneous);


    // Add heterogeneous connectivity initialiser derived parameters
    addHeterogeneousDerivedParams<SynapseConnectivityInitGroupMerged>(
        getArchetype().getConnectivityInitialiser().getSnippet()->getDerivedParams(), "",
        [](const SynapseGroupInternal &sg) { return sg.getConnectivityInitialiser().getDerivedParams(); },
        &SynapseConnectivityInitGroupMerged::isConnectivityInitDerivedParamHeterogeneous);

    if(getArchetype().getMatrixType() & SynapseMatrixConnectivity::SPARSE) {
        addPointerField("unsigned int", "rowLength", backend.getVarPrefix() + "rowLength");
        addPointerField(getArchetype().getSparseIndType(), "ind", backend.getVarPrefix() + "ind");
    }
    else if(getArchetype().getMatrixType() & SynapseMatrixConnectivity::BITMASK) {
        addPointerField("uint32_t", "gp", backend.getVarPrefix() + "gp");
    }

    // Add EGPs to struct
    addEGPs(getArchetype().getConnectivityInitialiser().getSnippet()->getExtraGlobalParams(),
            backend.getVarPrefix());

}
//----------------------------------------------------------------------------
bool CodeGenerator::SynapseConnectivityInitGroupMerged::isConnectivityInitParamHeterogeneous(size_t paramIndex) const
{
    const auto *snippet = getArchetype().getConnectivityInitialiser().getSnippet();
    const std::string paramName = snippet->getParamNames().at(paramIndex);
    return isParamValueHeterogeneous({snippet->getRowBuildCode(), snippet->getColBuildCode()}, paramName, paramIndex,
                                     [](const SynapseGroupInternal &sg) { return sg.getConnectivityInitialiser().getParams(); });
}
//----------------------------------------------------------------------------
bool CodeGenerator::SynapseConnectivityInitGroupMerged::isConnectivityInitDerivedParamHeterogeneous(size_t paramIndex) const
{
    const auto *snippet = getArchetype().getConnectivityInitialiser().getSnippet();
    const std::string derivedParamName = snippet->getDerivedParams().at(paramIndex).name;
    return isParamValueHeterogeneous({snippet->getRowBuildCode(), snippet->getColBuildCode()}, derivedParamName, paramIndex,
                                     [](const SynapseGroupInternal &sg) { return sg.getConnectivityInitialiser().getDerivedParams(); });
}

//----------------------------------------------------------------------------
// CodeGenerator::SynapseGroupMergedBase
//----------------------------------------------------------------------------
std::string CodeGenerator::SynapseGroupMergedBase::getPresynapticAxonalDelaySlot() const
{
    assert(getArchetype().getSrcNeuronGroup()->isDelayRequired());

    const unsigned int numDelaySteps = getArchetype().getDelaySteps();
    if(numDelaySteps == 0) {
        return "(*group->srcSpkQuePtr)";
    }
    else {
        const unsigned int numSrcDelaySlots = getArchetype().getSrcNeuronGroup()->getNumDelaySlots();
        return "((*group->srcSpkQuePtr + " + std::to_string(numSrcDelaySlots - numDelaySteps) + ") % " + std::to_string(numSrcDelaySlots) + ")";
    }
}
//----------------------------------------------------------------------------
std::string CodeGenerator::SynapseGroupMergedBase::getPostsynapticBackPropDelaySlot() const
{
    assert(getArchetype().getTrgNeuronGroup()->isDelayRequired());

    const unsigned int numBackPropDelaySteps = getArchetype().getBackPropDelaySteps();
    if(numBackPropDelaySteps == 0) {
        return "(*group->trgSpkQuePtr)";
    }
    else {
        const unsigned int numTrgDelaySlots = getArchetype().getTrgNeuronGroup()->getNumDelaySlots();
        return "((*group->trgSpkQuePtr + " + std::to_string(numTrgDelaySlots - numBackPropDelaySteps) + ") % " + std::to_string(numTrgDelaySlots) + ")";
    }
}
//----------------------------------------------------------------------------
std::string CodeGenerator::SynapseGroupMergedBase::getDendriticDelayOffset(const std::string &offset) const
{
    assert(getArchetype().isDendriticDelayRequired());

    if(offset.empty()) {
        return "(*group->denDelayPtr * group->numTrgNeurons) + ";
    }
    else {
        return "(((*group->denDelayPtr + " + offset + ") % " + std::to_string(getArchetype().getMaxDendriticDelayTimesteps()) + ") * group->numTrgNeurons) + ";
    }
}
//----------------------------------------------------------------------------
bool CodeGenerator::SynapseGroupMergedBase::isWUParamHeterogeneous(size_t paramIndex) const
{
    const auto *wum = getArchetype().getWUModel();
    const std::string paramName = wum->getParamNames().at(paramIndex);
    return isParamValueHeterogeneous({getArchetypeCode()}, paramName, paramIndex,
                                     [](const SynapseGroupInternal &sg) { return sg.getWUParams(); });
}
//----------------------------------------------------------------------------
bool CodeGenerator::SynapseGroupMergedBase::isWUDerivedParamHeterogeneous(size_t paramIndex) const
{
    const auto *wum = getArchetype().getWUModel();
    const std::string derivedParamName = wum->getDerivedParams().at(paramIndex).name;
    return isParamValueHeterogeneous({getArchetypeCode()}, derivedParamName, paramIndex,
                                     [](const SynapseGroupInternal &sg) { return sg.getWUDerivedParams(); });
}
//----------------------------------------------------------------------------
bool CodeGenerator::SynapseGroupMergedBase::isWUGlobalVarHeterogeneous(size_t varIndex) const
{
    // If synapse group has global WU variables
    if(getArchetype().getMatrixType() & SynapseMatrixWeight::GLOBAL) {
        const auto *wum = getArchetype().getWUModel();
        const std::string varName = wum->getVars().at(varIndex).name;
        return isParamValueHeterogeneous({getArchetypeCode()}, varName, varIndex,
                                         [](const SynapseGroupInternal &sg) { return sg.getWUConstInitVals(); });
    }
    // Otherwise, return false
    else {
        return false;
    }
}
//----------------------------------------------------------------------------
bool CodeGenerator::SynapseGroupMergedBase::isWUVarInitParamHeterogeneous(size_t varIndex, size_t paramIndex) const
{
    // If parameter isn't referenced in code, there's no point implementing it hetereogeneously!
    const auto *varInitSnippet = getArchetype().getWUVarInitialisers().at(varIndex).getSnippet();
    const std::string paramName = varInitSnippet->getParamNames().at(paramIndex);
    return isParamValueHeterogeneous({varInitSnippet->getCode()}, paramName, paramIndex,
                                     [varIndex](const SynapseGroupInternal &sg)
                                     {
                                         return sg.getWUVarInitialisers().at(varIndex).getParams();
                                     });
}
//----------------------------------------------------------------------------
bool CodeGenerator::SynapseGroupMergedBase::isWUVarInitDerivedParamHeterogeneous(size_t varIndex, size_t paramIndex) const
{
    // If derived parameter isn't referenced in code, there's no point implementing it hetereogeneously!
    const auto *varInitSnippet = getArchetype().getWUVarInitialisers().at(varIndex).getSnippet();
    const std::string derivedParamName = varInitSnippet->getDerivedParams().at(paramIndex).name;
    return isParamValueHeterogeneous({varInitSnippet->getCode()}, derivedParamName, paramIndex,
                                     [varIndex](const SynapseGroupInternal &sg)
                                     {
                                         return sg.getWUVarInitialisers().at(varIndex).getDerivedParams();
                                     });
}
//----------------------------------------------------------------------------
bool CodeGenerator::SynapseGroupMergedBase::isConnectivityInitParamHeterogeneous(size_t paramIndex) const
{
    const auto *connectivityInitSnippet = getArchetype().getConnectivityInitialiser().getSnippet();
    const auto rowBuildStateVars = connectivityInitSnippet->getRowBuildStateVars();

    // Build list of code strings containing row build code and any row build state variable values
    std::vector<std::string> codeStrings{connectivityInitSnippet->getRowBuildCode()};
    std::transform(rowBuildStateVars.cbegin(), rowBuildStateVars.cend(), std::back_inserter(codeStrings),
                   [](const Snippet::Base::ParamVal &p) { return p.value; });

    const std::string paramName = connectivityInitSnippet->getParamNames().at(paramIndex);
    return isParamValueHeterogeneous(codeStrings, paramName, paramIndex,
                                     [](const SynapseGroupInternal &sg) { return sg.getConnectivityInitialiser().getParams(); });
}
//----------------------------------------------------------------------------
bool CodeGenerator::SynapseGroupMergedBase::isConnectivityInitDerivedParamHeterogeneous(size_t paramIndex) const
{
    const auto *connectivityInitSnippet = getArchetype().getConnectivityInitialiser().getSnippet();
    const auto rowBuildStateVars = connectivityInitSnippet->getRowBuildStateVars();

    // Build list of code strings containing row build code and any row build state variable values
    std::vector<std::string> codeStrings{connectivityInitSnippet->getRowBuildCode()};
    std::transform(rowBuildStateVars.cbegin(), rowBuildStateVars.cend(), std::back_inserter(codeStrings),
                   [](const Snippet::Base::ParamVal &p) { return p.value; });

    const std::string derivedParamName = connectivityInitSnippet->getDerivedParams().at(paramIndex).name;
    return isParamValueHeterogeneous(codeStrings, derivedParamName, paramIndex,
                                     [](const SynapseGroupInternal &sg) { return sg.getConnectivityInitialiser().getDerivedParams(); });
}
//----------------------------------------------------------------------------
bool CodeGenerator::SynapseGroupMergedBase::isSrcNeuronParamHeterogeneous(size_t paramIndex) const
{
    const auto *neuronModel = getArchetype().getSrcNeuronGroup()->getNeuronModel();
    const std::string paramName = neuronModel->getParamNames().at(paramIndex) + "_pre";
    return isParamValueHeterogeneous({getArchetypeCode()}, paramName, paramIndex,
                                     [](const SynapseGroupInternal &sg) { return sg.getSrcNeuronGroup()->getParams(); });
}
//----------------------------------------------------------------------------
bool CodeGenerator::SynapseGroupMergedBase::isSrcNeuronDerivedParamHeterogeneous(size_t paramIndex) const
{
    const auto *neuronModel = getArchetype().getSrcNeuronGroup()->getNeuronModel();
    const std::string derivedParamName = neuronModel->getDerivedParams().at(paramIndex).name + "_pre";
    return isParamValueHeterogeneous({getArchetypeCode()}, derivedParamName, paramIndex,
                                     [](const SynapseGroupInternal &sg) { return sg.getSrcNeuronGroup()->getDerivedParams(); });
}
//----------------------------------------------------------------------------
bool CodeGenerator::SynapseGroupMergedBase::isTrgNeuronParamHeterogeneous(size_t paramIndex) const
{
    const auto *neuronModel = getArchetype().getTrgNeuronGroup()->getNeuronModel();
    const std::string paramName = neuronModel->getParamNames().at(paramIndex) + "_post";
    return isParamValueHeterogeneous({getArchetypeCode()}, paramName, paramIndex,
                                     [](const SynapseGroupInternal &sg) { return sg.getTrgNeuronGroup()->getParams(); });
}
//----------------------------------------------------------------------------
bool CodeGenerator::SynapseGroupMergedBase::isTrgNeuronDerivedParamHeterogeneous(size_t paramIndex) const
{
    const auto *neuronModel = getArchetype().getTrgNeuronGroup()->getNeuronModel();
    const std::string derivedParamName = neuronModel->getDerivedParams().at(paramIndex).name + "_post";
    return isParamValueHeterogeneous({getArchetypeCode()}, derivedParamName, paramIndex,
                                     [](const SynapseGroupInternal &sg) { return sg.getTrgNeuronGroup()->getDerivedParams(); });
}
//----------------------------------------------------------------------------
CodeGenerator::SynapseGroupMergedBase::SynapseGroupMergedBase(size_t index, const std::string &precision, const std::string &timePrecision, const BackendBase &backend,
                                                              Role role, const std::string &archetypeCode, const std::vector<std::reference_wrapper<const SynapseGroupInternal>> &groups)
:   GroupMerged<SynapseGroupInternal>(index, precision, groups), m_ArchetypeCode(archetypeCode)
{
    const bool updateRole = ((role == Role::PresynapticUpdate)
                             || (role == Role::PostsynapticUpdate)
                             || (role == Role::SynapseDynamics));
    const WeightUpdateModels::Base *wum = getArchetype().getWUModel();

    addField("unsigned int", "rowStride",
                   [&backend](const SynapseGroupInternal &sg, size_t) { return std::to_string(backend.getSynapticMatrixRowStride(sg)); });
    if(role == Role::PostsynapticUpdate || role == Role::SparseInit) {
        addField("unsigned int", "colStride",
                       [](const SynapseGroupInternal &sg, size_t) { return std::to_string(sg.getMaxSourceConnections()); });
    }

    addField("unsigned int", "numSrcNeurons",
             [](const SynapseGroupInternal &sg, size_t) { return std::to_string(sg.getSrcNeuronGroup()->getNumNeurons()); });
    addField("unsigned int", "numTrgNeurons",
             [](const SynapseGroupInternal &sg, size_t) { return std::to_string(sg.getTrgNeuronGroup()->getNumNeurons()); });

    // If this role is one where postsynaptic input can be provided
    if(role == Role::PresynapticUpdate || role == Role::SynapseDynamics) {
        if(getArchetype().isDendriticDelayRequired()) {
            addPSPointerField(precision, "denDelay", backend.getVarPrefix() + "denDelay");
            addPSPointerField("unsigned int", "denDelayPtr", backend.getScalarAddressPrefix() + "denDelayPtr");
        }
        else {
            addPSPointerField(precision, "inSyn", backend.getVarPrefix() + "inSyn");
        }
    }

    if(role == Role::PresynapticUpdate) {
        if(getArchetype().isTrueSpikeRequired()) {
            addSrcPointerField("unsigned int", "srcSpkCnt", backend.getVarPrefix() + "glbSpkCnt");
            addSrcPointerField("unsigned int", "srcSpk", backend.getVarPrefix() + "glbSpk");
        }

        if(getArchetype().isSpikeEventRequired()) {
            addSrcPointerField("unsigned int", "srcSpkCntEvnt", backend.getVarPrefix() + "glbSpkCntEvnt");
            addSrcPointerField("unsigned int", "srcSpkEvnt", backend.getVarPrefix() + "glbSpkEvnt");
        }
    }
    else if(role == Role::PostsynapticUpdate) {
        addTrgPointerField("unsigned int", "trgSpkCnt", backend.getVarPrefix() + "glbSpkCnt");
        addTrgPointerField("unsigned int", "trgSpk", backend.getVarPrefix() + "glbSpk");
    }

    // If this structure is used for updating rather than initializing
    if(updateRole) {
        // If presynaptic population has delay buffers
        if(getArchetype().getSrcNeuronGroup()->isDelayRequired()) {
            addSrcPointerField("unsigned int", "srcSpkQuePtr", backend.getScalarAddressPrefix() + "spkQuePtr");
        }

        // If postsynaptic population has delay buffers
        if(getArchetype().getTrgNeuronGroup()->isDelayRequired()) {
            addTrgPointerField("unsigned int", "trgSpkQuePtr", backend.getScalarAddressPrefix() + "spkQuePtr");
        }

        // Add heterogeneous presynaptic neuron model parameters
        addHeterogeneousParams<SynapseGroupMergedBase>(
            getArchetype().getSrcNeuronGroup()->getNeuronModel()->getParamNames(), "Pre",
            [](const SynapseGroupInternal &sg) { return sg.getSrcNeuronGroup()->getParams(); },
            &SynapseGroupMergedBase::isSrcNeuronParamHeterogeneous);

        // Add heterogeneous presynaptic neuron model derived parameters
        addHeterogeneousDerivedParams<SynapseGroupMergedBase>(
            getArchetype().getSrcNeuronGroup()->getNeuronModel()->getDerivedParams(), "Pre",
            [](const SynapseGroupInternal &sg) { return sg.getSrcNeuronGroup()->getDerivedParams(); },
            &SynapseGroupMergedBase::isSrcNeuronDerivedParamHeterogeneous);

        // Add heterogeneous postsynaptic neuron model parameters
        addHeterogeneousParams<SynapseGroupMergedBase>(
            getArchetype().getTrgNeuronGroup()->getNeuronModel()->getParamNames(), "Post",
            [](const SynapseGroupInternal &sg) { return sg.getTrgNeuronGroup()->getParams(); },
            &SynapseGroupMergedBase::isTrgNeuronParamHeterogeneous);

        // Add heterogeneous postsynaptic neuron model derived parameters
        addHeterogeneousDerivedParams<SynapseGroupMergedBase>(
            getArchetype().getTrgNeuronGroup()->getNeuronModel()->getDerivedParams(), "Post",
            [](const SynapseGroupInternal &sg) { return sg.getTrgNeuronGroup()->getDerivedParams(); },
            &SynapseGroupMergedBase::isTrgNeuronDerivedParamHeterogeneous);

        // Get correct code string
        const std::string code = getArchetypeCode();

        // Loop through variables in presynaptic neuron model
        const auto preVars = getArchetype().getSrcNeuronGroup()->getNeuronModel()->getVars();
        for(const auto &v : preVars) {
            // If variable is referenced in code string, add source pointer
            if(code.find("$(" + v.name + "_pre)") != std::string::npos) {
                addSrcPointerField(v.type, v.name + "Pre", backend.getVarPrefix() + v.name);
            }
        }

        // Loop through variables in postsynaptic neuron model
        const auto postVars = getArchetype().getTrgNeuronGroup()->getNeuronModel()->getVars();
        for(const auto &v : postVars) {
            // If variable is referenced in code string, add target pointer
            if(code.find("$(" + v.name + "_post)") != std::string::npos) {
                addTrgPointerField(v.type, v.name + "Post", backend.getVarPrefix() + v.name);
            }
        }

        // Loop through extra global parameters in presynaptic neuron model
        const auto preEGPs = getArchetype().getSrcNeuronGroup()->getNeuronModel()->getExtraGlobalParams();
        for(const auto &e : preEGPs) {
            if(code.find("$(" + e.name + "_pre)") != std::string::npos) {
                const bool isPointer = Utils::isTypePointer(e.type);
                const std::string prefix = isPointer ? backend.getVarPrefix() : "";
                addField(e.type, e.name + "Pre",
                         [e, prefix](const SynapseGroupInternal &sg, size_t) { return prefix + e.name + sg.getSrcNeuronGroup()->getName(); },
                         Utils::isTypePointer(e.type) ? FieldType::PointerEGP : FieldType::ScalarEGP);
            }
        }

        // Loop through extra global parameters in postsynaptic neuron model
        const auto postEGPs = getArchetype().getTrgNeuronGroup()->getNeuronModel()->getExtraGlobalParams();
        for(const auto &e : postEGPs) {
            if(code.find("$(" + e.name + "_post)") != std::string::npos) {
                const bool isPointer = Utils::isTypePointer(e.type);
                const std::string prefix = isPointer ? backend.getVarPrefix() : "";
                addField(e.type, e.name + "Post",
                         [e, prefix](const SynapseGroupInternal &sg, size_t) { return prefix + e.name + sg.getTrgNeuronGroup()->getName(); },
                         Utils::isTypePointer(e.type) ? FieldType::PointerEGP : FieldType::ScalarEGP);
            }
        }

        // Add spike times if required
        if(wum->isPreSpikeTimeRequired()) {
            addSrcPointerField(timePrecision, "sTPre", backend.getVarPrefix() + "sT");
        }
        if(wum->isPostSpikeTimeRequired()) {
            addTrgPointerField(timePrecision, "sTPost", backend.getVarPrefix() + "sT");
        }

        // Add heterogeneous weight update model parameters
        addHeterogeneousParams<SynapseGroupMergedBase>(
            wum->getParamNames(), "",
            [](const SynapseGroupInternal &sg) { return sg.getWUParams(); },
            &SynapseGroupMergedBase::isWUParamHeterogeneous);

        // Add heterogeneous weight update model derived parameters
        addHeterogeneousDerivedParams<SynapseGroupMergedBase>(
            wum->getDerivedParams(), "",
            [](const SynapseGroupInternal &sg) { return sg.getWUDerivedParams(); },
            &SynapseGroupMergedBase::isWUDerivedParamHeterogeneous);

        // Add pre and postsynaptic variables to struct
        addVars(wum->getPreVars(), backend.getVarPrefix());
        addVars(wum->getPostVars(), backend.getVarPrefix());

        // Add EGPs to struct
        addEGPs(wum->getExtraGlobalParams(), backend.getVarPrefix());

        // If we're updating a group with procedural connectivity
        if(getArchetype().getMatrixType() & SynapseMatrixConnectivity::PROCEDURAL) {
            // Add heterogeneous connectivity initialiser model parameters
            addHeterogeneousParams<SynapseGroupMergedBase>(
                getArchetype().getConnectivityInitialiser().getSnippet()->getParamNames(), "",
                [](const SynapseGroupInternal &sg) { return sg.getConnectivityInitialiser().getParams(); },
                &SynapseGroupMergedBase::isConnectivityInitParamHeterogeneous);


            // Add heterogeneous connectivity initialiser derived parameters
            addHeterogeneousDerivedParams<SynapseGroupMergedBase>(
                getArchetype().getConnectivityInitialiser().getSnippet()->getDerivedParams(), "",
                [](const SynapseGroupInternal &sg) { return sg.getConnectivityInitialiser().getDerivedParams(); },
                &SynapseGroupMergedBase::isConnectivityInitDerivedParamHeterogeneous);
        }
    }

    // Add pointers to connectivity data
    if(getArchetype().getMatrixType() & SynapseMatrixConnectivity::SPARSE) {
        addWeightSharingPointerField("unsigned int", "rowLength", backend.getVarPrefix() + "rowLength");
        addWeightSharingPointerField(getArchetype().getSparseIndType(), "ind", backend.getVarPrefix() + "ind");

        // Add additional structure for postsynaptic access
        if(backend.isPostsynapticRemapRequired() && !wum->getLearnPostCode().empty()
           && (role == Role::PostsynapticUpdate || role == Role::SparseInit))
        {
            addWeightSharingPointerField("unsigned int", "colLength", backend.getVarPrefix() + "colLength");
            addWeightSharingPointerField("unsigned int", "remap", backend.getVarPrefix() + "remap");
        }

        // Add additional structure for synapse dynamics access
        if(backend.isSynRemapRequired() && !wum->getSynapseDynamicsCode().empty()
           && (role == Role::SynapseDynamics || role == Role::SparseInit))
        {
            addWeightSharingPointerField("unsigned int", "synRemap", backend.getVarPrefix() + "synRemap");
        }
    }
    else if(getArchetype().getMatrixType() & SynapseMatrixConnectivity::BITMASK) {
        addWeightSharingPointerField("uint32_t", "gp", backend.getVarPrefix() + "gp");
    }
    else if(getArchetype().getMatrixType() & SynapseMatrixConnectivity::PROCEDURAL) {
        addEGPs(getArchetype().getConnectivityInitialiser().getSnippet()->getExtraGlobalParams(),
                backend.getVarPrefix());
    }

    // If WU variables are procedural and this is an update or WU variables are individual
    const auto vars = wum->getVars();
    const auto &varInit = getArchetype().getWUVarInitialisers();
    const bool proceduralWeights = (getArchetype().getMatrixType() & SynapseMatrixWeight::PROCEDURAL);
    const bool individualWeights = (getArchetype().getMatrixType() & SynapseMatrixWeight::INDIVIDUAL);
    if((proceduralWeights && updateRole) || individualWeights) {
        // If we're performing a procedural update or we're initializing individual variables
        if((proceduralWeights && updateRole) || !updateRole) {
            // Add heterogeneous variable initialization parameters and derived parameters
            addHeterogeneousVarInitParams<SynapseGroupMergedBase>(
                wum->getVars(), &SynapseGroupInternal::getWUVarInitialisers,
                &SynapseGroupMergedBase::isWUVarInitParamHeterogeneous);

            addHeterogeneousVarInitDerivedParams<SynapseGroupMergedBase>(
                wum->getVars(), &SynapseGroupInternal::getWUVarInitialisers,
                &SynapseGroupMergedBase::isWUVarInitDerivedParamHeterogeneous);
        }

        // Loop through variables
        for(size_t v = 0; v < vars.size(); v++) {
            // If we're updating or if there is initialization code for this variable 
            // (otherwise, it's not needed during initialization)
            const auto var = vars[v];
            if(individualWeights && (updateRole || !varInit.at(v).getSnippet()->getCode().empty())) {
                addWeightSharingPointerField(var.type, var.name, backend.getVarPrefix() + var.name);
            }

            // If we're performing a procedural update or we're initializing, add any var init EGPs to structure
            if((proceduralWeights && updateRole) || !updateRole) {
                const auto egps = varInit.at(v).getSnippet()->getExtraGlobalParams();
                for(const auto &e : egps) {
                    const bool isPointer = Utils::isTypePointer(e.type);
                    const std::string prefix = isPointer ? backend.getVarPrefix() : "";
                    addField(e.type, e.name + var.name,
                             [e, prefix, var](const SynapseGroupInternal &sg, size_t)
                             {
                                 if(sg.isWeightSharingSlave()) {
                                     return prefix + e.name + var.name + sg.getWeightSharingMaster()->getName();
                                 }
                                 else {
                                     return prefix + e.name + var.name + sg.getName();
                                 }
                             },
                             isPointer ? FieldType::PointerEGP : FieldType::ScalarEGP);
                }
            }
        }
    }
    // Otherwise, if WU variables are global and this is an update kernel
    // **NOTE** global variable values aren't useful during initialization
    else if(getArchetype().getMatrixType() & SynapseMatrixWeight::GLOBAL && updateRole) {
        for(size_t v = 0; v < vars.size(); v++) {
            // If variable should be implemented heterogeneously, add scalar field
            if(isWUGlobalVarHeterogeneous(v)) {
                addScalarField(vars[v].name,
                               [v](const SynapseGroupInternal &sg, size_t)
                               {
                                   return Utils::writePreciseString(sg.getWUConstInitVals().at(v));
                               });
            }
        }
    }
}
//----------------------------------------------------------------------------
void CodeGenerator::SynapseGroupMergedBase::addPSPointerField(const std::string &type, const std::string &name, const std::string &prefix)
{
    assert(!Utils::isTypePointer(type));
    addField(type + "*", name, [prefix](const SynapseGroupInternal &sg, size_t) { return prefix + sg.getPSModelTargetName(); });
}
//----------------------------------------------------------------------------
void CodeGenerator::SynapseGroupMergedBase::addSrcPointerField(const std::string &type, const std::string &name, const std::string &prefix)
{
    assert(!Utils::isTypePointer(type));
    addField(type + "*", name, [prefix](const SynapseGroupInternal &sg, size_t) { return prefix + sg.getSrcNeuronGroup()->getName(); });
}
//----------------------------------------------------------------------------
void CodeGenerator::SynapseGroupMergedBase::addTrgPointerField(const std::string &type, const std::string &name, const std::string &prefix)
{
    assert(!Utils::isTypePointer(type));
    addField(type + "*", name, [prefix](const SynapseGroupInternal &sg, size_t) { return prefix + sg.getTrgNeuronGroup()->getName(); });
}
//----------------------------------------------------------------------------
void CodeGenerator::SynapseGroupMergedBase::addWeightSharingPointerField(const std::string &type, const std::string &name, const std::string &prefix)
{
    assert(!Utils::isTypePointer(type));
    addField(type + "*", name, 
                   [prefix](const SynapseGroupInternal &sg, size_t)
                   { 
                       if(sg.isWeightSharingSlave()) {
                           return prefix + sg.getWeightSharingMaster()->getName();
                       }
                       else {
                           return prefix + sg.getName();
                       }
                   });
}

//----------------------------------------------------------------------------
// CodeGenerator::PresynapticUpdateGroupMerged
//----------------------------------------------------------------------------
const std::string CodeGenerator::PresynapticUpdateGroupMerged::name = "PresynapticUpdate";

//----------------------------------------------------------------------------
// CodeGenerator::PostsynapticUpdateGroupMerged
//----------------------------------------------------------------------------
const std::string CodeGenerator::PostsynapticUpdateGroupMerged::name = "PostsynapticUpdate";

//----------------------------------------------------------------------------
// CodeGenerator::SynapseDynamicsGroupMerged
//----------------------------------------------------------------------------
const std::string CodeGenerator::SynapseDynamicsGroupMerged::name = "SynapseDynamics";

//----------------------------------------------------------------------------
// CodeGenerator::SynapseDenseInitGroupMerged
//----------------------------------------------------------------------------
const std::string CodeGenerator::SynapseDenseInitGroupMerged::name = "SynapseDenseInit";

//----------------------------------------------------------------------------
// CodeGenerator::SynapseSparseInitGroupMerged
//----------------------------------------------------------------------------
const std::string CodeGenerator::SynapseSparseInitGroupMerged::name = "SynapseSparseInit";<|MERGE_RESOLUTION|>--- conflicted
+++ resolved
@@ -832,48 +832,11 @@
 // ----------------------------------------------------------------------------
 // CodeGenerator::SynapseConnectivityInitGroupMerged
 //----------------------------------------------------------------------------
-<<<<<<< HEAD
 const std::string CodeGenerator::SynapseConnectivityInitGroupMerged::name = "SynapseConnectivityInit";
 //----------------------------------------------------------------------------
 CodeGenerator::SynapseConnectivityInitGroupMerged::SynapseConnectivityInitGroupMerged(size_t index, const std::string &precision, const std::string&, const BackendBase &backend,
                                                                                       const std::vector<std::reference_wrapper<const SynapseGroupInternal>> &groups)
 :   GroupMerged<SynapseGroupInternal>(index, precision, groups)
-=======
-bool CodeGenerator::SynapseConnectivityInitGroupMerged::isConnectivityInitParamHeterogeneous(size_t paramIndex) const
-{
-    const auto *connectivityInitSnippet = getArchetype().getConnectivityInitialiser().getSnippet();
-    const auto rowBuildStateVars = connectivityInitSnippet->getRowBuildStateVars();
-    
-    // Build list of code strings containing row build code and any row build state variable values
-    std::vector<std::string> codeStrings{connectivityInitSnippet->getRowBuildCode()};
-    std::transform(rowBuildStateVars.cbegin(), rowBuildStateVars.cend(), std::back_inserter(codeStrings),
-                   [](const Snippet::Base::ParamVal &p) { return p.value; });
-    
-    const std::string paramName = connectivityInitSnippet->getParamNames().at(paramIndex);
-    return isParamValueHeterogeneous(codeStrings, paramName, paramIndex,
-                                     [](const SynapseGroupInternal &sg) { return sg.getConnectivityInitialiser().getParams(); });
-}
-//----------------------------------------------------------------------------
-bool CodeGenerator::SynapseConnectivityInitGroupMerged::isConnectivityInitDerivedParamHeterogeneous(size_t paramIndex) const
-{
-    const auto *connectivityInitSnippet = getArchetype().getConnectivityInitialiser().getSnippet();
-    const auto rowBuildStateVars = connectivityInitSnippet->getRowBuildStateVars();
-
-    // Build list of code strings containing row build code and any row build state variable values
-    std::vector<std::string> codeStrings{connectivityInitSnippet->getRowBuildCode()};
-    std::transform(rowBuildStateVars.cbegin(), rowBuildStateVars.cend(), std::back_inserter(codeStrings),
-                   [](const Snippet::Base::ParamVal &p) { return p.value; });
-
-    const std::string derivedParamName = connectivityInitSnippet->getDerivedParams().at(paramIndex).name;
-    return isParamValueHeterogeneous(codeStrings, derivedParamName, paramIndex,
-                                     [](const SynapseGroupInternal &sg) { return sg.getConnectivityInitialiser().getDerivedParams(); });
-}
-//------------------------------------------------------------------------
-void CodeGenerator::SynapseConnectivityInitGroupMerged::generate(const BackendBase &backend, CodeStream &definitionsInternal,
-                                                                 CodeStream &definitionsInternalFunc, CodeStream &definitionsInternalVar,
-                                                                 CodeStream &runnerVarDecl, CodeStream &runnerMergedStructAlloc,
-                                                                 MergedStructData &mergedStructData, const std::string &precision) const
->>>>>>> 7b9048be
 {
     // **TODO** these could be generic
     addField("unsigned int", "numSrcNeurons",
@@ -913,16 +876,40 @@
 bool CodeGenerator::SynapseConnectivityInitGroupMerged::isConnectivityInitParamHeterogeneous(size_t paramIndex) const
 {
     const auto *snippet = getArchetype().getConnectivityInitialiser().getSnippet();
+    const auto rowBuildStateVars = snippet->getRowBuildStateVars();
+    const auto colBuildStateVars = snippet->getColBuildStateVars();
+
+    // Build list of code strings containing row and column build code
+    std::vector<std::string> codeStrings{snippet->getRowBuildCode(), snippet->getColBuildCode()};
+
+    // Add any row build state variable values
+    std::transform(rowBuildStateVars.cbegin(), rowBuildStateVars.cend(), std::back_inserter(codeStrings),
+                   [](const Snippet::Base::ParamVal &p) { return p.value; });
+    std::transform(colBuildStateVars.cbegin(), colBuildStateVars.cend(), std::back_inserter(codeStrings),
+                   [](const Snippet::Base::ParamVal &p) { return p.value; });
+
     const std::string paramName = snippet->getParamNames().at(paramIndex);
-    return isParamValueHeterogeneous({snippet->getRowBuildCode(), snippet->getColBuildCode()}, paramName, paramIndex,
+    return isParamValueHeterogeneous(codeStrings, paramName, paramIndex,
                                      [](const SynapseGroupInternal &sg) { return sg.getConnectivityInitialiser().getParams(); });
 }
 //----------------------------------------------------------------------------
 bool CodeGenerator::SynapseConnectivityInitGroupMerged::isConnectivityInitDerivedParamHeterogeneous(size_t paramIndex) const
 {
     const auto *snippet = getArchetype().getConnectivityInitialiser().getSnippet();
+    const auto rowBuildStateVars = snippet->getRowBuildStateVars();
+    const auto colBuildStateVars = snippet->getColBuildStateVars();
+
+    // Build list of code strings containing row and column build code
+    std::vector<std::string> codeStrings{snippet->getRowBuildCode(), snippet->getColBuildCode()};
+
+    // Add any row build state variable values
+    std::transform(rowBuildStateVars.cbegin(), rowBuildStateVars.cend(), std::back_inserter(codeStrings),
+                   [](const Snippet::Base::ParamVal &p) { return p.value; });
+    std::transform(colBuildStateVars.cbegin(), colBuildStateVars.cend(), std::back_inserter(codeStrings),
+                   [](const Snippet::Base::ParamVal &p) { return p.value; });
+
     const std::string derivedParamName = snippet->getDerivedParams().at(paramIndex).name;
-    return isParamValueHeterogeneous({snippet->getRowBuildCode(), snippet->getColBuildCode()}, derivedParamName, paramIndex,
+    return isParamValueHeterogeneous(codeStrings, derivedParamName, paramIndex,
                                      [](const SynapseGroupInternal &sg) { return sg.getConnectivityInitialiser().getDerivedParams(); });
 }
 

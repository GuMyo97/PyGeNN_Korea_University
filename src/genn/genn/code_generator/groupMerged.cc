#include "code_generator/groupMerged.h"

// PLOG includes
#include <plog/Log.h>

// GeNN includes
#include "modelSpecInternal.h"

// GeNN code generator includes
#include "code_generator/backendBase.h"
#include "code_generator/codeGenUtils.h"
#include "code_generator/codeStream.h"

using namespace CodeGenerator;

//----------------------------------------------------------------------------
// CodeGenerator::NeuronSpikeQueueUpdateGroupMerged
//----------------------------------------------------------------------------
const std::string NeuronSpikeQueueUpdateGroupMerged::name = "NeuronSpikeQueueUpdate";
//----------------------------------------------------------------------------
NeuronSpikeQueueUpdateGroupMerged::NeuronSpikeQueueUpdateGroupMerged(size_t index, const std::string &precision, const std::string &, const BackendBase &backend,
                                                                     const std::vector<std::reference_wrapper<const NeuronGroupInternal>> &groups)
:   GroupMerged<NeuronGroupInternal>(index, precision, groups)
{
    if(getArchetype().isDelayRequired()) {
        addPointerField("unsigned int", "spkQuePtr", backend.getScalarAddressPrefix() + "spkQuePtr");
    } 

    addPointerField("unsigned int", "spkCnt", backend.getDeviceVarPrefix() + "glbSpkCnt");

    if(getArchetype().isSpikeEventRequired()) {
        addPointerField("unsigned int", "spkCntEvnt", backend.getDeviceVarPrefix() + "glbSpkCntEvnt");
    }
}
//----------------------------------------------------------------------------
void NeuronSpikeQueueUpdateGroupMerged::genMergedGroupSpikeCountReset(CodeStream &os, unsigned int batchSize) const
{
    if(getArchetype().isSpikeEventRequired()) {
        if(getArchetype().isDelayRequired()) {
            os << "group->spkCntEvnt[*group->spkQuePtr";
            if(batchSize > 1) {
                os << " + (batch * " << getArchetype().getNumDelaySlots() << ")";
            }
            os << "] = 0; " << std::endl;
        }
        else {
            os << "group->spkCntEvnt[" << ((batchSize > 1) ? "batch" : "0") << "] = 0;" << std::endl;
        }
    }

    if(getArchetype().isTrueSpikeRequired() && getArchetype().isDelayRequired()) {
        os << "group->spkCnt[*group->spkQuePtr";
        if(batchSize > 1) {
            os << " + (batch * " << getArchetype().getNumDelaySlots() << ")";
        }
        os << "] = 0; " << std::endl;
    }
    else {
        os << "group->spkCnt[" << ((batchSize > 1) ? "batch" : "0") << "] = 0;" << std::endl;
    }
}

//----------------------------------------------------------------------------
// CodeGenerator::NeuronPrevSpikeTimeUpdateGroupMerged
//----------------------------------------------------------------------------
const std::string NeuronPrevSpikeTimeUpdateGroupMerged::name = "NeuronPrevSpikeTimeUpdate";
//----------------------------------------------------------------------------
NeuronPrevSpikeTimeUpdateGroupMerged::NeuronPrevSpikeTimeUpdateGroupMerged(size_t index, const std::string &precision, const std::string &timePrecision, const BackendBase &backend,
                                                                           const std::vector<std::reference_wrapper<const NeuronGroupInternal>> &groups)
:   GroupMerged<NeuronGroupInternal>(index, precision, groups)
{
    if(getArchetype().isDelayRequired()) {
        addPointerField("unsigned int", "spkQuePtr", backend.getScalarAddressPrefix() + "spkQuePtr");
    } 

    addPointerField("unsigned int", "spkCnt", backend.getDeviceVarPrefix() + "glbSpkCnt");

    if(getArchetype().isSpikeEventRequired()) {
        addPointerField("unsigned int", "spkCntEvnt", backend.getDeviceVarPrefix() + "glbSpkCntEvnt");
    }

    if(getArchetype().isPrevSpikeTimeRequired()) {
        addPointerField("unsigned int", "spk", backend.getDeviceVarPrefix() + "glbSpk");
        addPointerField(timePrecision, "prevST", backend.getDeviceVarPrefix() + "prevST");
    }
    if(getArchetype().isPrevSpikeEventTimeRequired()) {
        addPointerField("unsigned int", "spkEvnt", backend.getDeviceVarPrefix() + "glbSpkEvnt");
        addPointerField(timePrecision, "prevSET", backend.getDeviceVarPrefix() + "prevSET");
    }

    if(getArchetype().isDelayRequired()) {
        addField("unsigned int", "numNeurons",
                 [](const NeuronGroupInternal &ng, size_t) { return std::to_string(ng.getNumNeurons()); });
    }
}

//----------------------------------------------------------------------------
// CodeGenerator::NeuronGroupMergedBase
//----------------------------------------------------------------------------
bool NeuronGroupMergedBase::isParamHeterogeneous(const std::string &paramName) const
{
    return isParamValueHeterogeneous(paramName, [](const NeuronGroupInternal &ng) { return ng.getParams(); });
}
//----------------------------------------------------------------------------
bool NeuronGroupMergedBase::isDerivedParamHeterogeneous(const std::string &paramName) const
{
    return isParamValueHeterogeneous(paramName, [](const NeuronGroupInternal &ng) { return ng.getDerivedParams(); });
}
//----------------------------------------------------------------------------
bool NeuronGroupMergedBase::isVarInitParamHeterogeneous(const std::string &varName, const std::string &paramName) const
{
    return (isVarInitParamReferenced(varName, paramName) &&
            isParamValueHeterogeneous(paramName,
                                      [varName](const NeuronGroupInternal &sg) { return sg.getVarInitialisers().at(varName).getParams(); }));
}
//----------------------------------------------------------------------------
bool NeuronGroupMergedBase::isVarInitDerivedParamHeterogeneous(const std::string &varName, const std::string &paramName) const
{
    return (isVarInitParamReferenced(varName, paramName) &&
            isParamValueHeterogeneous(paramName,
                                      [varName](const NeuronGroupInternal &sg){ return sg.getVarInitialisers().at(varName).getDerivedParams(); }));
}
//----------------------------------------------------------------------------
bool NeuronGroupMergedBase::isCurrentSourceParamHeterogeneous(size_t childIndex, const std::string &paramName) const
{
    return (isCurrentSourceParamReferenced(childIndex, paramName) &&
            isChildParamValueHeterogeneous(childIndex, paramName, m_SortedCurrentSources,
                                           [](const CurrentSourceInternal *cs) { return cs->getParams(); }));
}
//----------------------------------------------------------------------------
bool NeuronGroupMergedBase::isCurrentSourceDerivedParamHeterogeneous(size_t childIndex, const std::string &paramName) const
{
    return (isCurrentSourceParamReferenced(childIndex, paramName) &&
            isChildParamValueHeterogeneous(childIndex, paramName, m_SortedCurrentSources,
                                           [](const CurrentSourceInternal *cs) { return cs->getDerivedParams(); }));
 
}
//----------------------------------------------------------------------------
bool NeuronGroupMergedBase::isCurrentSourceVarInitParamHeterogeneous(size_t childIndex, const std::string &varName, const std::string &paramName) const
{
    return (isCurrentSourceVarInitParamReferenced(childIndex, varName, paramName) &&
            isChildParamValueHeterogeneous(childIndex, paramName, m_SortedCurrentSources,
                                           [varName](const CurrentSourceInternal *cs) { return cs->getVarInitialisers().at(varName).getParams(); }));
}
//----------------------------------------------------------------------------
bool NeuronGroupMergedBase::isCurrentSourceVarInitDerivedParamHeterogeneous(size_t childIndex, const std::string &varName, const std::string &paramName) const
{
    return (isCurrentSourceVarInitParamReferenced(childIndex, varName, paramName) &&
            isChildParamValueHeterogeneous(childIndex, paramName, m_SortedCurrentSources,
                                           [varName](const CurrentSourceInternal *cs) { return cs->getVarInitialisers().at(varName).getDerivedParams(); }));
}
//----------------------------------------------------------------------------
bool NeuronGroupMergedBase::isPSMParamHeterogeneous(size_t childIndex, const std::string &paramName) const
{
    return (isPSMParamReferenced(childIndex, paramName) &&
            isChildParamValueHeterogeneous(childIndex, paramName, m_SortedMergedInSyns,
                                           [](const SynapseGroupInternal *inSyn) { return inSyn->getPSParams(); }));
}
//----------------------------------------------------------------------------
bool NeuronGroupMergedBase::isPSMDerivedParamHeterogeneous(size_t childIndex, const std::string &paramName) const
{
    return (isPSMParamReferenced(childIndex, paramName) &&
            isChildParamValueHeterogeneous(childIndex, paramName, m_SortedMergedInSyns, 
                                           [](const SynapseGroupInternal *inSyn) { return inSyn->getPSDerivedParams(); }));
}
//----------------------------------------------------------------------------
bool NeuronGroupMergedBase::isPSMVarInitParamHeterogeneous(size_t childIndex, const std::string &varName, const std::string &paramName) const
{
    return (isPSMVarInitParamReferenced(childIndex, varName, paramName) &&
            isChildParamValueHeterogeneous(childIndex, paramName, m_SortedMergedInSyns,
                                           [varName](const SynapseGroupInternal *inSyn){ return inSyn->getPSVarInitialisers().at(varName).getParams(); }));
}
//----------------------------------------------------------------------------
bool NeuronGroupMergedBase::isPSMVarInitDerivedParamHeterogeneous(size_t childIndex, const std::string &varName, const std::string &paramName) const
{    
    return (isPSMVarInitParamReferenced(childIndex, varName, paramName) &&
            isChildParamValueHeterogeneous(childIndex, paramName, m_SortedMergedInSyns,
                                          [varName](const SynapseGroupInternal *inSyn){ return inSyn->getPSVarInitialisers().at(varName).getDerivedParams(); }));
}
//----------------------------------------------------------------------------
NeuronGroupMergedBase::NeuronGroupMergedBase(size_t index, const std::string &precision, const std::string &timePrecision, const BackendBase &backend, 
                                             bool init, const std::vector<std::reference_wrapper<const NeuronGroupInternal>> &groups)
:   GroupMerged<NeuronGroupInternal>(index, precision, groups)
{
    // Build vector of vectors containing each child group's merged in syns, ordered to match those of the archetype group
    orderNeuronGroupChildren(m_SortedMergedInSyns, &NeuronGroupInternal::getFusedPSMInSyn,
                             init ? &SynapseGroupInternal::getPSInitHashDigest : &SynapseGroupInternal::getPSHashDigest);

    // Build vector of vectors containing each child group's merged out syns with pre output, ordered to match those of the archetype group
    orderNeuronGroupChildren(m_SortedMergedPreOutputOutSyns, &NeuronGroupInternal::getFusedPreOutputOutSyn,
                             init ? &SynapseGroupInternal::getPreOutputInitHashDigest : &SynapseGroupInternal::getPreOutputHashDigest);

    // Build vector of vectors containing each child group's current sources, ordered to match those of the archetype group
    orderNeuronGroupChildren(m_SortedCurrentSources, &NeuronGroupInternal::getCurrentSources,
                             init ? &CurrentSourceInternal::getInitHashDigest : &CurrentSourceInternal::getHashDigest);

    addField("unsigned int", "numNeurons",
              [](const NeuronGroupInternal &ng, size_t) { return std::to_string(ng.getNumNeurons()); });

    addPointerField("unsigned int", "spkCnt", backend.getDeviceVarPrefix() + "glbSpkCnt");
    addPointerField("unsigned int", "spk", backend.getDeviceVarPrefix() + "glbSpk");

    if(getArchetype().isSpikeEventRequired()) {
        addPointerField("unsigned int", "spkCntEvnt", backend.getDeviceVarPrefix() + "glbSpkCntEvnt");
        addPointerField("unsigned int", "spkEvnt", backend.getDeviceVarPrefix() + "glbSpkEvnt");
    }

    if(getArchetype().isDelayRequired()) {
        addPointerField("unsigned int", "spkQuePtr", backend.getScalarAddressPrefix() + "spkQuePtr");
    }

    if(getArchetype().isSpikeTimeRequired()) {
        addPointerField(timePrecision, "sT", backend.getDeviceVarPrefix() + "sT");
    }
    if(getArchetype().isSpikeEventTimeRequired()) {
        addPointerField(timePrecision, "seT", backend.getDeviceVarPrefix() + "seT");
    }

    if(getArchetype().isPrevSpikeTimeRequired()) {
        addPointerField(timePrecision, "prevST", backend.getDeviceVarPrefix() + "prevST");
    }
    if(getArchetype().isPrevSpikeEventTimeRequired()) {
        addPointerField(timePrecision, "prevSET", backend.getDeviceVarPrefix() + "prevSET");
    }

    // If this backend initialises population RNGs on device and this group requires on for simulation
    if(backend.isPopulationRNGRequired() && getArchetype().isSimRNGRequired() 
       && (!init || backend.isPopulationRNGInitialisedOnDevice())) 
    {
        addPointerField(backend.getMergedGroupSimRNGType(), "rng", backend.getDeviceVarPrefix() + "rng");
    }

    // Loop through variables
    const NeuronModels::Base *nm = getArchetype().getNeuronModel();
    const auto vars = nm->getVars();
    const auto &varInit = getArchetype().getVarInitialisers();
    for(const auto &var : vars) {
        // If we're not initialising or if there is initialization code for this variable
        if(!init || !varInit.at(var.name).getSnippet()->getCode().empty()) {
            addPointerField(var.type, var.name, backend.getDeviceVarPrefix() + var.name);
        }

        // If we're initializing, add any var init EGPs to structure
        if(init) {
            addEGPs(varInit.at(var.name).getSnippet()->getExtraGlobalParams(), backend.getDeviceVarPrefix(), var.name);
        }
    }

    // If we're generating a struct for initialization
    if(init) {
        // Add heterogeneous var init parameters
        addHeterogeneousVarInitParams<NeuronGroupMergedBase>(
            &NeuronGroupInternal::getVarInitialisers,
            &NeuronGroupMergedBase::isVarInitParamHeterogeneous);

        addHeterogeneousVarInitDerivedParams<NeuronGroupMergedBase>(
            &NeuronGroupInternal::getVarInitialisers,
            &NeuronGroupMergedBase::isVarInitDerivedParamHeterogeneous);
    }
    // Otherwise
    else {
        addEGPs(nm->getExtraGlobalParams(), backend.getDeviceVarPrefix());

        // Add heterogeneous neuron model parameters
        addHeterogeneousParams<NeuronGroupMergedBase>(
            getArchetype().getNeuronModel()->getParamNames(), "",
            [](const NeuronGroupInternal &ng) { return ng.getParams(); },
            &NeuronGroupMergedBase::isParamHeterogeneous);

        // Add heterogeneous neuron model derived parameters
        addHeterogeneousDerivedParams<NeuronGroupMergedBase>(
            getArchetype().getNeuronModel()->getDerivedParams(), "",
            [](const NeuronGroupInternal &ng) { return ng.getDerivedParams(); },
            &NeuronGroupMergedBase::isDerivedParamHeterogeneous);
    }

    // Loop through merged synaptic inputs to archetypical neuron group (0) in sorted order
    for(size_t i = 0; i < getSortedArchetypeMergedInSyns().size(); i++) {
        const SynapseGroupInternal *sg = getSortedArchetypeMergedInSyns().at(i);

        // Add pointer to insyn
        addMergedInSynPointerField(precision, "inSynInSyn", i, backend.getDeviceVarPrefix() + "inSyn");

        // Add pointer to dendritic delay buffer if required
        if(sg->isDendriticDelayRequired()) {
            addMergedInSynPointerField(precision, "denDelayInSyn", i, backend.getDeviceVarPrefix() + "denDelay");
            addMergedInSynPointerField("unsigned int", "denDelayPtrInSyn", i, backend.getScalarAddressPrefix() + "denDelayPtr");
        }

        // Loop through variables
        const auto &varInit = sg->getPSVarInitialisers();
        for(const auto &var : sg->getPSModel()->getVars()) {
            // Add pointers to state variable
            if(!init || !varInit.at(var.name).getSnippet()->getCode().empty()) {
                addMergedInSynPointerField(var.type, var.name + "InSyn", i, backend.getDeviceVarPrefix() + var.name);
            }

            // If we're generating an initialization structure, also add any heterogeneous parameters, derived parameters or extra global parameters required for initializers
            if(init) {
                const auto *varInitSnippet = varInit.at(var.name).getSnippet();
                addHeterogeneousChildVarInitParams(varInitSnippet->getParamNames(), m_SortedMergedInSyns, i, var.name, "InSyn",
                                                    &NeuronGroupMergedBase::isPSMVarInitParamHeterogeneous, &SynapseGroupInternal::getPSVarInitialisers);
                addHeterogeneousChildVarInitDerivedParams(varInitSnippet->getDerivedParams(), m_SortedMergedInSyns, i, var.name, "InSyn",
                                                            &NeuronGroupMergedBase::isPSMVarInitDerivedParamHeterogeneous, &SynapseGroupInternal::getPSVarInitialisers);
                addChildEGPs(varInitSnippet->getExtraGlobalParams(), i, backend.getDeviceVarPrefix(), var.name + "InSyn",
                                [var, this](size_t groupIndex, size_t childIndex)
                                {
                                    return var.name + m_SortedMergedInSyns.at(groupIndex).at(childIndex)->getFusedPSVarSuffix();
                                });
            }
        }

        if(!init) {
            // Add any heterogeneous postsynaptic model parameters
            const auto paramNames = sg->getPSModel()->getParamNames();
            addHeterogeneousChildParams(paramNames, m_SortedMergedInSyns, i, "InSyn",
                                        &NeuronGroupMergedBase::isPSMParamHeterogeneous,
                                        &SynapseGroupInternal::getPSParams);

            // Add any heterogeneous postsynaptic mode derived parameters
            const auto derivedParams = sg->getPSModel()->getDerivedParams();
            addHeterogeneousChildDerivedParams(derivedParams, m_SortedMergedInSyns, i, "InSyn",
                                               &NeuronGroupMergedBase::isPSMDerivedParamHeterogeneous,
                                               &SynapseGroupInternal::getPSDerivedParams);

            // Add EGPs
            addChildEGPs(sg->getPSModel()->getExtraGlobalParams(), i, backend.getDeviceVarPrefix(), "InSyn",
                         [this](size_t groupIndex, size_t childIndex)
                         {
                             return m_SortedMergedInSyns.at(groupIndex).at(childIndex)->getFusedPSVarSuffix();
                         });
        }
    }

    // Loop through merged output synapses with presynaptic output of archetypical neuron group (0) in sorted order
    for(size_t i = 0; i < getSortedArchetypeMergedPreOutputOutSyns().size(); i++) {
        // Add pointer to revInSyn
        addMergedPreOutputOutSynPointerField(precision, "revInSynOutSyn", i, backend.getDeviceVarPrefix() + "revInSyn");
    }
    
    // Loop through current sources to archetypical neuron group in sorted order
    for(size_t i = 0; i < getSortedArchetypeCurrentSources().size(); i++) {
        const auto *cs = getSortedArchetypeCurrentSources().at(i);

        // Loop through variables
        const auto &varInit = cs->getVarInitialisers();
        for(const auto &var : cs->getCurrentSourceModel()->getVars()) {
            // Add pointers to state variable
            if(!init || !varInit.at(var.name).getSnippet()->getCode().empty()) {
                assert(!Utils::isTypePointer(var.type));
                addField(var.type + "*", var.name + "CS" + std::to_string(i),
                         [&backend, i, var, this](const NeuronGroupInternal &, size_t groupIndex)
                         {
                             return backend.getDeviceVarPrefix() + var.name + m_SortedCurrentSources.at(groupIndex).at(i)->getName();
                         });
            }

            // If we're generating an initialization structure, also add any heterogeneous parameters, derived parameters or extra global parameters required for initializers
            if(init) {
                const auto *varInitSnippet = varInit.at(var.name).getSnippet();
                addHeterogeneousChildVarInitParams(varInitSnippet->getParamNames(), m_SortedCurrentSources, i, var.name, "CS",
                                                   &NeuronGroupMergedBase::isCurrentSourceVarInitParamHeterogeneous, &CurrentSourceInternal::getVarInitialisers);
                addHeterogeneousChildVarInitDerivedParams(varInitSnippet->getDerivedParams(), m_SortedCurrentSources, i, var.name, "CS",
                                                          &NeuronGroupMergedBase::isCurrentSourceVarInitDerivedParamHeterogeneous,  &CurrentSourceInternal::getVarInitialisers);
                addChildEGPs(varInitSnippet->getExtraGlobalParams(), i, backend.getDeviceVarPrefix(), var.name + "CS",
                             [var, this](size_t groupIndex, size_t childIndex)
                             {
                                 return var.name + m_SortedCurrentSources.at(groupIndex).at(childIndex)->getName();
                             });
            }
        }

        if(!init) {
            // Add any heterogeneous current source parameters
            const auto paramNames = cs->getCurrentSourceModel()->getParamNames();
            addHeterogeneousChildParams(paramNames, m_SortedCurrentSources, i, "CS",
                                        &NeuronGroupMergedBase::isCurrentSourceParamHeterogeneous,
                                        &CurrentSourceInternal::getParams);

            // Add any heterogeneous current source derived parameters
            const auto derivedParams = cs->getCurrentSourceModel()->getDerivedParams();
            addHeterogeneousChildDerivedParams(derivedParams, m_SortedCurrentSources, i, "CS",
                                               &NeuronGroupMergedBase::isCurrentSourceDerivedParamHeterogeneous,
                                               &CurrentSourceInternal::getDerivedParams);

            // Add EGPs
            addChildEGPs(cs->getCurrentSourceModel()->getExtraGlobalParams(), i, backend.getDeviceVarPrefix(), "CS",
                         [this](size_t groupIndex, size_t childIndex)
                         {
                             return m_SortedCurrentSources.at(groupIndex).at(childIndex)->getName();
                         });

        }
    }
}
//----------------------------------------------------------------------------
void NeuronGroupMergedBase::updateBaseHash(bool init, boost::uuids::detail::sha1 &hash) const
{
    // Update hash with each group's neuron count
    updateHash([](const NeuronGroupInternal &g) { return g.getNumNeurons(); }, hash);

    // **YUCK** it would be much nicer to have this in derived classes
    if(init) {
        // Loop through child current sources
        for(size_t c = 0; c < getSortedArchetypeCurrentSources().size(); c++) {
            const auto *cs = getSortedArchetypeCurrentSources().at(c);

            // Loop through variables and update hash with variable initialisation parameters and derived parameters
            for(const auto &v : cs->getVarInitialisers()) {
                updateChildVarInitParamsHash(m_SortedCurrentSources, c, v.first,
                                             &NeuronGroupMergedBase::isCurrentSourceVarInitParamReferenced, 
                                             &CurrentSourceInternal::getVarInitialisers, hash);
                updateChildVarInitDerivedParamsHash(m_SortedCurrentSources, c, v.first,
                                                    &NeuronGroupMergedBase::isCurrentSourceVarInitParamReferenced, 
                                                    &CurrentSourceInternal::getVarInitialisers, hash);
            }
        }

        // Loop through child merged insyns
        for(size_t c = 0; c < getSortedArchetypeMergedInSyns().size(); c++) {
            const auto *sg = getSortedArchetypeMergedInSyns().at(c);

            // Loop through variables and update hash with variable initialisation parameters and derived parameters
            for(const auto &v : sg->getPSVarInitialisers()) {
                updateChildVarInitParamsHash(m_SortedMergedInSyns, c, v.first,
                                                &NeuronGroupMergedBase::isPSMVarInitParamReferenced,
                                                &SynapseGroupInternal::getPSVarInitialisers, hash);
                updateChildVarInitDerivedParamsHash(m_SortedMergedInSyns, c, v.first,
                                                    &NeuronGroupMergedBase::isPSMVarInitParamReferenced,
                                                    &SynapseGroupInternal::getPSVarInitialisers, hash);
            }
        }
    }
    else {
        // Loop through child current sources
        for(size_t i = 0; i < getSortedArchetypeCurrentSources().size(); i++) {
            updateChildParamHash(m_SortedCurrentSources, i, &NeuronGroupMergedBase::isCurrentSourceParamReferenced, 
                                 &CurrentSourceInternal::getParams, hash);
            updateChildDerivedParamHash(m_SortedCurrentSources, i, &NeuronGroupMergedBase::isCurrentSourceParamReferenced, 
                                        &CurrentSourceInternal::getDerivedParams, hash);
        }

        // Loop through child merged insyns
        for(size_t i = 0; i < getSortedArchetypeMergedInSyns().size(); i++) {
            const auto *sg = getSortedArchetypeMergedInSyns().at(i);

            updateChildParamHash(m_SortedMergedInSyns, i, &NeuronGroupMergedBase::isPSMParamReferenced, 
                                 &SynapseGroupInternal::getPSParams, hash);
            updateChildDerivedParamHash(m_SortedMergedInSyns, i, &NeuronGroupMergedBase::isPSMParamReferenced, 
                                        &SynapseGroupInternal::getPSDerivedParams, hash);
        }
    }
}
//----------------------------------------------------------------------------
bool NeuronGroupMergedBase::isVarInitParamReferenced(const std::string &varName, const std::string &paramName) const
{
    const auto *varInitSnippet = getArchetype().getVarInitialisers().at(varName).getSnippet();
    return isParamReferenced({varInitSnippet->getCode()}, paramName);
}
//----------------------------------------------------------------------------
bool NeuronGroupMergedBase::isCurrentSourceParamReferenced(size_t childIndex, const std::string &paramName) const
{
    const auto *csm = getSortedArchetypeCurrentSources().at(childIndex)->getCurrentSourceModel();
    return isParamReferenced({csm->getInjectionCode()}, paramName);
}
//----------------------------------------------------------------------------
bool NeuronGroupMergedBase::isCurrentSourceVarInitParamReferenced(size_t childIndex, const std::string &varName, const std::string &paramName) const
{
    const auto *varInitSnippet = getSortedArchetypeCurrentSources().at(childIndex)->getVarInitialisers().at(varName).getSnippet();
    return isParamReferenced({varInitSnippet->getCode()}, paramName);
}
//----------------------------------------------------------------------------
bool NeuronGroupMergedBase::isPSMParamReferenced(size_t childIndex, const std::string &paramName) const
{
    const auto *psm = getSortedArchetypeMergedInSyns().at(childIndex)->getPSModel();
    return isParamReferenced({psm->getApplyInputCode(), psm->getDecayCode()}, paramName);
}
//----------------------------------------------------------------------------
bool NeuronGroupMergedBase::isPSMVarInitParamReferenced(size_t childIndex, const std::string &varName, const std::string &paramName) const
{
    const auto *varInitSnippet = getSortedArchetypeMergedInSyns().at(childIndex)->getPSVarInitialisers().at(varName).getSnippet();
    return isParamReferenced({varInitSnippet->getCode()}, paramName);
}
//----------------------------------------------------------------------------
void NeuronGroupMergedBase::addMergedInSynPointerField(const std::string &type, const std::string &name, 
                                                       size_t archetypeIndex, const std::string &prefix)
{
    assert(!Utils::isTypePointer(type));
    addField(type + "*", name + std::to_string(archetypeIndex),
             [prefix, archetypeIndex, this](const NeuronGroupInternal &, size_t groupIndex)
             {
                 return prefix + m_SortedMergedInSyns.at(groupIndex).at(archetypeIndex)->getFusedPSVarSuffix();
             });
}
//----------------------------------------------------------------------------
void NeuronGroupMergedBase::addMergedPreOutputOutSynPointerField(const std::string &type, const std::string &name, 
                                                       size_t archetypeIndex, const std::string &prefix)
{
    assert(!Utils::isTypePointer(type));
    addField(type + "*", name + std::to_string(archetypeIndex),
             [prefix, archetypeIndex, this](const NeuronGroupInternal &, size_t groupIndex)
             {
                 return prefix + m_SortedMergedPreOutputOutSyns.at(groupIndex).at(archetypeIndex)->getFusedPreOutputSuffix();
             });
}


//----------------------------------------------------------------------------
// CodeGenerator::SynapseDendriticDelayUpdateGroupMerged
//----------------------------------------------------------------------------
const std::string SynapseDendriticDelayUpdateGroupMerged::name = "SynapseDendriticDelayUpdate";
//----------------------------------------------------------------------------
SynapseDendriticDelayUpdateGroupMerged::SynapseDendriticDelayUpdateGroupMerged(size_t index, const std::string &precision, const std::string &, const BackendBase &backend,
                                                                               const std::vector<std::reference_wrapper<const SynapseGroupInternal>> &groups)
:   GroupMerged<SynapseGroupInternal>(index, precision, groups)
{
    addField("unsigned int*", "denDelayPtr", 
             [&backend](const SynapseGroupInternal &sg, size_t) 
             {
                 return backend.getScalarAddressPrefix() + "denDelayPtr" + sg.getFusedPSVarSuffix(); 
             });
}

// ----------------------------------------------------------------------------
// CodeGenerator::SynapseConnectivityHostInitGroupMerged
//----------------------------------------------------------------------------
const std::string SynapseConnectivityHostInitGroupMerged::name = "SynapseConnectivityHostInit";
//------------------------------------------------------------------------
SynapseConnectivityHostInitGroupMerged::SynapseConnectivityHostInitGroupMerged(size_t index, const std::string &precision, const std::string&, const BackendBase &backend,
                                                                               const std::vector<std::reference_wrapper<const SynapseGroupInternal>> &groups)
:   GroupMerged<SynapseGroupInternal>(index, precision, groups)
{
    // **TODO** these could be generic
    addField("unsigned int", "numSrcNeurons",
             [](const SynapseGroupInternal &sg, size_t) { return std::to_string(sg.getSrcNeuronGroup()->getNumNeurons()); });
    addField("unsigned int", "numTrgNeurons",
             [](const SynapseGroupInternal &sg, size_t) { return std::to_string(sg.getTrgNeuronGroup()->getNumNeurons()); });
    addField("unsigned int", "rowStride",
             [&backend](const SynapseGroupInternal &sg, size_t) { return std::to_string(backend.getSynapticMatrixRowStride(sg)); });

    // Add heterogeneous connectivity initialiser model parameters
    addHeterogeneousParams<SynapseConnectivityHostInitGroupMerged>(
        getArchetype().getConnectivityInitialiser().getSnippet()->getParamNames(), "",
        [](const SynapseGroupInternal &sg) { return sg.getConnectivityInitialiser().getParams(); },
        &SynapseConnectivityHostInitGroupMerged::isConnectivityInitParamHeterogeneous);

    // Add heterogeneous connectivity initialiser derived parameters
    addHeterogeneousDerivedParams<SynapseConnectivityHostInitGroupMerged>(
        getArchetype().getConnectivityInitialiser().getSnippet()->getDerivedParams(), "",
        [](const SynapseGroupInternal &sg) { return sg.getConnectivityInitialiser().getDerivedParams(); },
        &SynapseConnectivityHostInitGroupMerged::isConnectivityInitDerivedParamHeterogeneous);

    // Add EGP pointers to struct for both host and device EGPs if they are seperate
    const auto egps = getArchetype().getConnectivityInitialiser().getSnippet()->getExtraGlobalParams();
    for(const auto &e : egps) {
        addField(e.type + "*", e.name,
                 [e](const SynapseGroupInternal &g, size_t) { return "&" + e.name + g.getName(); },
                 FieldType::Host);

        if(!backend.getDeviceVarPrefix().empty()) {
            addField(e.type + "*", backend.getDeviceVarPrefix() + e.name,
                     [e, &backend](const SynapseGroupInternal &g, size_t)
                     {
                         return "&" + backend.getDeviceVarPrefix() + e.name + g.getName();
                     });
        }
        if(!backend.getHostVarPrefix().empty()) {
            addField(e.type + "*", backend.getHostVarPrefix() + e.name,
                     [e, &backend](const SynapseGroupInternal &g, size_t)
                     {
                         return "&" + backend.getHostVarPrefix() + e.name + g.getName();
                     });
        }
    }
}
//----------------------------------------------------------------------------
bool SynapseConnectivityHostInitGroupMerged::isConnectivityInitParamHeterogeneous(const std::string &paramName) const
{
    return (isSparseConnectivityInitParamReferenced(paramName) &&
            isParamValueHeterogeneous(paramName, [](const SynapseGroupInternal &sg){ return sg.getConnectivityInitialiser().getParams(); }));
}
//----------------------------------------------------------------------------
bool SynapseConnectivityHostInitGroupMerged::isConnectivityInitDerivedParamHeterogeneous(const std::string &paramName) const
{
    return (isSparseConnectivityInitParamReferenced(paramName) &&
            isParamValueHeterogeneous(paramName, [](const SynapseGroupInternal &sg) { return sg.getConnectivityInitialiser().getDerivedParams(); }));
}
//----------------------------------------------------------------------------
bool SynapseConnectivityHostInitGroupMerged::isSparseConnectivityInitParamReferenced(const std::string &paramName) const
{
    // If parameter isn't referenced in code, there's no point implementing it hetereogeneously!
    const auto *connectInitSnippet = getArchetype().getConnectivityInitialiser().getSnippet();
    return isParamReferenced({connectInitSnippet->getHostInitCode()}, paramName);
}

//----------------------------------------------------------------------------
// CodeGenerator::SynapseGroupMergedBase
//----------------------------------------------------------------------------
bool SynapseGroupMergedBase::isWUParamHeterogeneous(const std::string &paramName) const
{
    return (isWUParamReferenced(paramName) && 
            isParamValueHeterogeneous(paramName, [](const SynapseGroupInternal &sg) { return sg.getWUParams(); }));
}
//----------------------------------------------------------------------------
bool SynapseGroupMergedBase::isWUDerivedParamHeterogeneous(const std::string &paramName) const
{
    return (isWUParamReferenced(paramName) &&
            isParamValueHeterogeneous(paramName, [](const SynapseGroupInternal &sg) { return sg.getWUDerivedParams(); }));
}
//----------------------------------------------------------------------------
bool SynapseGroupMergedBase::isWUGlobalVarHeterogeneous(const std::string &varName) const
{
    return (isWUGlobalVarReferenced(varName) &&
            isParamValueHeterogeneous(varName, [](const SynapseGroupInternal &sg) { return sg.getWUConstInitVals(); }));
}
//----------------------------------------------------------------------------
bool SynapseGroupMergedBase::isWUVarInitParamHeterogeneous(const std::string &varName, const std::string &paramName) const
{
    return (isWUVarInitParamReferenced(varName, paramName) &&
            isParamValueHeterogeneous(paramName, [varName](const SynapseGroupInternal &sg){ return sg.getWUVarInitialisers().at(varName).getParams(); }));
}
//----------------------------------------------------------------------------
bool SynapseGroupMergedBase::isWUVarInitDerivedParamHeterogeneous(const std::string &varName, const std::string &paramName) const
{
    return (isWUVarInitParamReferenced(varName, paramName) && 
            isParamValueHeterogeneous(paramName, [varName](const SynapseGroupInternal &sg) { return sg.getWUVarInitialisers().at(varName).getDerivedParams(); }));
}
//----------------------------------------------------------------------------
bool SynapseGroupMergedBase::isSparseConnectivityInitParamHeterogeneous(const std::string &paramName) const
{
    return (isSparseConnectivityInitParamReferenced(paramName) &&
            isParamValueHeterogeneous(paramName, [](const SynapseGroupInternal &sg) { return sg.getConnectivityInitialiser().getParams(); }));
}
//----------------------------------------------------------------------------
bool SynapseGroupMergedBase::isSparseConnectivityInitDerivedParamHeterogeneous(const std::string &paramName) const
{
    return (isSparseConnectivityInitParamReferenced(paramName) &&
            isParamValueHeterogeneous(paramName, [](const SynapseGroupInternal &sg) { return sg.getConnectivityInitialiser().getDerivedParams(); }));
}
//----------------------------------------------------------------------------
bool SynapseGroupMergedBase::isToeplitzConnectivityInitParamHeterogeneous(const std::string &paramName) const
{
    return (isToeplitzConnectivityInitParamReferenced(paramName) &&
            isParamValueHeterogeneous(paramName, [](const SynapseGroupInternal &sg) { return sg.getToeplitzConnectivityInitialiser().getParams(); }));
}
//----------------------------------------------------------------------------
bool SynapseGroupMergedBase::isToeplitzConnectivityInitDerivedParamHeterogeneous(const std::string &paramName) const
{
    return (isToeplitzConnectivityInitParamReferenced(paramName) &&
            isParamValueHeterogeneous(paramName, [](const SynapseGroupInternal &sg) { return sg.getToeplitzConnectivityInitialiser().getDerivedParams(); }));
}
//----------------------------------------------------------------------------
bool SynapseGroupMergedBase::isSrcNeuronParamHeterogeneous(const std::string &paramName) const
{
    return (isSrcNeuronParamReferenced(paramName) &&
            isParamValueHeterogeneous(paramName, [](const SynapseGroupInternal &sg) { return sg.getSrcNeuronGroup()->getParams(); }));
}
//----------------------------------------------------------------------------
bool SynapseGroupMergedBase::isSrcNeuronDerivedParamHeterogeneous(const std::string &paramName) const
{
    return (isSrcNeuronParamReferenced(paramName) &&  
            isParamValueHeterogeneous(paramName, [](const SynapseGroupInternal &sg) { return sg.getSrcNeuronGroup()->getDerivedParams(); }));
}
//----------------------------------------------------------------------------
bool SynapseGroupMergedBase::isTrgNeuronParamHeterogeneous(const std::string &paramName) const
{
    return (isTrgNeuronParamReferenced(paramName) &&
            isParamValueHeterogeneous(paramName, [](const SynapseGroupInternal &sg) { return sg.getTrgNeuronGroup()->getParams(); }));
}
//----------------------------------------------------------------------------
bool SynapseGroupMergedBase::isTrgNeuronDerivedParamHeterogeneous(const std::string &paramName) const
{
    return (isTrgNeuronParamReferenced(paramName) &&
            isParamValueHeterogeneous(paramName, [](const SynapseGroupInternal &sg) { return sg.getTrgNeuronGroup()->getDerivedParams(); }));
}
//----------------------------------------------------------------------------
std::string SynapseGroupMergedBase::getPreSlot(unsigned int batchSize) const
{
    if(getArchetype().getSrcNeuronGroup()->isDelayRequired()) {
        return  (batchSize == 1) ? "preDelaySlot" : "preBatchDelaySlot";
    }
    else {
        return (batchSize == 1) ? "0" : "batch";
    }
}
//----------------------------------------------------------------------------
std::string SynapseGroupMergedBase::getPostSlot(unsigned int batchSize) const
{
    if(getArchetype().getTrgNeuronGroup()->isDelayRequired()) {
        return  (batchSize == 1) ? "postDelaySlot" : "postBatchDelaySlot";
    }
    else {
        return (batchSize == 1) ? "0" : "batch";
    }
}
//----------------------------------------------------------------------------
std::string SynapseGroupMergedBase::getPostDenDelayIndex(unsigned int batchSize, const std::string &index, const std::string &offset) const
{
    assert(getArchetype().isDendriticDelayRequired());

    const std::string batchID = ((batchSize == 1) ? "" : "postBatchOffset + ") + index;

    if(offset.empty()) {
        return "(*group->denDelayPtr * group->numTrgNeurons) + " + batchID;
    }
    else {
        return "(((*group->denDelayPtr + " + offset + ") % " + std::to_string(getArchetype().getMaxDendriticDelayTimesteps()) + ") * group->numTrgNeurons) + " + batchID;
    }
}
//----------------------------------------------------------------------------
std::string SynapseGroupMergedBase::getPreVarIndex(bool delay, unsigned int batchSize, VarAccessDuplication varDuplication, const std::string &index) const
{
    return getVarIndex(delay, batchSize, varDuplication, index, "pre");
}
//--------------------------------------------------------------------------
std::string SynapseGroupMergedBase::getPostVarIndex(bool delay, unsigned int batchSize, VarAccessDuplication varDuplication, const std::string &index) const
{
   return getVarIndex(delay, batchSize, varDuplication, index, "post");
}
//--------------------------------------------------------------------------
std::string SynapseGroupMergedBase::getPrePrevSpikeTimeIndex(bool delay, unsigned int batchSize, VarAccessDuplication varDuplication, const std::string &index) const
{
    const bool singleBatch = (varDuplication == VarAccessDuplication::SHARED || batchSize == 1);
   
    if(delay) {
        return (singleBatch ? "prePrevSpikeTimeDelayOffset + " : "prePrevSpikeTimeBatchDelayOffset + ") + index;
    }
    else {
        return (singleBatch ? "" : "preBatchOffset + ") + index;
    }
}
//--------------------------------------------------------------------------
std::string SynapseGroupMergedBase::getPostPrevSpikeTimeIndex(bool delay, unsigned int batchSize, VarAccessDuplication varDuplication, const std::string &index) const
{
    const bool singleBatch = (varDuplication == VarAccessDuplication::SHARED || batchSize == 1);
   
    if(delay) {
        return (singleBatch ? "postPrevSpikeTimeDelayOffset + " : "postPrevSpikeTimeBatchDelayOffset + ") + index;
    }
    else {
        return (singleBatch ? "" : "postBatchOffset + ") + index;
    }
}
//--------------------------------------------------------------------------
std::string SynapseGroupMergedBase::getSynVarIndex(unsigned int batchSize, VarAccessDuplication varDuplication, const std::string &index) const
{
    const bool singleBatch = (varDuplication == VarAccessDuplication::SHARED || batchSize == 1);
    return (singleBatch ? "" : "synBatchOffset + ") + index;
}
//--------------------------------------------------------------------------
std::string SynapseGroupMergedBase::getKernelVarIndex(unsigned int batchSize, VarAccessDuplication varDuplication, const std::string &index) const
{
    const bool singleBatch = (varDuplication == VarAccessDuplication::SHARED || batchSize == 1);
    return (singleBatch ? "" : "kernBatchOffset + ") + index;
}
//----------------------------------------------------------------------------
SynapseGroupMergedBase::SynapseGroupMergedBase(size_t index, const std::string &precision, const std::string &timePrecision, const BackendBase &backend,
                                               Role role, const std::string &archetypeCode, const std::vector<std::reference_wrapper<const SynapseGroupInternal>> &groups)
:   GroupMerged<SynapseGroupInternal>(index, precision, groups), m_ArchetypeCode(archetypeCode)
{
    const bool updateRole = ((role == Role::PresynapticUpdate)
                             || (role == Role::PostsynapticUpdate)
                             || (role == Role::SynapseDynamics));
    const WeightUpdateModels::Base *wum = getArchetype().getWUModel();

    // If role isn't an init role or weights aren't kernel
    if(role != Role::Init || !(getArchetype().getMatrixType() & SynapseMatrixWeight::KERNEL)) {
        addField("unsigned int", "rowStride",
                 [&backend](const SynapseGroupInternal &sg, size_t) { return std::to_string(backend.getSynapticMatrixRowStride(sg)); });
        addField("unsigned int", "numSrcNeurons",
                 [](const SynapseGroupInternal &sg, size_t) { return std::to_string(sg.getSrcNeuronGroup()->getNumNeurons()); });
        addField("unsigned int", "numTrgNeurons",
                [](const SynapseGroupInternal &sg, size_t) { return std::to_string(sg.getTrgNeuronGroup()->getNumNeurons()); });
    }
    
    if(role == Role::PostsynapticUpdate || role == Role::SparseInit) {
        addField("unsigned int", "colStride",
                 [](const SynapseGroupInternal &sg, size_t) { return std::to_string(sg.getMaxSourceConnections()); });
    }
    
    // If this role is one where postsynaptic input can be provided
    if(role == Role::PresynapticUpdate || role == Role::SynapseDynamics) {
        if(getArchetype().isDendriticDelayRequired()) {
            addPSPointerField(precision, "denDelay", backend.getDeviceVarPrefix() + "denDelay");
            addPSPointerField("unsigned int", "denDelayPtr", backend.getScalarAddressPrefix() + "denDelayPtr");
        }
        else {
            addPSPointerField(precision, "inSyn", backend.getDeviceVarPrefix() + "inSyn");
        }
    }

    if(role == Role::PresynapticUpdate) {
        if(getArchetype().isTrueSpikeRequired()) {
            addSrcPointerField("unsigned int", "srcSpkCnt", backend.getDeviceVarPrefix() + "glbSpkCnt");
            addSrcPointerField("unsigned int", "srcSpk", backend.getDeviceVarPrefix() + "glbSpk");
        }

        if(getArchetype().isSpikeEventRequired()) {
            addSrcPointerField("unsigned int", "srcSpkCntEvnt", backend.getDeviceVarPrefix() + "glbSpkCntEvnt");
            addSrcPointerField("unsigned int", "srcSpkEvnt", backend.getDeviceVarPrefix() + "glbSpkEvnt");
        }
    }
    else if(role == Role::PostsynapticUpdate) {
        addTrgPointerField("unsigned int", "trgSpkCnt", backend.getDeviceVarPrefix() + "glbSpkCnt");
        addTrgPointerField("unsigned int", "trgSpk", backend.getDeviceVarPrefix() + "glbSpk");
    }

    // If this structure is used for updating rather than initializing
    if(updateRole) {
        // for all types of roles
        if (getArchetype().isPresynapticOutputRequired()) {
            addPreOutputPointerField(precision, "revInSyn", backend.getDeviceVarPrefix() + "revInSyn");
        }

        // If presynaptic population has delay buffers
        if(getArchetype().getSrcNeuronGroup()->isDelayRequired()) {
            addSrcPointerField("unsigned int", "srcSpkQuePtr", backend.getScalarAddressPrefix() + "spkQuePtr");
        }

        // If postsynaptic population has delay buffers
        if(getArchetype().getTrgNeuronGroup()->isDelayRequired()) {
            addTrgPointerField("unsigned int", "trgSpkQuePtr", backend.getScalarAddressPrefix() + "spkQuePtr");
        }

        // Add heterogeneous presynaptic neuron model parameters
        addHeterogeneousParams<SynapseGroupMergedBase>(
            getArchetype().getSrcNeuronGroup()->getNeuronModel()->getParamNames(), "Pre",
            [](const SynapseGroupInternal &sg) { return sg.getSrcNeuronGroup()->getParams(); },
            &SynapseGroupMergedBase::isSrcNeuronParamHeterogeneous);

        // Add heterogeneous presynaptic neuron model derived parameters
        addHeterogeneousDerivedParams<SynapseGroupMergedBase>(
            getArchetype().getSrcNeuronGroup()->getNeuronModel()->getDerivedParams(), "Pre",
            [](const SynapseGroupInternal &sg) { return sg.getSrcNeuronGroup()->getDerivedParams(); },
            &SynapseGroupMergedBase::isSrcNeuronDerivedParamHeterogeneous);

        // Add heterogeneous postsynaptic neuron model parameters
        addHeterogeneousParams<SynapseGroupMergedBase>(
            getArchetype().getTrgNeuronGroup()->getNeuronModel()->getParamNames(), "Post",
            [](const SynapseGroupInternal &sg) { return sg.getTrgNeuronGroup()->getParams(); },
            &SynapseGroupMergedBase::isTrgNeuronParamHeterogeneous);

        // Add heterogeneous postsynaptic neuron model derived parameters
        addHeterogeneousDerivedParams<SynapseGroupMergedBase>(
            getArchetype().getTrgNeuronGroup()->getNeuronModel()->getDerivedParams(), "Post",
            [](const SynapseGroupInternal &sg) { return sg.getTrgNeuronGroup()->getDerivedParams(); },
            &SynapseGroupMergedBase::isTrgNeuronDerivedParamHeterogeneous);

        // Get correct code string
        const std::string code = getArchetypeCode();

        // Loop through variables in presynaptic neuron model
        const auto preVars = getArchetype().getSrcNeuronGroup()->getNeuronModel()->getVars();
        for(const auto &v : preVars) {
            // If variable is referenced in code string, add source pointer
            if(code.find("$(" + v.name + "_pre)") != std::string::npos) {
                addSrcPointerField(v.type, v.name + "Pre", backend.getDeviceVarPrefix() + v.name);
            }
        }

        // Loop through variables in postsynaptic neuron model
        const auto postVars = getArchetype().getTrgNeuronGroup()->getNeuronModel()->getVars();
        for(const auto &v : postVars) {
            // If variable is referenced in code string, add target pointer
            if(code.find("$(" + v.name + "_post)") != std::string::npos) {
                addTrgPointerField(v.type, v.name + "Post", backend.getDeviceVarPrefix() + v.name);
            }
        }

        // Loop through extra global parameters in presynaptic neuron model
        const auto preEGPs = getArchetype().getSrcNeuronGroup()->getNeuronModel()->getExtraGlobalParams();
        for(const auto &e : preEGPs) {
            if(code.find("$(" + e.name + "_pre)") != std::string::npos) {
                const bool isPointer = Utils::isTypePointer(e.type);
                const std::string prefix = isPointer ? backend.getDeviceVarPrefix() : "";
                addField(e.type, e.name + "Pre",
                         [e, prefix](const SynapseGroupInternal &sg, size_t) { return prefix + e.name + sg.getSrcNeuronGroup()->getName(); },
                         Utils::isTypePointer(e.type) ? FieldType::PointerEGP : FieldType::ScalarEGP);
            }
        }

        // Loop through extra global parameters in postsynaptic neuron model
        const auto postEGPs = getArchetype().getTrgNeuronGroup()->getNeuronModel()->getExtraGlobalParams();
        for(const auto &e : postEGPs) {
            if(code.find("$(" + e.name + "_post)") != std::string::npos) {
                const bool isPointer = Utils::isTypePointer(e.type);
                const std::string prefix = isPointer ? backend.getDeviceVarPrefix() : "";
                addField(e.type, e.name + "Post",
                         [e, prefix](const SynapseGroupInternal &sg, size_t) { return prefix + e.name + sg.getTrgNeuronGroup()->getName(); },
                         Utils::isTypePointer(e.type) ? FieldType::PointerEGP : FieldType::ScalarEGP);
            }
        }

        // Add spike times if required
        if(wum->isPreSpikeTimeRequired()) {
            addSrcPointerField(timePrecision, "sTPre", backend.getDeviceVarPrefix() + "sT");
        }
        if(wum->isPostSpikeTimeRequired()) {
            addTrgPointerField(timePrecision, "sTPost", backend.getDeviceVarPrefix() + "sT");
        }
        if(wum->isPreSpikeEventTimeRequired()) {
            addSrcPointerField(timePrecision, "seTPre", backend.getDeviceVarPrefix() + "seT");
        }
        if(wum->isPrevPreSpikeTimeRequired()) {
            addSrcPointerField(timePrecision, "prevSTPre", backend.getDeviceVarPrefix() + "prevST");
        }
        if(wum->isPrevPostSpikeTimeRequired()) {
            addTrgPointerField(timePrecision, "prevSTPost", backend.getDeviceVarPrefix() + "prevST");
        }
        if(wum->isPrevPreSpikeEventTimeRequired()) {
            addSrcPointerField(timePrecision, "prevSETPre", backend.getDeviceVarPrefix() + "prevSET");
        }
        // Add heterogeneous weight update model parameters
        addHeterogeneousParams<SynapseGroupMergedBase>(
            wum->getParamNames(), "",
            [](const SynapseGroupInternal &sg) { return sg.getWUParams(); },
            &SynapseGroupMergedBase::isWUParamHeterogeneous);

        // Add heterogeneous weight update model derived parameters
        addHeterogeneousDerivedParams<SynapseGroupMergedBase>(
            wum->getDerivedParams(), "",
            [](const SynapseGroupInternal &sg) { return sg.getWUDerivedParams(); },
            &SynapseGroupMergedBase::isWUDerivedParamHeterogeneous);

        // Add presynaptic variables to struct
        for(const auto &v : wum->getPreVars()) {
            const std::string prefix = backend.getDeviceVarPrefix() + v.name;
            addField(v.type + "*", v.name, [prefix](const SynapseGroupInternal &g, size_t) { return prefix + g.getFusedWUPreVarSuffix(); });
        }
        
        // Add presynaptic variables to struct
        for(const auto &v : wum->getPostVars()) {
            const std::string prefix = backend.getDeviceVarPrefix() + v.name;
            addField(v.type + "*", v.name, [prefix](const SynapseGroupInternal &g, size_t) { return prefix + g.getFusedWUPostVarSuffix(); });
        }

        // Add EGPs to struct
        addEGPs(wum->getExtraGlobalParams(), backend.getDeviceVarPrefix());
    }

    // Add pointers to connectivity data
    if(getArchetype().getMatrixType() & SynapseMatrixConnectivity::SPARSE) {
        addPointerField("unsigned int", "rowLength", backend.getDeviceVarPrefix() + "rowLength");
        addPointerField(getArchetype().getSparseIndType(), "ind", backend.getDeviceVarPrefix() + "ind");

        // Add additional structure for postsynaptic access
        if(backend.isPostsynapticRemapRequired() && !wum->getLearnPostCode().empty()
           && (role == Role::PostsynapticUpdate || role == Role::SparseInit))
        {
            addPointerField("unsigned int", "colLength", backend.getDeviceVarPrefix() + "colLength");
            addPointerField("unsigned int", "remap", backend.getDeviceVarPrefix() + "remap");
        }
    }
    else if(getArchetype().getMatrixType() & SynapseMatrixConnectivity::BITMASK) {
        addPointerField("uint32_t", "gp", backend.getDeviceVarPrefix() + "gp");
    }

    // If we're updating a group with procedural connectivity or initialising connectivity
    if((getArchetype().getMatrixType() & SynapseMatrixConnectivity::PROCEDURAL) || (role == Role::ConnectivityInit)) {
        // Add heterogeneous sparse connectivity initialiser model parameters
        addHeterogeneousParams<SynapseGroupMergedBase>(
            getArchetype().getConnectivityInitialiser().getSnippet()->getParamNames(), "",
            [](const SynapseGroupInternal &sg) { return sg.getConnectivityInitialiser().getParams(); },
            &SynapseGroupMergedBase::isSparseConnectivityInitParamHeterogeneous);


        // Add heterogeneous sparse connectivity initialiser derived parameters
        addHeterogeneousDerivedParams<SynapseGroupMergedBase>(
            getArchetype().getConnectivityInitialiser().getSnippet()->getDerivedParams(), "",
            [](const SynapseGroupInternal &sg) { return sg.getConnectivityInitialiser().getDerivedParams(); },
            &SynapseGroupMergedBase::isSparseConnectivityInitDerivedParamHeterogeneous);

        addEGPs(getArchetype().getConnectivityInitialiser().getSnippet()->getExtraGlobalParams(),
                backend.getDeviceVarPrefix());
    }

    // If we're updating a group with Toeplitz connectivity
    if(updateRole && (getArchetype().getMatrixType() & SynapseMatrixConnectivity::TOEPLITZ)) {
        // Add heterogeneous toeplitz connectivity initialiser model parameters
        addHeterogeneousParams<SynapseGroupMergedBase>(
            getArchetype().getToeplitzConnectivityInitialiser().getSnippet()->getParamNames(), "",
            [](const SynapseGroupInternal &sg) { return sg.getToeplitzConnectivityInitialiser().getParams(); },
            &SynapseGroupMergedBase::isToeplitzConnectivityInitParamHeterogeneous);


        // Add heterogeneous toeplitz initialiser derived parameters
        addHeterogeneousDerivedParams<SynapseGroupMergedBase>(
            getArchetype().getToeplitzConnectivityInitialiser().getSnippet()->getDerivedParams(), "",
            [](const SynapseGroupInternal &sg) { return sg.getToeplitzConnectivityInitialiser().getDerivedParams(); },
            &SynapseGroupMergedBase::isToeplitzConnectivityInitDerivedParamHeterogeneous);

        addEGPs(getArchetype().getToeplitzConnectivityInitialiser().getSnippet()->getExtraGlobalParams(),
                backend.getDeviceVarPrefix());
    }

    // If WU variables are global
    const auto &varInit = getArchetype().getWUVarInitialisers();
    if(getArchetype().getMatrixType() & SynapseMatrixWeight::GLOBAL) {
        // If this is an update role
        // **NOTE **global variable values aren't useful during initialization
        if(updateRole) {
            for(const auto &var : wum->getVars()) {
                // If variable should be implemented heterogeneously, add scalar field
                if(isWUGlobalVarHeterogeneous(var.name)) {
                    addScalarField(var.name,
                                   [var](const SynapseGroupInternal &sg, size_t)
                                   {
                                       return Utils::writePreciseString(sg.getWUConstInitVals().at(var.name));
                                   });
                }
            }
        }
    }
    // Otherwise (weights are individual or procedural)
    else {
        const bool connectInitRole = (role == Role::ConnectivityInit);
        const bool varInitRole = (role == Role::Init || role == Role::SparseInit);
        const bool proceduralWeights = (getArchetype().getMatrixType() & SynapseMatrixWeight::PROCEDURAL);
        const bool kernelWeights = (getArchetype().getMatrixType() & SynapseMatrixWeight::KERNEL);
        const bool individualWeights = (getArchetype().getMatrixType() & SynapseMatrixWeight::INDIVIDUAL);

        // If synapse group has a kernel and has kernel weights or initialising individual weights
        if(!getArchetype().getKernelSize().empty() && ((proceduralWeights && updateRole) || kernelWeights || (connectInitRole && individualWeights))) {
            // Loop through kernel size dimensions
            for(size_t d = 0; d < getArchetype().getKernelSize().size(); d++) {
                // If this dimension has a heterogeneous size, add it to struct
                if(isKernelSizeHeterogeneous(d)) {
                    addField("unsigned int", "kernelSize" + std::to_string(d),
                             [d](const SynapseGroupInternal &sg, size_t) { return std::to_string(sg.getKernelSize().at(d)); });
                }
            }
        }

        // If weights are procedural, we're initializing individual variables or we're initialising variables in a kernel
        // **NOTE** some of these won't actually be required - could do this per-variable in loop over vars
        if((proceduralWeights && updateRole) || (connectInitRole && !getArchetype().getKernelSize().empty()) 
           || (varInitRole && (individualWeights || kernelWeights))) 
        {
            // Add heterogeneous variable initialization parameters and derived parameters
            addHeterogeneousVarInitParams<SynapseGroupMergedBase>(
                &SynapseGroupInternal::getWUVarInitialisers,
                &SynapseGroupMergedBase::isWUVarInitParamHeterogeneous);

            addHeterogeneousVarInitDerivedParams<SynapseGroupMergedBase>(
                &SynapseGroupInternal::getWUVarInitialisers,
                &SynapseGroupMergedBase::isWUVarInitDerivedParamHeterogeneous);
        }

        // Loop through variables
        for(const auto &var : wum->getVars()) {
            // Variable initialisation is required if we're performing connectivity init and var init snippet requires a kernel or
            // We're performing some other sort of initialisation, the snippet DOESN'T require a kernel but has SOME code
            const auto *snippet = varInit.at(var.name).getSnippet();
            const bool varInitRequired = ((connectInitRole && snippet->requiresKernel()) 
                                          || (varInitRole && individualWeights && !snippet->requiresKernel() && !snippet->getCode().empty())
                                          || (varInitRole && kernelWeights && !snippet->getCode().empty()));

            // If we're performing an update with individual weights; or this variable should be initialised
            if((updateRole && individualWeights) || (kernelWeights && updateRole) || varInitRequired) {
                addPointerField(var.type, var.name, backend.getDeviceVarPrefix() + var.name);
            }

            // If we're performing a procedural update or this variable should be initialised, add any var init EGPs to structure
            if((proceduralWeights && updateRole) || varInitRequired) {
                const auto egps = snippet->getExtraGlobalParams();
                for(const auto &e : egps) {
                    const bool isPointer = Utils::isTypePointer(e.type);
                    const std::string prefix = isPointer ? backend.getDeviceVarPrefix() : "";
                    addField(e.type, e.name + var.name,
                             [e, prefix, var](const SynapseGroupInternal &sg, size_t)
                             {
                                 return prefix + e.name + var.name + sg.getName();
                             },
                             isPointer ? FieldType::PointerEGP : FieldType::ScalarEGP);
                }
            }
        }
    }
}
//----------------------------------------------------------------------------
boost::uuids::detail::sha1::digest_type SynapseGroupMergedBase::getHashDigest(Role role) const
{
    const bool updateRole = ((role == Role::PresynapticUpdate)
                             || (role == Role::PostsynapticUpdate)
                             || (role == Role::SynapseDynamics));

    // Update hash with archetype's hash
    boost::uuids::detail::sha1 hash;
    if(updateRole) {
        Utils::updateHash(getArchetype().getWUHashDigest(), hash);
    }
    else if (role == Role::ConnectivityInit) {
        Utils::updateHash(getArchetype().getConnectivityInitHashDigest(), hash);
    }
    else {
        Utils::updateHash(getArchetype().getWUInitHashDigest(), hash);
    }

    // Update hash with number of neurons in pre and postsynaptic population
    updateHash([](const SynapseGroupInternal &g) { return g.getSrcNeuronGroup()->getNumNeurons(); }, hash);
    updateHash([](const SynapseGroupInternal &g) { return g.getTrgNeuronGroup()->getNumNeurons(); }, hash);
    updateHash([](const SynapseGroupInternal &g) { return g.getMaxConnections(); }, hash);
    updateHash([](const SynapseGroupInternal &g) { return g.getMaxSourceConnections(); }, hash);
    
    if(updateRole) {
        // Update hash with weight update model parameters and derived parameters
        updateHash([](const SynapseGroupInternal &g) { return g.getWUParams(); }, hash);
        updateHash([](const SynapseGroupInternal &g) { return g.getWUDerivedParams(); }, hash);

        // Update hash with presynaptic neuron population parameters and derived parameters
        updateParamHash<SynapseGroupMergedBase>(
            &SynapseGroupMergedBase::isSrcNeuronParamReferenced, 
            [](const SynapseGroupInternal &g) { return g.getSrcNeuronGroup()->getParams(); }, hash);
        
        updateParamHash<SynapseGroupMergedBase>(
            &SynapseGroupMergedBase::isSrcNeuronParamReferenced, 
            [](const SynapseGroupInternal &g) { return g.getSrcNeuronGroup()->getDerivedParams(); }, hash);

        // Update hash with postsynaptic neuron population parameters and derived parameters
        updateParamHash<SynapseGroupMergedBase>(
            &SynapseGroupMergedBase::isTrgNeuronParamReferenced, 
            [](const SynapseGroupInternal &g) { return g.getTrgNeuronGroup()->getParams(); }, hash);
        
        updateParamHash<SynapseGroupMergedBase>(
            &SynapseGroupMergedBase::isTrgNeuronParamReferenced, 
            [](const SynapseGroupInternal &g) { return g.getTrgNeuronGroup()->getDerivedParams(); }, hash);
    }


    // If we're updating a hash for a group with procedural connectivity or initialising connectivity
    if((getArchetype().getMatrixType() & SynapseMatrixConnectivity::PROCEDURAL) || (role == Role::ConnectivityInit)) {
        // Update hash with connectivity parameters and derived parameters
        updateParamHash<SynapseGroupMergedBase>(
            &SynapseGroupMergedBase::isSparseConnectivityInitParamReferenced,
            [](const SynapseGroupInternal &sg) { return sg.getConnectivityInitialiser().getParams(); }, hash);

        updateParamHash<SynapseGroupMergedBase>(
            &SynapseGroupMergedBase::isSparseConnectivityInitParamReferenced,
            [](const SynapseGroupInternal &sg) { return sg.getConnectivityInitialiser().getDerivedParams(); }, hash);
    }

    // If we're updating a hash for a group with Toeplitz connectivity
    if((getArchetype().getMatrixType() & SynapseMatrixConnectivity::TOEPLITZ) && updateRole) {
        // Update hash with connectivity parameters and derived parameters
        updateParamHash<SynapseGroupMergedBase>(
            &SynapseGroupMergedBase::isToeplitzConnectivityInitParamReferenced,
            [](const SynapseGroupInternal &sg) { return sg.getToeplitzConnectivityInitialiser().getParams(); }, hash);

        updateParamHash<SynapseGroupMergedBase>(
            &SynapseGroupMergedBase::isToeplitzConnectivityInitParamReferenced,
            [](const SynapseGroupInternal &sg) { return sg.getToeplitzConnectivityInitialiser().getDerivedParams(); }, hash);
    }

    if(getArchetype().getMatrixType() & SynapseMatrixWeight::GLOBAL) {
        // If this is an update role
        // **NOTE **global variable values aren't useful during initialization
        if(updateRole) {
            updateParamHash<SynapseGroupMergedBase>(
                &SynapseGroupMergedBase::isWUGlobalVarReferenced,
                [](const SynapseGroupInternal &sg) { return sg.getWUConstInitVals();  }, hash);
        }
    }
    // Otherwise (weights are individual or procedural)
    else {
        const bool connectInitRole = (role == Role::ConnectivityInit);
        const bool varInitRole = (role == Role::Init || role == Role::SparseInit);
        const bool proceduralWeights = (getArchetype().getMatrixType() & SynapseMatrixWeight::PROCEDURAL);
        const bool individualWeights = (getArchetype().getMatrixType() & SynapseMatrixWeight::INDIVIDUAL);
        const bool kernelWeights = (getArchetype().getMatrixType() & SynapseMatrixWeight::INDIVIDUAL);

        // If synapse group has a kernel and we're either updating with procedural  
        // weights or initialising individual weights, update hash with kernel size
        if(!getArchetype().getKernelSize().empty() && 
            ((proceduralWeights && updateRole) || (connectInitRole && individualWeights) || (kernelWeights && !updateRole))) 
        {
            updateHash([](const SynapseGroupInternal &g) { return g.getKernelSize(); }, hash);
        }

        // If weights are procedural, we're initializing individual variables or we're initialising variables in a kernel
        // **NOTE** some of these won't actually be required - could do this per-variable in loop over vars
        if((proceduralWeights && updateRole) || (connectInitRole && !getArchetype().getKernelSize().empty())
           || (varInitRole && individualWeights) || (varInitRole && kernelWeights))
        {
            // Update hash with each group's variable initialisation parameters and derived parameters
            updateVarInitParamHash<SynapseGroupMergedBase>(&SynapseGroupInternal::getWUVarInitialisers, 
                                                           &SynapseGroupMergedBase::isWUVarInitParamReferenced, hash);
            updateVarInitDerivedParamHash<SynapseGroupMergedBase>(&SynapseGroupInternal::getWUVarInitialisers,
                                                                  &SynapseGroupMergedBase::isWUVarInitParamReferenced, hash);
        }
    }
    return hash.get_digest();
}
//----------------------------------------------------------------------------
void SynapseGroupMergedBase::addPSPointerField(const std::string &type, const std::string &name, const std::string &prefix)
{
    assert(!Utils::isTypePointer(type));
    addField(type + "*", name, [prefix](const SynapseGroupInternal &sg, size_t) { return prefix + sg.getFusedPSVarSuffix(); });
}
//----------------------------------------------------------------------------
void SynapseGroupMergedBase::addPreOutputPointerField(const std::string &type, const std::string &name, const std::string &prefix)
{
    assert(!Utils::isTypePointer(type));
    addField(type + "*", name, [prefix](const SynapseGroupInternal &sg, size_t) { return prefix + sg.getFusedPreOutputSuffix(); });
}
//----------------------------------------------------------------------------
void SynapseGroupMergedBase::addSrcPointerField(const std::string &type, const std::string &name, const std::string &prefix)
{
    assert(!Utils::isTypePointer(type));
    addField(type + "*", name, [prefix](const SynapseGroupInternal &sg, size_t) { return prefix + sg.getSrcNeuronGroup()->getName(); });
}
//----------------------------------------------------------------------------
void SynapseGroupMergedBase::addTrgPointerField(const std::string &type, const std::string &name, const std::string &prefix)
{
    assert(!Utils::isTypePointer(type));
    addField(type + "*", name, [prefix](const SynapseGroupInternal &sg, size_t) { return prefix + sg.getTrgNeuronGroup()->getName(); });
}
//----------------------------------------------------------------------------
<<<<<<< HEAD
bool SynapseGroupMergedBase::isWUParamReferenced(const std::string &paramName) const
=======
void SynapseGroupMergedBase::addWeightSharingPointerField(const std::string &type, const std::string &name, const std::string &prefix)
{
    assert(!Utils::isTypePointer(type));
    addField(type + "*", name, 
             [prefix](const SynapseGroupInternal &sg, size_t)
             { 
                 if(sg.isWeightSharingSlave()) {
                     return prefix + sg.getWeightSharingMaster()->getName();
                 }
                 else {
                     return prefix + sg.getName();
                 }
             });
}
//----------------------------------------------------------------------------
std::string SynapseGroupMergedBase::getVarIndex(bool delay, unsigned int batchSize, VarAccessDuplication varDuplication,
                                                const std::string &index, const std::string &prefix) const
{
    if (delay) {
        if (varDuplication == VarAccessDuplication::SHARED_NEURON) {
            return prefix + ((batchSize == 1) ? "DelaySlot" : "BatchDelaySlot");
        }
        else if (varDuplication == VarAccessDuplication::SHARED || batchSize == 1) {
            return prefix + "DelayOffset + " + index;
        }
        else {
            return prefix + "BatchDelayOffset + " + index;
        }
    }
    else {
        if (varDuplication == VarAccessDuplication::SHARED_NEURON) {
            return (batchSize == 1) ? "0" : "batch";
        }
        else if (varDuplication == VarAccessDuplication::SHARED || batchSize == 1) {
            return index;
        }
        else {
            return prefix + "BatchOffset + " + index;
        }
    }
}
//----------------------------------------------------------------------------
bool SynapseGroupMergedBase::isWUParamReferenced(size_t paramIndex) const
>>>>>>> dc50d255
{
    return isParamReferenced({getArchetypeCode()}, paramName);
}
//----------------------------------------------------------------------------
bool SynapseGroupMergedBase::isWUGlobalVarReferenced(const std::string &varName) const
{
    // If synapse group has global WU variables
    if(getArchetype().getMatrixType() & SynapseMatrixWeight::GLOBAL) {
        return isParamReferenced({getArchetypeCode()}, varName);
    }
    // Otherwise, return false
    else {
        return false;
    }
}
//----------------------------------------------------------------------------
bool SynapseGroupMergedBase::isWUVarInitParamReferenced(const std::string &varName, const std::string &paramName) const
{
    // If parameter isn't referenced in code, there's no point implementing it hetereogeneously!
    const auto *varInitSnippet = getArchetype().getWUVarInitialisers().at(varName).getSnippet();
    return isParamReferenced({varInitSnippet->getCode()}, paramName);
}
//----------------------------------------------------------------------------
bool SynapseGroupMergedBase::isSparseConnectivityInitParamReferenced(const std::string &paramName) const
{
    const auto *snippet = getArchetype().getConnectivityInitialiser().getSnippet();
    const auto rowBuildStateVars = snippet->getRowBuildStateVars();
    const auto colBuildStateVars = snippet->getColBuildStateVars();

    // Build list of code strings containing row build code and any row build state variable values
    std::vector<std::string> codeStrings{snippet->getRowBuildCode(), snippet->getColBuildCode()};
    std::transform(rowBuildStateVars.cbegin(), rowBuildStateVars.cend(), std::back_inserter(codeStrings),
                   [](const Snippet::Base::ParamVal &p) { return p.value; });
    std::transform(colBuildStateVars.cbegin(), colBuildStateVars.cend(), std::back_inserter(codeStrings),
                   [](const Snippet::Base::ParamVal &p) { return p.value; });

    return isParamReferenced(codeStrings, paramName);
}
//----------------------------------------------------------------------------
bool SynapseGroupMergedBase::isToeplitzConnectivityInitParamReferenced(const std::string &paramName) const
{
    const auto *snippet = getArchetype().getToeplitzConnectivityInitialiser().getSnippet();
    const auto diagonalBuildStateVars = snippet->getDiagonalBuildStateVars();

    // Build list of code strings containing diagonal build code and any diagonal build state variable values
    std::vector<std::string> codeStrings{snippet->getDiagonalBuildCode()};
    std::transform(diagonalBuildStateVars.cbegin(), diagonalBuildStateVars.cend(), std::back_inserter(codeStrings),
                   [](const Snippet::Base::ParamVal &p) { return p.value; });
   
    return isParamReferenced(codeStrings, paramName);
}
//----------------------------------------------------------------------------
bool SynapseGroupMergedBase::isSrcNeuronParamReferenced(const std::string &paramName) const
{
    return isParamReferenced({getArchetypeCode()}, paramName + "_pre");
}
//----------------------------------------------------------------------------
bool SynapseGroupMergedBase::isTrgNeuronParamReferenced(const std::string &paramName) const
{
    return isParamReferenced({getArchetypeCode()}, paramName +  "_post");
}

// ----------------------------------------------------------------------------
// CustomUpdateHostReductionGroupMerged
//----------------------------------------------------------------------------
const std::string CustomUpdateHostReductionGroupMerged::name = "CustomUpdateHostReduction";
//----------------------------------------------------------------------------
CustomUpdateHostReductionGroupMerged::CustomUpdateHostReductionGroupMerged(size_t index, const std::string &precision, const std::string &, const BackendBase &backend,
                                                                           const std::vector<std::reference_wrapper<const CustomUpdateInternal>> &groups)
:   CustomUpdateHostReductionGroupMergedBase<CustomUpdateInternal>(index, precision, backend, groups)
{
    addField("unsigned int", "size",
             [](const CustomUpdateInternal &c, size_t) { return std::to_string(c.getSize()); });

    // If some variables are delayed, add delay pointer
    // **NOTE** this is HOST delay pointer
    if(getArchetype().getDelayNeuronGroup() != nullptr) {
        addField("unsigned int*", "spkQuePtr", 
                 [&](const CustomUpdateInternal &cg, size_t) 
                 { 
                     return "spkQuePtr" + cg.getDelayNeuronGroup()->getName(); 
                 });
    }
}

// ----------------------------------------------------------------------------
// CustomWUUpdateHostReductionGroupMerged
//----------------------------------------------------------------------------
const std::string CustomWUUpdateHostReductionGroupMerged::name = "CustomWUUpdateHostReduction";
//----------------------------------------------------------------------------
CustomWUUpdateHostReductionGroupMerged::CustomWUUpdateHostReductionGroupMerged(size_t index, const std::string &precision, const std::string &, const BackendBase &backend,
                                                                               const std::vector<std::reference_wrapper<const CustomUpdateWUInternal>> &groups)
:   CustomUpdateHostReductionGroupMergedBase<CustomUpdateWUInternal>(index, precision, backend, groups)
{
    addField("unsigned int", "size",
             [&backend](const CustomUpdateWUInternal &cg, size_t) 
             {
                 return std::to_string(cg.getSynapseGroup()->getMaxConnections() * (size_t)cg.getSynapseGroup()->getSrcNeuronGroup()->getNumNeurons()); 
             });
}<|MERGE_RESOLUTION|>--- conflicted
+++ resolved
@@ -1215,24 +1215,6 @@
     addField(type + "*", name, [prefix](const SynapseGroupInternal &sg, size_t) { return prefix + sg.getTrgNeuronGroup()->getName(); });
 }
 //----------------------------------------------------------------------------
-<<<<<<< HEAD
-bool SynapseGroupMergedBase::isWUParamReferenced(const std::string &paramName) const
-=======
-void SynapseGroupMergedBase::addWeightSharingPointerField(const std::string &type, const std::string &name, const std::string &prefix)
-{
-    assert(!Utils::isTypePointer(type));
-    addField(type + "*", name, 
-             [prefix](const SynapseGroupInternal &sg, size_t)
-             { 
-                 if(sg.isWeightSharingSlave()) {
-                     return prefix + sg.getWeightSharingMaster()->getName();
-                 }
-                 else {
-                     return prefix + sg.getName();
-                 }
-             });
-}
-//----------------------------------------------------------------------------
 std::string SynapseGroupMergedBase::getVarIndex(bool delay, unsigned int batchSize, VarAccessDuplication varDuplication,
                                                 const std::string &index, const std::string &prefix) const
 {
@@ -1260,8 +1242,7 @@
     }
 }
 //----------------------------------------------------------------------------
-bool SynapseGroupMergedBase::isWUParamReferenced(size_t paramIndex) const
->>>>>>> dc50d255
+bool SynapseGroupMergedBase::isWUParamReferenced(const std::string &paramName) const
 {
     return isParamReferenced({getArchetypeCode()}, paramName);
 }

#include "code_generator/initGroupMerged.h"

// GeNN code generator includes
#include "code_generator/modelSpecMerged.h"

using namespace CodeGenerator;

//--------------------------------------------------------------------------
// Anonymous namespace
//--------------------------------------------------------------------------
namespace
{
void genVariableFill(CodeStream &os, const std::string &fieldName, const std::string &value, const std::string &idx, const std::string &stride,
                     VarAccessDuplication varDuplication, unsigned int batchSize, bool delay = false, unsigned int numDelaySlots = 1)
{
    // Determine number of values to fill in each thread
    const unsigned int numValues = ((varDuplication == VarAccessDuplication::SHARED) ? 1 : batchSize) * ((delay ? numDelaySlots : 1));

    // If there's only one, don't generate a loop
    if(numValues == 1) {
        os << "group->" << fieldName << "[" << idx << "] = " << value << ";" << std::endl;
    }
    // Otherwise
    else {
        os << "for(unsigned int d = 0; d < " << numValues << "; d++)";
        {
            CodeStream::Scope b(os);
            os << "group->" << fieldName << "[(d * " << stride << ") + " << idx << "] = " << value << ";" << std::endl;
        }
    }
}
//--------------------------------------------------------------------------
void genScalarFill(CodeStream &os, const std::string &fieldName, const std::string &value,
                   VarAccessDuplication varDuplication, unsigned int batchSize, bool delay = false, unsigned int numDelaySlots = 1)
{
    // Determine number of values to fill in each thread
    const unsigned int numValues = ((varDuplication == VarAccessDuplication::SHARED) ? 1 : batchSize) * ((delay ? numDelaySlots : 1));

    // If there's only one, don't generate a loop
    if(numValues == 1) {
        os << "group->" << fieldName << "[0] = " << value << ";" << std::endl;
    }
    // Otherwise
    else {
        os << "for(unsigned int d = 0; d < " << numValues << "; d++)";
        {
            CodeStream::Scope b(os);
            os << "group->" << fieldName << "[d] = " << value << ";" << std::endl;
        }
    }
}
//------------------------------------------------------------------------
template<typename Q, typename P, typename D>
void genInitNeuronVarCode(CodeStream &os, const BackendBase &backend, const Substitutions &popSubs,
                          const Models::Base::VarVec &vars, const std::unordered_map<std::string, Models::VarInit> &varInitialisers, 
                          const std::string &fieldSuffix, const std::string &countMember, 
                          size_t numDelaySlots, const size_t groupIndex, const std::string &ftype, unsigned int batchSize,
                          Q isVarQueueRequired, P isParamHeterogeneousFn, D isDerivedParamHeterogeneousFn)
{
    const std::string count = "group->" + countMember;
    for (const auto &var : vars) {
        const auto &varInit = varInitialisers.at(var.name);

        // If this variable has any initialisation code
        if(!varInit.getSnippet()->getCode().empty()) {
            CodeStream::Scope b(os);

            // Generate target-specific code to initialise variable
            backend.genVariableInit(os, count, "id", popSubs,
                [&var, &varInit, &fieldSuffix, &ftype, batchSize, groupIndex, count, isVarQueueRequired, isParamHeterogeneousFn, isDerivedParamHeterogeneousFn, numDelaySlots]
                (CodeStream &os, Substitutions &varSubs)
                {
                    // Substitute in parameters and derived parameters for initialising variables
                    varSubs.addParamValueSubstitution(varInit.getSnippet()->getParamNames(), varInit.getParams(),
                                                      [&var, isParamHeterogeneousFn](const std::string &p) { return isParamHeterogeneousFn(var.name, p); },
                                                      "", "group->", var.name + fieldSuffix);
                    varSubs.addVarValueSubstitution(varInit.getSnippet()->getDerivedParams(), varInit.getDerivedParams(),
                                                    [&var, isDerivedParamHeterogeneousFn](const std::string &p) { return isDerivedParamHeterogeneousFn(var.name, p); },
                                                    "", "group->", var.name + fieldSuffix);
                    varSubs.addVarNameSubstitution(varInit.getSnippet()->getExtraGlobalParams(),
                                                   "", "group->", var.name + fieldSuffix);

                    // Generate initial value into temporary variable
                    os << var.type << " initVal;" << std::endl;
                    varSubs.addVarSubstitution("value", "initVal");
                    std::string code = varInit.getSnippet()->getCode();
                    varSubs.applyCheckUnreplaced(code, "initVar : " + var.name + "merged" + std::to_string(groupIndex));
                    code = ensureFtype(code, ftype);
                    os << code << std::endl;
                    
                    // Fill value across all delay slots and batches
                    genVariableFill(os, var.name + fieldSuffix, "initVal", varSubs["id"], count, 
                                    getVarAccessDuplication(var.access), batchSize, isVarQueueRequired(var.name), numDelaySlots);
                });
        }
    }
}
//------------------------------------------------------------------------
template<typename P, typename D>
void genInitNeuronVarCode(CodeStream &os, const BackendBase &backend, const Substitutions &popSubs,
                          const Models::Base::VarVec &vars, const std::unordered_map<std::string, Models::VarInit> &varInitialisers, 
                          const std::string &fieldSuffix, const std::string &countMember, const size_t groupIndex, 
                          const std::string &ftype, unsigned int batchSize, P isParamHeterogeneousFn, D isDerivedParamHeterogeneousFn)
{
    genInitNeuronVarCode(os, backend, popSubs, vars, varInitialisers, fieldSuffix, countMember, 0, groupIndex, ftype, batchSize,
                         [](const std::string&){ return false; }, 
                         isParamHeterogeneousFn,
                         isDerivedParamHeterogeneousFn);
}
//------------------------------------------------------------------------
// Initialise one row of weight update model variables
template<typename P, typename D, typename G>
void genInitWUVarCode(CodeStream &os, const Substitutions &popSubs, 
                      const Models::Base::VarVec &vars, const std::unordered_map<std::string, Models::VarInit> &varInitialisers, 
                      const std::string &stride, const size_t groupIndex, const std::string &ftype, unsigned int batchSize,
                      P isParamHeterogeneousFn, D isDerivedParamHeterogeneousFn, G genSynapseVariableRowInitFn)
{
    for (const auto &var : vars) {
        const auto &varInit = varInitialisers.at(var.name);

        // If this variable has any initialisation code and doesn't require a kernel
        if(!varInit.getSnippet()->getCode().empty() && !varInit.getSnippet()->requiresKernel()) {
            CodeStream::Scope b(os);

            // Generate target-specific code to initialise variable
            genSynapseVariableRowInitFn(os, popSubs,
                [&var, &varInit, &ftype, &stride, batchSize, groupIndex, isParamHeterogeneousFn, isDerivedParamHeterogeneousFn]
                (CodeStream &os, Substitutions &varSubs)
                {
                    varSubs.addParamValueSubstitution(varInit.getSnippet()->getParamNames(), varInit.getParams(),
                                                      [&var, isParamHeterogeneousFn](const std::string &p) { return isParamHeterogeneousFn(var.name, p); },
                                                      "", "group->", var.name);
                    varSubs.addVarValueSubstitution(varInit.getSnippet()->getDerivedParams(), varInit.getDerivedParams(),
                                                      [&var, isDerivedParamHeterogeneousFn](const std::string &p) { return isDerivedParamHeterogeneousFn(var.name, p); },
                                                      "", "group->", var.name);
                    varSubs.addVarNameSubstitution(varInit.getSnippet()->getExtraGlobalParams(),
                                                   "", "group->", var.name);

                    // Generate initial value into temporary variable
                    os << var.type << " initVal;" << std::endl;
                    varSubs.addVarSubstitution("value", "initVal");
                    std::string code = varInit.getSnippet()->getCode();
                    varSubs.applyCheckUnreplaced(code, "initVar : merged" + var.name + std::to_string(groupIndex));
                    code = ensureFtype(code, ftype);
                    os << code << std::endl;

                    // Fill value across all batches
                    genVariableFill(os,  var.name, "initVal", varSubs["id_syn"], stride,
                                    getVarAccessDuplication(var.access), batchSize);
                });
        }
    }
}
}   // Anonymous namespace

//----------------------------------------------------------------------------
// CodeGenerator::NeuronInitGroupMerged
//----------------------------------------------------------------------------
const std::string NeuronInitGroupMerged::name = "NeuronInit";
//----------------------------------------------------------------------------
NeuronInitGroupMerged::NeuronInitGroupMerged(size_t index, const std::string &precision, const std::string &timePrecision, const BackendBase &backend,
                                             const std::vector<std::reference_wrapper<const NeuronGroupInternal>> &groups)
:   NeuronGroupMergedBase(index, precision, timePrecision, backend, true, groups)
{
    // Build vector of vectors containing each child group's incoming 
    // synapse groups, ordered to match those of the archetype group
    orderNeuronGroupChildren(m_SortedInSynWithPostVars, &NeuronGroupInternal::getFusedInSynWithPostVars,
                             &SynapseGroupInternal::getWUPostInitHashDigest);

    // Build vector of vectors containing each child group's outgoing 
    // synapse groups, ordered to match those of the archetype group
    orderNeuronGroupChildren(m_SortedOutSynWithPreVars, &NeuronGroupInternal::getFusedOutSynWithPreVars,
                             &SynapseGroupInternal::getWUPreInitHashDigest);

    // Generate struct fields for incoming synapse groups with postsynaptic variables
    generateWUVar(backend, "WUPost", m_SortedInSynWithPostVars,
                  &WeightUpdateModels::Base::getPostVars, &SynapseGroupInternal::getWUPostVarInitialisers,
                  &NeuronInitGroupMerged::isInSynWUMVarInitParamHeterogeneous,
                  &NeuronInitGroupMerged::isInSynWUMVarInitDerivedParamHeterogeneous,
                  &SynapseGroupInternal::getFusedWUPostVarSuffix);


    // Generate struct fields for outgoing synapse groups
    generateWUVar(backend, "WUPre", m_SortedOutSynWithPreVars,
                  &WeightUpdateModels::Base::getPreVars, &SynapseGroupInternal::getWUPreVarInitialisers,
                  &NeuronInitGroupMerged::isOutSynWUMVarInitParamHeterogeneous,
                  &NeuronInitGroupMerged::isOutSynWUMVarInitDerivedParamHeterogeneous,
                  &SynapseGroupInternal::getFusedWUPreVarSuffix);
}
//----------------------------------------------------------------------------
bool NeuronInitGroupMerged::isInSynWUMVarInitParamHeterogeneous(size_t childIndex, const std::string &varName, const std::string &paramName) const
{
    return (isInSynWUMVarInitParamReferenced(childIndex, varName, paramName) &&
            isChildParamValueHeterogeneous(childIndex, paramName, m_SortedInSynWithPostVars,
                                           [varName](const SynapseGroupInternal *s) { return s->getWUPostVarInitialisers().at(varName).getParams(); }));
}
//----------------------------------------------------------------------------
bool NeuronInitGroupMerged::isInSynWUMVarInitDerivedParamHeterogeneous(size_t childIndex, const std::string &varName, const std::string &paramName) const
{
    return (isInSynWUMVarInitParamReferenced(childIndex, varName, paramName) &&
            isChildParamValueHeterogeneous(childIndex, paramName, m_SortedInSynWithPostVars,
                                           [varName](const SynapseGroupInternal *s) { return s->getWUPostVarInitialisers().at(varName).getDerivedParams(); }));
}
//----------------------------------------------------------------------------
bool NeuronInitGroupMerged::isOutSynWUMVarInitParamHeterogeneous(size_t childIndex, const std::string &varName, const std::string &paramName) const
{
    return (isOutSynWUMVarInitParamReferenced(childIndex, varName, paramName) &&
            isChildParamValueHeterogeneous(childIndex, paramName, m_SortedOutSynWithPreVars,
                                           [varName](const SynapseGroupInternal *s) { return s->getWUPreVarInitialisers().at(varName).getParams(); }));
}
//----------------------------------------------------------------------------
bool NeuronInitGroupMerged::isOutSynWUMVarInitDerivedParamHeterogeneous(size_t childIndex, const std::string &varName, const std::string &paramName) const
{
    return (isOutSynWUMVarInitParamReferenced(childIndex, varName, paramName) &&
            isChildParamValueHeterogeneous(childIndex, paramName, m_SortedOutSynWithPreVars,
                                           [varName](const SynapseGroupInternal *s) { return s->getWUPreVarInitialisers().at(varName).getDerivedParams(); }));
}
//----------------------------------------------------------------------------
boost::uuids::detail::sha1::digest_type NeuronInitGroupMerged::getHashDigest() const
{
    boost::uuids::detail::sha1 hash;

    // Update hash with generic neuron group data
    updateBaseHash(true, hash);

    // Update hash with archetype's hash digest
    Utils::updateHash(getArchetype().getInitHashDigest(), hash);

    // Update hash with each group's variable initialisation parameters and derived parameters
    updateVarInitParamHash<NeuronInitGroupMerged>(&NeuronGroupInternal::getVarInitialisers, 
                                                  &NeuronInitGroupMerged::isVarInitParamReferenced, hash);
    updateVarInitDerivedParamHash<NeuronInitGroupMerged>(&NeuronGroupInternal::getVarInitialisers,
                                                         &NeuronInitGroupMerged::isVarInitParamReferenced, hash);
    
    // Loop through child incoming synapse groups with postsynaptic variables
    for(size_t c = 0; c < getSortedArchetypeInSynWithPostVars().size(); c++) {
        const auto *sg = getSortedArchetypeInSynWithPostVars().at(c);

        // Loop through variables and update hash with variable initialisation parameters and derived parameters
        for(const auto &v :  sg->getWUPostVarInitialisers()) {
            updateChildVarInitParamsHash<NeuronInitGroupMerged>(
                m_SortedInSynWithPostVars, c, v.first, &NeuronInitGroupMerged::isInSynWUMVarInitParamReferenced, 
                &SynapseGroupInternal::getWUPostVarInitialisers, hash);
            updateChildVarInitDerivedParamsHash<NeuronInitGroupMerged>(
                m_SortedInSynWithPostVars, c, v.first, &NeuronInitGroupMerged::isInSynWUMVarInitParamReferenced, 
                &SynapseGroupInternal::getWUPostVarInitialisers, hash);
        }
    }

    // Loop through child outgoing synapse groups with presynaptic variables
    for(size_t c = 0; c < getSortedArchetypeOutSynWithPreVars().size(); c++) {
        const auto *sg = getSortedArchetypeOutSynWithPreVars().at(c);

        // Loop through variables and update hash with variable initialisation parameters and derived parameters
        for(const auto &v : sg->getWUPreVarInitialisers()) {
            updateChildVarInitParamsHash<NeuronInitGroupMerged>(
                m_SortedOutSynWithPreVars, c, v.first, &NeuronInitGroupMerged::isOutSynWUMVarInitParamReferenced, 
                &SynapseGroupInternal::getWUPreVarInitialisers, hash);
            updateChildVarInitDerivedParamsHash<NeuronInitGroupMerged>(
                m_SortedOutSynWithPreVars, c, v.first, &NeuronInitGroupMerged::isOutSynWUMVarInitParamReferenced, 
                &SynapseGroupInternal::getWUPreVarInitialisers, hash);
        }
    }

    return hash.get_digest();
}
//----------------------------------------------------------------------------
void NeuronInitGroupMerged::generateInit(const BackendBase &backend, CodeStream &os, const ModelSpecMerged &modelMerged, Substitutions &popSubs) const
{
    const auto &model = modelMerged.getModel();

    // Initialise spike counts
    genInitSpikeCount(os, backend, popSubs, false, model.getBatchSize());
    genInitSpikeCount(os, backend, popSubs, true, model.getBatchSize());

    // Initialise spikes
    genInitSpikes(os, backend, popSubs, false,  model.getBatchSize());
    genInitSpikes(os, backend, popSubs, true,  model.getBatchSize());

    // Initialize spike times
    if(getArchetype().isSpikeTimeRequired()) {
        genInitSpikeTime(os, backend, popSubs, "sT",  model.getBatchSize());
    }

    // Initialize previous spike times
    if(getArchetype().isPrevSpikeTimeRequired()) {
        genInitSpikeTime(os, backend, popSubs,  "prevST",  model.getBatchSize());
    }
               
    // Initialize spike-like-event times
    if(getArchetype().isSpikeEventTimeRequired()) {
        genInitSpikeTime(os, backend, popSubs, "seT",  model.getBatchSize());
    }

    // Initialize previous spike-like-event times
    if(getArchetype().isPrevSpikeEventTimeRequired()) {
        genInitSpikeTime(os, backend, popSubs, "prevSET",  model.getBatchSize());
    }
       
    // If neuron group requires delays, zero spike queue pointer
    if(getArchetype().isDelayRequired()) {
        backend.genPopVariableInit(os, popSubs,
            [](CodeStream &os, Substitutions &)
            {
                os << "*group->spkQuePtr = 0;" << std::endl;
            });
    }

    // Initialise neuron variables
    genInitNeuronVarCode(os, backend, popSubs, getArchetype().getNeuronModel()->getVars(), getArchetype().getVarInitialisers(), 
                         "", "numNeurons", getArchetype().getNumDelaySlots(), getIndex(), model.getPrecision(), model.getBatchSize(),
<<<<<<< HEAD
                         [this](const std::string &v){ return getArchetype().isVarQueueRequired(v); },
                         [this](const std::string &v, const std::string &p) { return isVarInitParamHeterogeneous(v, p); },
                         [this](const std::string &v, const std::string &p) { return isVarInitDerivedParamHeterogeneous(v, p); });
 
=======
                         [this](size_t i){ return getArchetype().isVarQueueRequired(i); },
                         [this](size_t v, size_t p) { return isVarInitParamHeterogeneous(v, p); },
                         [this](size_t v, size_t p) { return isVarInitDerivedParamHeterogeneous(v, p); });

>>>>>>> 93a50caf
    // Loop through incoming synaptic populations
    for(size_t i = 0; i < getSortedArchetypeMergedInSyns().size(); i++) {
        CodeStream::Scope b(os);

        const auto *sg = getSortedArchetypeMergedInSyns().at(i);

        // Zero InSyn
        backend.genVariableInit(os, "group->numNeurons", "id", popSubs,
            [&model, i] (CodeStream &os, Substitutions &varSubs)
            {
                genVariableFill(os, "inSynInSyn" + std::to_string(i), model.scalarExpr(0.0), 
                                varSubs["id"], "group->numNeurons", VarAccessDuplication::DUPLICATE, model.getBatchSize());

            });

        // If dendritic delays are required
        if(sg->isDendriticDelayRequired()) {
            // Zero dendritic delay buffer
            backend.genVariableInit(os, "group->numNeurons", "id", popSubs,
                [&model, sg, i](CodeStream &os, Substitutions &varSubs)
                {
                    genVariableFill(os, "denDelayInSyn" + std::to_string(i), model.scalarExpr(0.0),
                                    varSubs["id"], "group->numNeurons", VarAccessDuplication::DUPLICATE, model.getBatchSize(),
                                    true, sg->getMaxDendriticDelayTimesteps());
                });

            // Zero dendritic delay pointer
            backend.genPopVariableInit(os, popSubs,
                [i](CodeStream &os, Substitutions &)
                {
                    os << "*group->denDelayPtrInSyn" << i << " = 0;" << std::endl;
                });
        }

<<<<<<< HEAD
        genInitNeuronVarCode(os, backend, popSubs, sg->getPSModel()->getVars(), sg->getPSVarInitialisers(),
                                "InSyn" + std::to_string(i), "numNeurons", i, model.getPrecision(),  model.getBatchSize(),
                                [i, this](const std::string &v, const std::string &p) { return isPSMVarInitParamHeterogeneous(i, v, p); },
                                [i, this](const std::string &v, const std::string &p) { return isPSMVarInitDerivedParamHeterogeneous(i, v, p); });
=======
        // If postsynaptic model variables should be individual
        if(sg->getMatrixType() & SynapseMatrixWeight::INDIVIDUAL_PSM) {
            genInitNeuronVarCode(os, backend, popSubs, sg->getPSModel()->getVars(), sg->getPSVarInitialisers(),
                                 "InSyn" + std::to_string(i), "numNeurons", i, model.getPrecision(),  model.getBatchSize(),
                                 [i, this](size_t v, size_t p) { return isPSMVarInitParamHeterogeneous(i, v, p); },
                                 [i, this](size_t v, size_t p) { return isPSMVarInitDerivedParamHeterogeneous(i, v, p); });
        }
>>>>>>> 93a50caf
    }

    // Loop through incoming synaptic populations with postsynaptic variables
    // **NOTE** number of delay slots is based on the target neuron (for simplicity) but whether delay is required is based on the synapse group
    for(size_t i = 0; i < getSortedArchetypeInSynWithPostVars().size(); i++) {
        const auto *sg = getSortedArchetypeInSynWithPostVars().at(i);
        genInitNeuronVarCode(os, backend, popSubs, sg->getWUModel()->getPostVars(), sg->getWUPostVarInitialisers(),
                             "WUPost" + std::to_string(i), "numNeurons", sg->getTrgNeuronGroup()->getNumDelaySlots(),
                             i, model.getPrecision(),  model.getBatchSize(),
<<<<<<< HEAD
                             [&sg](const std::string&){ return (sg->getBackPropDelaySteps() != NO_DELAY); },
                             [i, this](const std::string &v, const std::string &p) { return isInSynWUMVarInitParamHeterogeneous(i, v, p); },
                             [i, this](const std::string &v, const std::string &p) { return isInSynWUMVarInitDerivedParamHeterogeneous(i, v, p); });
}
=======
                             [&sg](size_t){ return (sg->getBackPropDelaySteps() != NO_DELAY); },
                             [i, this](size_t v, size_t p) { return isInSynWUMVarInitParamHeterogeneous(i, v, p); },
                             [i, this](size_t v, size_t p) { return isInSynWUMVarInitDerivedParamHeterogeneous(i, v, p); });
    }
>>>>>>> 93a50caf

    // Loop through outgoing synaptic populations with presynaptic variables
    // **NOTE** number of delay slots is based on the source neuron (for simplicity) but whether delay is required is based on the synapse group
    for(size_t i = 0; i < getSortedArchetypeOutSynWithPreVars().size(); i++) {
        const auto *sg = getSortedArchetypeOutSynWithPreVars().at(i);
        genInitNeuronVarCode(os, backend, popSubs, sg->getWUModel()->getPreVars(), sg->getWUPreVarInitialisers(),
<<<<<<< HEAD
                                "WUPre" + std::to_string(i), "numNeurons", sg->getSrcNeuronGroup()->getNumDelaySlots(),
                                i, model.getPrecision(),  model.getBatchSize(),
                                [&sg](const std::string&){ return (sg->getDelaySteps() != NO_DELAY); },
                                [i, this](const std::string &v, const std::string &p) { return isOutSynWUMVarInitParamHeterogeneous(i, v, p); },
                                [i, this](const std::string &v, const std::string &p) { return isOutSynWUMVarInitDerivedParamHeterogeneous(i, v, p); });
=======
                             "WUPre" + std::to_string(i), "numNeurons", sg->getSrcNeuronGroup()->getNumDelaySlots(),
                             i, model.getPrecision(),  model.getBatchSize(),
                             [&sg](size_t){ return (sg->getDelaySteps() != NO_DELAY); },
                             [i, this](size_t v, size_t p) { return isOutSynWUMVarInitParamHeterogeneous(i, v, p); },
                             [i, this](size_t v, size_t p) { return isOutSynWUMVarInitDerivedParamHeterogeneous(i, v, p); });
>>>>>>> 93a50caf
    }

    // Loop through outgoing synaptic populations with presynaptic output
    for(size_t i = 0; i < getSortedArchetypeMergedPreOutputOutSyns().size(); i++) {
        // Zero revInSynOutSyn
        backend.genVariableInit(os, "group->numNeurons", "id", popSubs,
                                [&model, i] (CodeStream &os, Substitutions &varSubs)
                                {
                                    genVariableFill(os, "revInSynOutSyn" + std::to_string(i), model.scalarExpr(0.0),
                                                    varSubs["id"], "group->numNeurons", VarAccessDuplication::DUPLICATE, model.getBatchSize());
                                });
    }
    
    // Loop through current sources
    os << "// current source variables" << std::endl;
    for(size_t i = 0; i < getSortedArchetypeCurrentSources().size(); i++) {
        const auto *cs = getSortedArchetypeCurrentSources().at(i);

        genInitNeuronVarCode(os, backend, popSubs, cs->getCurrentSourceModel()->getVars(), cs->getVarInitialisers(),
                             "CS" + std::to_string(i), "numNeurons", i, model.getPrecision(),  model.getBatchSize(),
<<<<<<< HEAD
                             [i, this](const std::string &v, const std::string &p) { return isCurrentSourceVarInitParamHeterogeneous(i, v, p); },
                             [i, this](const std::string &v, const std::string &p) { return isCurrentSourceVarInitDerivedParamHeterogeneous(i, v, p); });
=======
                             [i, this](size_t v, size_t p) { return isCurrentSourceVarInitParamHeterogeneous(i, v, p); },
                             [i, this](size_t v, size_t p) { return isCurrentSourceVarInitDerivedParamHeterogeneous(i, v, p); });
>>>>>>> 93a50caf
    }
}
//----------------------------------------------------------------------------
void NeuronInitGroupMerged::generateWUVar(const BackendBase &backend,
                                          const std::string &fieldPrefixStem,
                                          const std::vector<std::vector<SynapseGroupInternal *>> &sortedSyn,
                                          Models::Base::VarVec(WeightUpdateModels::Base::*getVars)(void) const,
                                          const std::unordered_map<std::string, Models::VarInit> &(SynapseGroupInternal::*getVarInitialiserFn)(void) const,
                                          bool(NeuronInitGroupMerged::*isParamHeterogeneousFn)(size_t, const std::string&, const std::string&) const,
                                          bool(NeuronInitGroupMerged::*isDerivedParamHeterogeneousFn)(size_t, const std::string&, const std::string&) const,
                                          const std::string&(SynapseGroupInternal::*getFusedVarSuffix)(void) const)
{
    // Loop through synapse groups
    const auto &archetypeSyns = sortedSyn.front();
    for(size_t i = 0; i < archetypeSyns.size(); i++) {
        const auto *sg = archetypeSyns.at(i);

        // Loop through variables
        const auto vars = (sg->getWUModel()->*getVars)();
        const auto &varInit = (sg->*getVarInitialiserFn)();
        for(const auto &var : vars) {
            // Add pointers to state variable
            if(!varInit.at(var.name).getSnippet()->getCode().empty()) {
                assert(!Utils::isTypePointer(var.type));
                addField(var.type + "*", var.name + fieldPrefixStem + std::to_string(i),
                         [i, var, &backend, &sortedSyn, getFusedVarSuffix](const NeuronGroupInternal &, size_t groupIndex)
                         {
                             const std::string &varMergeSuffix = (sortedSyn.at(groupIndex).at(i)->*getFusedVarSuffix)();
                             return backend.getDeviceVarPrefix() + var.name + varMergeSuffix;
                         });
            }

            // Also add any heterogeneous, derived or extra global parameters required for initializers
            const auto *varInitSnippet = varInit.at(var.name).getSnippet();
            addHeterogeneousChildVarInitParams<NeuronInitGroupMerged>(varInitSnippet->getParamNames(), sortedSyn, i, var.name, fieldPrefixStem,
                                                                      isParamHeterogeneousFn, getVarInitialiserFn);
            addHeterogeneousChildVarInitDerivedParams<NeuronInitGroupMerged>(varInitSnippet->getDerivedParams(), sortedSyn, i, var.name, fieldPrefixStem,
                                                                             isDerivedParamHeterogeneousFn, getVarInitialiserFn);
            addChildEGPs(varInitSnippet->getExtraGlobalParams(), i, backend.getDeviceVarPrefix(), var.name + fieldPrefixStem,
                         [var, &sortedSyn](size_t groupIndex, size_t childIndex)
                         {
                             return var.name + sortedSyn.at(groupIndex).at(childIndex)->getName();
                         });
        }
    }
}
//----------------------------------------------------------------------------
bool NeuronInitGroupMerged::isInSynWUMVarInitParamReferenced(size_t childIndex, const std::string &varName, const std::string &paramName) const
{
    const auto *varInitSnippet = getSortedArchetypeInSynWithPostVars().at(childIndex)->getWUPostVarInitialisers().at(varName).getSnippet();
    return isParamReferenced({varInitSnippet->getCode()}, paramName);
}
//----------------------------------------------------------------------------
bool NeuronInitGroupMerged::isOutSynWUMVarInitParamReferenced(size_t childIndex, const std::string &varName, const std::string &paramName) const
{
    const auto *varInitSnippet = getSortedArchetypeOutSynWithPreVars().at(childIndex)->getWUPreVarInitialisers().at(varName).getSnippet();
    return isParamReferenced({varInitSnippet->getCode()}, paramName);
}
//--------------------------------------------------------------------------
void NeuronInitGroupMerged::genInitSpikeCount(CodeStream &os, const BackendBase &backend, const Substitutions &popSubs, 
                                              bool spikeEvent, unsigned int batchSize) const
{
    // Is initialisation required at all
    const bool initRequired = spikeEvent ? getArchetype().isSpikeEventRequired() : true;
    if(initRequired) {
        // Generate variable initialisation code
        backend.genPopVariableInit(os, popSubs,
            [batchSize, spikeEvent, this] (CodeStream &os, Substitutions &)
            {
                // Get variable name
                const char *spikeCntName = spikeEvent ? "spkCntEvnt" : "spkCnt";

                // Is delay required
                const bool delayRequired = spikeEvent ?
                    getArchetype().isDelayRequired() :
                    (getArchetype().isTrueSpikeRequired() && getArchetype().isDelayRequired());

                // Zero across all delay slots and batches
                genScalarFill(os, spikeCntName, "0", VarAccessDuplication::DUPLICATE, batchSize, delayRequired, getArchetype().getNumDelaySlots());
            });
    }

}
//--------------------------------------------------------------------------
void NeuronInitGroupMerged::genInitSpikes(CodeStream &os, const BackendBase &backend, const Substitutions &popSubs, 
                                          bool spikeEvent, unsigned int batchSize) const
{
    // Is initialisation required at all
    const bool initRequired = spikeEvent ? getArchetype().isSpikeEventRequired() : true;
    if(initRequired) {
        // Generate variable initialisation code
        backend.genVariableInit(os, "group->numNeurons", "id", popSubs,
            [batchSize, spikeEvent, this] (CodeStream &os, Substitutions &varSubs)
            {
                // Get variable name
                const char *spikeName = spikeEvent ? "spkEvnt" : "spk";

                // Is delay required
                const bool delayRequired = spikeEvent ?
                    getArchetype().isDelayRequired() :
                    (getArchetype().isTrueSpikeRequired() && getArchetype().isDelayRequired());

                // Zero across all delay slots and batches
                genVariableFill(os, spikeName, "0", varSubs["id"], "group->numNeurons", VarAccessDuplication::DUPLICATE, 
                                batchSize, delayRequired, getArchetype().getNumDelaySlots());
            });
    }
}
//------------------------------------------------------------------------
void NeuronInitGroupMerged::genInitSpikeTime(CodeStream &os, const BackendBase &backend, const Substitutions &popSubs,
                                             const std::string &varName, unsigned int batchSize) const
{
    // Generate variable initialisation code
    backend.genVariableInit(os, "group->numNeurons", "id", popSubs,
        [batchSize, varName, this] (CodeStream &os, Substitutions &varSubs)
        {
            genVariableFill(os, varName, "-TIME_MAX", varSubs["id"], "group->numNeurons", VarAccessDuplication::DUPLICATE, 
                            batchSize, getArchetype().isDelayRequired(), getArchetype().getNumDelaySlots());
            
        });
}

//----------------------------------------------------------------------------
// CodeGenerator::SynapseDenseInitGroupMerged
//----------------------------------------------------------------------------
const std::string SynapseDenseInitGroupMerged::name = "SynapseDenseInit";
//----------------------------------------------------------------------------
void SynapseDenseInitGroupMerged::generateInit(const BackendBase &backend, CodeStream &os, const ModelSpecMerged &modelMerged, Substitutions &popSubs) const
{
    // Loop through rows
    os << "for(unsigned int i = 0; i < group->numSrcNeurons; i++)";
    {
        CodeStream::Scope b(os);
        popSubs.addVarSubstitution("id_pre", "i");
        genInitWUVarCode(os, popSubs, getArchetype().getWUModel()->getVars(),
                         getArchetype().getWUVarInitialisers(), "group->numSrcNeurons * group->rowStride", getIndex(),
                         modelMerged.getModel().getPrecision(), modelMerged.getModel().getBatchSize(),
                         [this](const std::string &v, const std::string &p) { return isWUVarInitParamHeterogeneous(v, p); },
                         [this](const std::string &v, const std::string &p) { return isWUVarInitDerivedParamHeterogeneous(v, p); },
                         [&backend](CodeStream &os, const Substitutions &kernelSubs, BackendBase::Handler handler)
                         {
                             backend.genDenseSynapseVariableRowInit(os, kernelSubs, handler); 
                         });
    }
}

//----------------------------------------------------------------------------
// CodeGenerator::SynapseSparseInitGroupMerged
//----------------------------------------------------------------------------
const std::string SynapseSparseInitGroupMerged::name = "SynapseSparseInit";
//----------------------------------------------------------------------------
void SynapseSparseInitGroupMerged::generateInit(const BackendBase &backend, CodeStream &os, const ModelSpecMerged &modelMerged, Substitutions &popSubs) const
{
    genInitWUVarCode(os, popSubs, getArchetype().getWUModel()->getVars(),
                     getArchetype().getWUVarInitialisers(), "group->numSrcNeurons * group->rowStride", getIndex(),
                     modelMerged.getModel().getPrecision(), modelMerged.getModel().getBatchSize(),
                     [this](const std::string &v, const std::string &p) { return isWUVarInitParamHeterogeneous(v, p); },
                     [this](const std::string &v, const std::string &p) { return isWUVarInitDerivedParamHeterogeneous(v, p); },
                     [&backend](CodeStream &os, const Substitutions &kernelSubs, BackendBase::Handler handler)
                     {
                         backend.genSparseSynapseVariableRowInit(os, kernelSubs, handler); 
                     });
}

//----------------------------------------------------------------------------
// CodeGenerator::SynapseKernelInitGroupMerged
//----------------------------------------------------------------------------
const std::string SynapseKernelInitGroupMerged::name = "SynapseKernelInit";
//----------------------------------------------------------------------------
void SynapseKernelInitGroupMerged::generateInit(const BackendBase &backend, CodeStream &os, const ModelSpecMerged &modelMerged, Substitutions &popSubs) const
{
    // If model is batched
    if(modelMerged.getModel().getBatchSize() > 1) {
        // Loop through kernel dimensions and multiply together to calculate batch stride
        os << "const unsigned int batchStride = ";
        const auto &kernelSize = getArchetype().getKernelSize();
        for(size_t i = 0; i < kernelSize.size(); i++) {
            os << getKernelSize(i);

            if(i != (kernelSize.size() - 1)) {
                os << " * ";
            }
        }
        os << ";" << std::endl;;
    }

    genInitWUVarCode(os, popSubs, getArchetype().getWUModel()->getVars(),
                     getArchetype().getWUVarInitialisers(), "batchStride", getIndex(),
                     modelMerged.getModel().getPrecision(), modelMerged.getModel().getBatchSize(),
                     [this](const std::string &v, const std::string &p) { return isWUVarInitParamHeterogeneous(v, p); },
                     [this](const std::string &v, const std::string &p) { return isWUVarInitDerivedParamHeterogeneous(v, p); },
                     [&backend, this](CodeStream &os, const Substitutions &kernelSubs, BackendBase::Handler handler)
                     {
                         backend.genKernelSynapseVariableInit(os, *this, kernelSubs, handler); 
                     });
}

// ----------------------------------------------------------------------------
// CodeGenerator::SynapseConnectivityInitGroupMerged
//----------------------------------------------------------------------------
const std::string SynapseConnectivityInitGroupMerged::name = "SynapseConnectivityInit";
//----------------------------------------------------------------------------
void SynapseConnectivityInitGroupMerged::generateSparseRowInit(const BackendBase&, CodeStream &os, const ModelSpecMerged &modelMerged, Substitutions &popSubs) const
{
    genInitConnectivity(os, popSubs, modelMerged.getModel().getPrecision(), true);
}
//----------------------------------------------------------------------------
void SynapseConnectivityInitGroupMerged::generateSparseColumnInit(const BackendBase&, CodeStream &os, const ModelSpecMerged &modelMerged, Substitutions &popSubs) const
{
    genInitConnectivity(os, popSubs, modelMerged.getModel().getPrecision(), false);
}
//----------------------------------------------------------------------------
void SynapseConnectivityInitGroupMerged::generateKernelInit(const BackendBase&, CodeStream &os, const ModelSpecMerged &modelMerged, Substitutions &popSubs) const
{
    // Generate kernel index and add to substitutions
    os << "const unsigned int kernelInd = ";
    genKernelIndex(os, popSubs);
    os << ";" << std::endl;
    popSubs.addVarSubstitution("id_kernel", "kernelInd");

    for(const auto &var : getArchetype().getWUModel()->getVars()) {
        const auto &varInit = getArchetype().getWUVarInitialisers().at(var.name);

        // If this variable require a kernel
        if(varInit.getSnippet()->requiresKernel()) {
            CodeStream::Scope b(os);

            popSubs.addParamValueSubstitution(varInit.getSnippet()->getParamNames(), varInit.getParams(),
                                              [&var, this](const std::string &p) { return isWUVarInitParamHeterogeneous(var.name, p); },
                                              "", "group->", var.name);
            popSubs.addVarValueSubstitution(varInit.getSnippet()->getDerivedParams(), varInit.getDerivedParams(),
                                            [&var, this](const std::string &p) { return isWUVarInitDerivedParamHeterogeneous(var.name, p); },
                                            "", "group->", var.name);
            popSubs.addVarNameSubstitution(varInit.getSnippet()->getExtraGlobalParams(),
                                            "", "group->", var.name);

            // Generate initial value into temporary variable
            os << var.type << " initVal;" << std::endl;
            popSubs.addVarSubstitution("value", "initVal");
            std::string code = varInit.getSnippet()->getCode();
            //popSubs.applyCheckUnreplaced(code, "initVar : merged" + vars[k].name + std::to_string(sg.getIndex()));
            popSubs.apply(code);
            code = ensureFtype(code, modelMerged.getModel().getPrecision());
            os << code << std::endl;

            // Fill value across all batches
            genVariableFill(os,  var.name, "initVal", popSubs["id_syn"], "group->numSrcNeurons * group->rowStride", 
                            getVarAccessDuplication(var.access), modelMerged.getModel().getBatchSize());
        }
    }
}
//----------------------------------------------------------------------------
void SynapseConnectivityInitGroupMerged::genInitConnectivity(CodeStream &os, Substitutions &popSubs, const std::string &ftype, bool rowNotColumns) const
{
    const auto &connectInit = getArchetype().getConnectivityInitialiser();
    const auto *snippet = connectInit.getSnippet();

    // Add substitutions
    popSubs.addFuncSubstitution(rowNotColumns ? "endRow" : "endCol", 0, "break");
    popSubs.addParamValueSubstitution(snippet->getParamNames(), connectInit.getParams(),
                                      [this](const std::string &p) { return isSparseConnectivityInitParamHeterogeneous(p);  },
                                      "", "group->");
    popSubs.addVarValueSubstitution(snippet->getDerivedParams(), connectInit.getDerivedParams(),
                                    [this](const std::string &p) { return isSparseConnectivityInitDerivedParamHeterogeneous(p);  },
                                    "", "group->");
    popSubs.addVarNameSubstitution(snippet->getExtraGlobalParams(), "", "group->");

    // Initialise state variables and loop on generated code to initialise sparse connectivity
    os << "// Build sparse connectivity" << std::endl;
    const auto stateVars = rowNotColumns ? snippet->getRowBuildStateVars() : snippet->getColBuildStateVars();
    for(const auto &a : stateVars) {
        // Apply substitutions to value
        std::string value = a.value;
        popSubs.applyCheckUnreplaced(value, "initSparseConnectivity state var : merged" + std::to_string(getIndex()));
        value = ensureFtype(value, ftype);

        os << a.type << " " << a.name << " = " << value << ";" << std::endl;
    }
    os << "while(true)";
    {
        CodeStream::Scope b(os);

        // Apply substitutions to row build code
        std::string code = rowNotColumns ? snippet->getRowBuildCode() : snippet->getColBuildCode();
        popSubs.addVarNameSubstitution(stateVars);
        popSubs.applyCheckUnreplaced(code, "initSparseConnectivity : merged" + std::to_string(getIndex()));
        code = ensureFtype(code, ftype);

        // Write out code
        os << code << std::endl;
    }
}

// ----------------------------------------------------------------------------
// CustomUpdateInitGroupMerged
//----------------------------------------------------------------------------
const std::string CustomUpdateInitGroupMerged::name = "CustomUpdateInit";
//----------------------------------------------------------------------------
CustomUpdateInitGroupMerged::CustomUpdateInitGroupMerged(size_t index, const std::string &precision, const std::string &, const BackendBase &backend,
                                                         const std::vector<std::reference_wrapper<const CustomUpdateInternal>> &groups)
:   CustomUpdateInitGroupMergedBase<CustomUpdateInternal>(index, precision, backend, groups)
{
    addField("unsigned int", "size",
             [](const CustomUpdateInternal &c, size_t) { return std::to_string(c.getSize()); });
}
//----------------------------------------------------------------------------
boost::uuids::detail::sha1::digest_type CustomUpdateInitGroupMerged::getHashDigest() const
{
    boost::uuids::detail::sha1 hash;
    
    // Update hash with generic custom update init data
    updateBaseHash(hash);

    // Update hash with size of custom update
    updateHash([](const CustomUpdateInternal &cg) { return cg.getSize(); }, hash);

    return hash.get_digest();
}
// ----------------------------------------------------------------------------
void CustomUpdateInitGroupMerged::generateInit(const BackendBase &backend, CodeStream &os, const ModelSpecMerged &modelMerged, Substitutions &popSubs) const
{
    // Initialise custom update variables
    genInitNeuronVarCode(os, backend, popSubs, getArchetype().getCustomUpdateModel()->getVars(), getArchetype().getVarInitialisers(),
                        "", "size", getIndex(), modelMerged.getModel().getPrecision(), getArchetype().isBatched() ? modelMerged.getModel().getBatchSize() : 1,
                        [this](const std::string &v, const std::string &p) { return isVarInitParamHeterogeneous(v, p); },
                        [this](const std::string &v, const std::string &p) { return isVarInitDerivedParamHeterogeneous(v, p); });
}

// ----------------------------------------------------------------------------
// CustomWUUpdateDenseInitGroupMerged
//----------------------------------------------------------------------------
const std::string CustomWUUpdateDenseInitGroupMerged::name = "CustomWUUpdateDenseInit";
//----------------------------------------------------------------------------
CustomWUUpdateDenseInitGroupMerged::CustomWUUpdateDenseInitGroupMerged(size_t index, const std::string &precision, const std::string &, const BackendBase &backend,
                                                                       const std::vector<std::reference_wrapper<const CustomUpdateWUInternal>> &groups)
:   CustomUpdateInitGroupMergedBase<CustomUpdateWUInternal>(index, precision, backend, groups)
{
    addField("unsigned int", "rowStride",
             [&backend](const CustomUpdateWUInternal &cg, size_t) { return std::to_string(backend.getSynapticMatrixRowStride(*cg.getSynapseGroup())); });
  
    addField("unsigned int", "numSrcNeurons",
             [](const CustomUpdateWUInternal &cg, size_t) { return std::to_string(cg.getSynapseGroup()->getSrcNeuronGroup()->getNumNeurons()); });
    addField("unsigned int", "numTrgNeurons",
             [](const CustomUpdateWUInternal &cg, size_t) { return std::to_string(cg.getSynapseGroup()->getTrgNeuronGroup()->getNumNeurons()); });
}
//----------------------------------------------------------------------------
boost::uuids::detail::sha1::digest_type CustomWUUpdateDenseInitGroupMerged::getHashDigest() const
{
    boost::uuids::detail::sha1 hash;
    
    // Update hash with generic custom update init data
    updateBaseHash(hash);

    // Update hash with sizes of pre and postsynaptic neuron groups
    updateHash([](const CustomUpdateWUInternal &cg) 
               {
                   return static_cast<const SynapseGroupInternal*>(cg.getSynapseGroup())->getSrcNeuronGroup()->getNumNeurons();
               }, hash);

    updateHash([](const CustomUpdateWUInternal &cg) 
               {
                   return static_cast<const SynapseGroupInternal*>(cg.getSynapseGroup())->getTrgNeuronGroup()->getNumNeurons();
               }, hash);


    // **TODO** rowstride

    return hash.get_digest();
}
// ----------------------------------------------------------------------------
void CustomWUUpdateDenseInitGroupMerged::generateInit(const BackendBase &backend, CodeStream &os, const ModelSpecMerged &modelMerged, Substitutions &popSubs) const
{
    // Loop through rows
    os << "for(unsigned int i = 0; i < group->numSrcNeurons; i++)";
    {
        CodeStream::Scope b(os);
        popSubs.addVarSubstitution("id_pre", "i");
        genInitWUVarCode(os, popSubs, getArchetype().getCustomUpdateModel()->getVars(),
                         getArchetype().getVarInitialisers(), "group->numSrcNeurons * group->rowStride", getIndex(),
                         modelMerged.getModel().getPrecision(), getArchetype().isBatched() ? modelMerged.getModel().getBatchSize() : 1,
                         [this](const std::string &v, const std::string &p) { return isVarInitParamHeterogeneous(v, p); },
                         [this](const std::string &v, const std::string &p) { return isVarInitDerivedParamHeterogeneous(v, p); },
                         [&backend](CodeStream &os, const Substitutions &kernelSubs, BackendBase::Handler handler)
                         {
                             return backend.genDenseSynapseVariableRowInit(os, kernelSubs, handler); 
                         });
    }
}

// ----------------------------------------------------------------------------
// CustomWUUpdateSparseInitGroupMerged
//----------------------------------------------------------------------------
const std::string CustomWUUpdateSparseInitGroupMerged::name = "CustomWUUpdateSparseInit";
//----------------------------------------------------------------------------
CustomWUUpdateSparseInitGroupMerged::CustomWUUpdateSparseInitGroupMerged(size_t index, const std::string &precision, const std::string &, const BackendBase &backend,
                                                                         const std::vector<std::reference_wrapper<const CustomUpdateWUInternal>> &groups)
:   CustomUpdateInitGroupMergedBase<CustomUpdateWUInternal>(index, precision, backend, groups)
{
    addField("unsigned int", "rowStride",
             [&backend](const CustomUpdateWUInternal &cg, size_t) { return std::to_string(backend.getSynapticMatrixRowStride(*cg.getSynapseGroup())); });

    addField("unsigned int", "numSrcNeurons",
             [](const CustomUpdateWUInternal &cg, size_t) { return std::to_string(cg.getSynapseGroup()->getSrcNeuronGroup()->getNumNeurons()); });
    addField("unsigned int", "numTrgNeurons",
             [](const CustomUpdateWUInternal &cg, size_t) { return std::to_string(cg.getSynapseGroup()->getTrgNeuronGroup()->getNumNeurons()); });

    addField("unsigned int*", "rowLength", 
             [&backend](const CustomUpdateWUInternal &cg, size_t) 
             { 
                 const SynapseGroupInternal *sg = cg.getSynapseGroup();
                 return backend.getDeviceVarPrefix() + "rowLength" + sg->getName();
             });
    addField(getArchetype().getSynapseGroup()->getSparseIndType() + "*", "ind", 
             [&backend](const CustomUpdateWUInternal &cg, size_t) 
             { 
                 const SynapseGroupInternal *sg = cg.getSynapseGroup();
                 return backend.getDeviceVarPrefix() + "ind" + sg->getName();
             });
}
//----------------------------------------------------------------------------
boost::uuids::detail::sha1::digest_type CustomWUUpdateSparseInitGroupMerged::getHashDigest() const
{
    boost::uuids::detail::sha1 hash;
    
    // Update hash with generic custom update init data
    updateBaseHash(hash);

    // Update hash with sizes of pre and postsynaptic neuron groups
    updateHash([](const CustomUpdateWUInternal &cg) 
               {
                   return static_cast<const SynapseGroupInternal*>(cg.getSynapseGroup())->getSrcNeuronGroup()->getNumNeurons();
               }, hash);

    updateHash([](const CustomUpdateWUInternal &cg) 
               {
                   return static_cast<const SynapseGroupInternal*>(cg.getSynapseGroup())->getTrgNeuronGroup()->getNumNeurons();
               }, hash);


    // **TODO** rowstride

    return hash.get_digest();
}
// ----------------------------------------------------------------------------
void CustomWUUpdateSparseInitGroupMerged::generateInit(const BackendBase &backend, CodeStream &os, const ModelSpecMerged &modelMerged, Substitutions &popSubs) const
{
    genInitWUVarCode(os, popSubs, getArchetype().getCustomUpdateModel()->getVars(),
                     getArchetype().getVarInitialisers(), "group->numSrcNeurons * group->rowStride", getIndex(),
                     modelMerged.getModel().getPrecision(), getArchetype().isBatched() ? modelMerged.getModel().getBatchSize() : 1,
                     [this](const std::string &v, const std::string &p) { return isVarInitParamHeterogeneous(v, p); },
                     [this](const std::string &v, const std::string &p) { return isVarInitDerivedParamHeterogeneous(v, p); },
                     [&backend](CodeStream &os, const Substitutions &kernelSubs, BackendBase::Handler handler)
                     {
                         return backend.genSparseSynapseVariableRowInit(os, kernelSubs, handler); 
                     });
}<|MERGE_RESOLUTION|>--- conflicted
+++ resolved
@@ -309,17 +309,10 @@
     // Initialise neuron variables
     genInitNeuronVarCode(os, backend, popSubs, getArchetype().getNeuronModel()->getVars(), getArchetype().getVarInitialisers(), 
                          "", "numNeurons", getArchetype().getNumDelaySlots(), getIndex(), model.getPrecision(), model.getBatchSize(),
-<<<<<<< HEAD
                          [this](const std::string &v){ return getArchetype().isVarQueueRequired(v); },
                          [this](const std::string &v, const std::string &p) { return isVarInitParamHeterogeneous(v, p); },
                          [this](const std::string &v, const std::string &p) { return isVarInitDerivedParamHeterogeneous(v, p); });
  
-=======
-                         [this](size_t i){ return getArchetype().isVarQueueRequired(i); },
-                         [this](size_t v, size_t p) { return isVarInitParamHeterogeneous(v, p); },
-                         [this](size_t v, size_t p) { return isVarInitDerivedParamHeterogeneous(v, p); });
-
->>>>>>> 93a50caf
     // Loop through incoming synaptic populations
     for(size_t i = 0; i < getSortedArchetypeMergedInSyns().size(); i++) {
         CodeStream::Scope b(os);
@@ -354,20 +347,10 @@
                 });
         }
 
-<<<<<<< HEAD
         genInitNeuronVarCode(os, backend, popSubs, sg->getPSModel()->getVars(), sg->getPSVarInitialisers(),
                                 "InSyn" + std::to_string(i), "numNeurons", i, model.getPrecision(),  model.getBatchSize(),
                                 [i, this](const std::string &v, const std::string &p) { return isPSMVarInitParamHeterogeneous(i, v, p); },
                                 [i, this](const std::string &v, const std::string &p) { return isPSMVarInitDerivedParamHeterogeneous(i, v, p); });
-=======
-        // If postsynaptic model variables should be individual
-        if(sg->getMatrixType() & SynapseMatrixWeight::INDIVIDUAL_PSM) {
-            genInitNeuronVarCode(os, backend, popSubs, sg->getPSModel()->getVars(), sg->getPSVarInitialisers(),
-                                 "InSyn" + std::to_string(i), "numNeurons", i, model.getPrecision(),  model.getBatchSize(),
-                                 [i, this](size_t v, size_t p) { return isPSMVarInitParamHeterogeneous(i, v, p); },
-                                 [i, this](size_t v, size_t p) { return isPSMVarInitDerivedParamHeterogeneous(i, v, p); });
-        }
->>>>>>> 93a50caf
     }
 
     // Loop through incoming synaptic populations with postsynaptic variables
@@ -377,36 +360,21 @@
         genInitNeuronVarCode(os, backend, popSubs, sg->getWUModel()->getPostVars(), sg->getWUPostVarInitialisers(),
                              "WUPost" + std::to_string(i), "numNeurons", sg->getTrgNeuronGroup()->getNumDelaySlots(),
                              i, model.getPrecision(),  model.getBatchSize(),
-<<<<<<< HEAD
                              [&sg](const std::string&){ return (sg->getBackPropDelaySteps() != NO_DELAY); },
                              [i, this](const std::string &v, const std::string &p) { return isInSynWUMVarInitParamHeterogeneous(i, v, p); },
                              [i, this](const std::string &v, const std::string &p) { return isInSynWUMVarInitDerivedParamHeterogeneous(i, v, p); });
 }
-=======
-                             [&sg](size_t){ return (sg->getBackPropDelaySteps() != NO_DELAY); },
-                             [i, this](size_t v, size_t p) { return isInSynWUMVarInitParamHeterogeneous(i, v, p); },
-                             [i, this](size_t v, size_t p) { return isInSynWUMVarInitDerivedParamHeterogeneous(i, v, p); });
-    }
->>>>>>> 93a50caf
 
     // Loop through outgoing synaptic populations with presynaptic variables
     // **NOTE** number of delay slots is based on the source neuron (for simplicity) but whether delay is required is based on the synapse group
     for(size_t i = 0; i < getSortedArchetypeOutSynWithPreVars().size(); i++) {
         const auto *sg = getSortedArchetypeOutSynWithPreVars().at(i);
         genInitNeuronVarCode(os, backend, popSubs, sg->getWUModel()->getPreVars(), sg->getWUPreVarInitialisers(),
-<<<<<<< HEAD
                                 "WUPre" + std::to_string(i), "numNeurons", sg->getSrcNeuronGroup()->getNumDelaySlots(),
                                 i, model.getPrecision(),  model.getBatchSize(),
                                 [&sg](const std::string&){ return (sg->getDelaySteps() != NO_DELAY); },
                                 [i, this](const std::string &v, const std::string &p) { return isOutSynWUMVarInitParamHeterogeneous(i, v, p); },
                                 [i, this](const std::string &v, const std::string &p) { return isOutSynWUMVarInitDerivedParamHeterogeneous(i, v, p); });
-=======
-                             "WUPre" + std::to_string(i), "numNeurons", sg->getSrcNeuronGroup()->getNumDelaySlots(),
-                             i, model.getPrecision(),  model.getBatchSize(),
-                             [&sg](size_t){ return (sg->getDelaySteps() != NO_DELAY); },
-                             [i, this](size_t v, size_t p) { return isOutSynWUMVarInitParamHeterogeneous(i, v, p); },
-                             [i, this](size_t v, size_t p) { return isOutSynWUMVarInitDerivedParamHeterogeneous(i, v, p); });
->>>>>>> 93a50caf
     }
 
     // Loop through outgoing synaptic populations with presynaptic output
@@ -427,13 +395,8 @@
 
         genInitNeuronVarCode(os, backend, popSubs, cs->getCurrentSourceModel()->getVars(), cs->getVarInitialisers(),
                              "CS" + std::to_string(i), "numNeurons", i, model.getPrecision(),  model.getBatchSize(),
-<<<<<<< HEAD
                              [i, this](const std::string &v, const std::string &p) { return isCurrentSourceVarInitParamHeterogeneous(i, v, p); },
                              [i, this](const std::string &v, const std::string &p) { return isCurrentSourceVarInitDerivedParamHeterogeneous(i, v, p); });
-=======
-                             [i, this](size_t v, size_t p) { return isCurrentSourceVarInitParamHeterogeneous(i, v, p); },
-                             [i, this](size_t v, size_t p) { return isCurrentSourceVarInitDerivedParamHeterogeneous(i, v, p); });
->>>>>>> 93a50caf
     }
 }
 //----------------------------------------------------------------------------

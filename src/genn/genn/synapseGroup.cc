--- conflicted
+++ resolved
@@ -609,31 +609,7 @@
     m_ConnectivityInitialiser.initDerivedParams(dt);
 }
 //----------------------------------------------------------------------------
-<<<<<<< HEAD
-std::string SynapseGroup::getSparseIndType() const
-{
-    // If narrow sparse inds are enabled
-    if(m_NarrowSparseIndEnabled) {
-        // If number of target neurons can be represented using a uint8, use this type
-        const unsigned int numTrgNeurons = getTrgNeuronGroup()->getNumNeurons();
-        if(numTrgNeurons <= std::numeric_limits<uint8_t>::max()) {
-            return "uint8_t";
-        }
-        // Otherwise, if they can be represented as a uint16, use this type
-        else if(numTrgNeurons <= std::numeric_limits<uint16_t>::max()) {
-            return "uint16_t";
-        }
-    }
-
-    // Otherwise, use 32-bit int
-    return "uint32_t";
-
-}
-//----------------------------------------------------------------------------
 bool SynapseGroup::canPSBeMerged() const
-=======
-bool SynapseGroup::canPSBeLinearlyCombined() const
->>>>>>> 60f01cf3
 {
     // Return true if there are no variables or extra global parameters
     // **NOTE** many models with variables would work fine, but  

// C++ standard includes
#include <limits>
#include <tuple>

// C standard includes
#include <cstdlib>

// Google test includes
#include "gtest/gtest.h"

// GeNN code generator includes
#include "code_generator/codeGenUtils.h"
#include "code_generator/substitutions.h"

using namespace CodeGenerator;

// Test based on original issue found in https://github.com/brian-team/brian2genn/pull/60 to make sure that ensureFtype doesn't break functions it shouldn't
TEST(EnsureMathFunctionFtype, ISinF) {
    const std::string code =
        "const int _infinity_int  = 1073741823;  // maximum 32bit integer divided by 2\n"
        "if (std::isinf(t))\n"
        "{\n";

    std::string substitutedCode = ensureFtype(code, "double");
    ASSERT_EQ(code, substitutedCode);
}

// Test based on comments by Marcel in https://github.com/brian-team/brian2genn/pull/60
TEST(EnsureMathFunctionFtype, foo123) {
    const std::string code = "int foo123 = 6;";

    std::string substitutedCode = code;
    regexVarSubstitute(substitutedCode, "foo", "bar");
    ASSERT_EQ(code, substitutedCode);
}

// Test based on comments by Thomas in https://github.com/brian-team/brian2genn/pull/60
TEST(EnsureMathFunctionFtype, not2well) {
    const std::string code = "int not2well = 6;";

    std::string substitutedCode = code;
    regexVarSubstitute(substitutedCode, "well", "hell");
    ASSERT_EQ(code, substitutedCode);
}

// Check that generic maths functions DON'T get messed with
TEST(EnsureMathFunctionFtype, rint) {
    const std::string code = "$(value) = (uint8_t)rint(normal / DT);";

    const std::string substitutedCode = ensureFtype(code, "float");
    ASSERT_EQ(substitutedCode, "$(value) = (uint8_t)rint(normal / DT);");
<<<<<<< HEAD
=======
}

// Check that old-style single-precision maths functions get replaced with generic version
TEST(EnsureMathFunctionFtype, rintf) {
    const std::string code = "$(value) = (uint8_t)rintf(normal / DT);";

    const std::string substitutedCode = ensureFtype(code, "float");
    ASSERT_EQ(substitutedCode, "$(value) = (uint8_t)rint(normal / DT);");
}

// Check that namespace substitution in support code works
TEST(EnsureMathFunctionFtype, supportCodeFunc) {
    const std::string supportCode = "SUPPORT_CODE_FUNC scalar supportCodeFunc(scalar x){ return x; }";
    const std::string code = "supportCodeFunc(x);";
    const std::string substitutedCode = disambiguateNamespaceFunction(supportCode, code, "TestNamespace");
    ASSERT_EQ(substitutedCode, "TestNamespace_supportCodeFunc(x);");
>>>>>>> d7337b20
}

// Check that old-style single-precision maths functions get replaced with generic version
TEST(EnsureMathFunctionFtype, rintf) {
    const std::string code = "$(value) = (uint8_t)rintf(normal / DT);";

    const std::string substitutedCode = ensureFtype(code, "float");
    ASSERT_EQ(substitutedCode, "$(value) = (uint8_t)rint(normal / DT);");
}


//--------------------------------------------------------------------------
// SingleValueSubstitutionTest
//--------------------------------------------------------------------------
class SingleValueSubstitutionTest : public ::testing::TestWithParam<double>
{
protected:
    //--------------------------------------------------------------------------
    // Test virtuals
    //--------------------------------------------------------------------------
    virtual void SetUp()
    {
        // Substitute variable for value
        m_Code = "$(test)";

        // Substitute test parameter for value
        Substitutions subs;
        subs.addParamValueSubstitution({"test"}, { GetParam() });
        subs.apply(m_Code);

        // For safety, value_substitutions adds brackets around substituted values - trim these out
        m_Code = m_Code.substr(1, m_Code.size() - 2);
    }

    //--------------------------------------------------------------------------
    // Protected API
    //--------------------------------------------------------------------------
    const std::string &GetCode() const { return m_Code; }

private:
    //--------------------------------------------------------------------------
    // Private API
    //--------------------------------------------------------------------------
    std::string m_Code;
};

//--------------------------------------------------------------------------
// Tests
//--------------------------------------------------------------------------
TEST_P(SingleValueSubstitutionTest, CorrectGeneratedValue)
{
    // Convert results back to double and check they match
    double result = std::atof(GetCode().c_str());
    ASSERT_DOUBLE_EQ(result, GetParam());
}

//--------------------------------------------------------------------------
// Instatiations
//--------------------------------------------------------------------------
INSTANTIATE_TEST_CASE_P(DoubleValues,
                        SingleValueSubstitutionTest,
                        ::testing::Values(std::numeric_limits<double>::min(),
                                          std::numeric_limits<double>::max(),
                                          1.0,
                                          -1.0),);<|MERGE_RESOLUTION|>--- conflicted
+++ resolved
@@ -49,8 +49,6 @@
 
     const std::string substitutedCode = ensureFtype(code, "float");
     ASSERT_EQ(substitutedCode, "$(value) = (uint8_t)rint(normal / DT);");
-<<<<<<< HEAD
-=======
 }
 
 // Check that old-style single-precision maths functions get replaced with generic version
@@ -67,17 +65,7 @@
     const std::string code = "supportCodeFunc(x);";
     const std::string substitutedCode = disambiguateNamespaceFunction(supportCode, code, "TestNamespace");
     ASSERT_EQ(substitutedCode, "TestNamespace_supportCodeFunc(x);");
->>>>>>> d7337b20
 }
-
-// Check that old-style single-precision maths functions get replaced with generic version
-TEST(EnsureMathFunctionFtype, rintf) {
-    const std::string code = "$(value) = (uint8_t)rintf(normal / DT);";
-
-    const std::string substitutedCode = ensureFtype(code, "float");
-    ASSERT_EQ(substitutedCode, "$(value) = (uint8_t)rint(normal / DT);");
-}
-
 
 //--------------------------------------------------------------------------
 // SingleValueSubstitutionTest

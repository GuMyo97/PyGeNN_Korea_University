/*--------------------------------------------------------------------------
  Author: Thomas Nowotny
  
  Institute: Center for Computational Neuroscience and Robotics
  University of Sussex
  Falmer, Brighton BN1 9QJ, UK 
  
  email to:  T.Nowotny@sussex.ac.uk
  
  initial version: 2010-02-07
  
  --------------------------------------------------------------------------*/

//-----------------------------------------------------------------------
/*!  \file generateRunner.cc

  \brief Contains functions to generate code for running the
  simulation on the GPU, and for I/O convenience functions between GPU
  and CPU space. Part of the code generation section.
*/
//--------------------------------------------------------------------------

#include "generateRunner.h"
#include "global.h"
#include "utils.h"
#include "codeGenUtils.h"
#include "codeStream.h"

#include <algorithm>
#include <cfloat>
#include <cstdint>

//--------------------------------------------------------------------------
// Anonymous namespace
//--------------------------------------------------------------------------
namespace
{
//--------------------------------------------------------------------------
//! \brief This function generates host and device variable definitions, of the given type and name.
//--------------------------------------------------------------------------

void variable_def(CodeStream &os, const string &type, const string &name, VarMode mode)
{
#ifndef CPU_ONLY
    if(mode & VarLocation::HOST) {
        os << type << " " << name << ";" << std::endl;
    }
    if(mode & VarLocation::DEVICE) {
        os << type << " d_" << name << ";" << std::endl;
        os << "__device__ " << type << " dd_" << name << ";" << std::endl;
    }
#else
    USE(mode);
    os << type << " " << name << ";" << std::endl;
#endif
}


//--------------------------------------------------------------------------
//! \brief This function generates host extern variable definitions, of the given type and name.
//--------------------------------------------------------------------------

void extern_variable_def(CodeStream &os, const string &type, const string &name, VarMode mode)
{
#ifndef CPU_ONLY
    if(mode & VarLocation::HOST) {
        os << "extern " << type << " " << name << ";" << std::endl;
    }
    if(mode & VarLocation::DEVICE) {
        os << "extern " << type << " d_" << name << ";" << std::endl;
    }
#else
    USE(mode);
    os << "extern " << type << " " << name << ";" << std::endl;
#endif
}


//--------------------------------------------------------------------------
//! \brief This function generates host allocation code
//--------------------------------------------------------------------------

void allocate_host_variable(CodeStream &os, const string &type, const string &name, VarMode mode, const string &size)
{
#ifndef CPU_ONLY
    if(mode & VarLocation::HOST) {
        const char *flags = (mode & VarLocation::ZERO_COPY) ? "cudaHostAllocMapped" : "cudaHostAllocPortable";
        os << "    cudaHostAlloc(&" << name << ", " << size << " * sizeof(" << type << "), " << flags << ");" << std::endl;
    }
#else
    USE(mode);

    os << "    " << name << " = new " << type << "[" << size << "];" << std::endl;
#endif
}

void allocate_host_variable(CodeStream &os, const string &type, const string &name, VarMode mode, size_t size)
{
    allocate_host_variable(os, type, name, mode, to_string(size));
}

void allocate_device_variable(CodeStream &os, const string &type, const string &name, VarMode mode, const string &size)
{
#ifndef CPU_ONLY
    // If variable is present on device at all
    if(mode & VarLocation::DEVICE) {
        // Insert call to correct helper depending on whether variable should be allocated in zero-copy mode or not
        if(mode & VarLocation::ZERO_COPY) {
            os << "    deviceZeroCopy(" << name << ", &d_" << name << ", dd_" << name << ");" << std::endl;
        }
        else {
            os << "    deviceMemAllocate(&d_" << name << ", dd_" << name << ", " << size << " * sizeof(" << type << "));" << std::endl;
        }
    }
#else
    USE(os);
    USE(type);
    USE(name);
    USE(mode);
    USE(size);
#endif
}

void allocate_device_variable(CodeStream &os, const string &type, const string &name, VarMode mode, size_t size)
{
    allocate_device_variable(os, type, name, mode, to_string(size));
}

//--------------------------------------------------------------------------
//! \brief This function generates host and device allocation with standard names (name, d_name, dd_name) and estimates size based on size known at generate-time
//--------------------------------------------------------------------------
unsigned int allocate_variable(CodeStream &os, const string &type, const string &name, VarMode mode, size_t size)
{
    // Allocate host and device variables
    allocate_host_variable(os, type, name, mode, size);
    allocate_device_variable(os, type, name, mode, size);

    // Return size estimate
    return size * theSize(type);
}

void allocate_variable(CodeStream &os, const string &type, const string &name, VarMode mode, const string &size)
{
    // Allocate host and device variables
    allocate_host_variable(os, type, name, mode, size);
    allocate_device_variable(os, type, name, mode, size);
}

void free_host_variable(CodeStream &os, const string &name, VarMode mode)
{
#ifndef CPU_ONLY
    if(mode & VarLocation::HOST) {
        os << "    CHECK_CUDA_ERRORS(cudaFreeHost(" << name << "));" << std::endl;
    }
#else
    USE(mode);
    os << "    delete[] " << name << ";" << std::endl;
#endif
}

void free_device_variable(CodeStream &os, const string &name, VarMode mode)
{
#ifndef CPU_ONLY
    // If this variable wasn't allocated in zero-copy mode, free it
    if(mode & VarLocation::DEVICE) {
        os << "    CHECK_CUDA_ERRORS(cudaFree(d_" << name << "));" << std::endl;
    }
#else
    USE(os);
    USE(name);
    USE(mode);
#endif
}

//--------------------------------------------------------------------------
//! \brief This function generates code to free host and device allocations with standard names (name, d_name, dd_name)
//--------------------------------------------------------------------------
void free_variable(CodeStream &os, const string &name, VarMode mode)
{
    free_host_variable(os, name, mode);
    free_device_variable(os, name, mode);
}

//--------------------------------------------------------------------------
//! \brief Can a variable with this mode be pushed and pulled between device and host
//--------------------------------------------------------------------------
#ifndef CPU_ONLY
bool canPushPullVar(VarMode varMode)
{
    // A variable can be pushed and pulled if it is located
    // on both host and device and doesn't use zero-copy memory
    return ((varMode & VarLocation::HOST) &&
            (varMode & VarLocation::DEVICE) &&
            !(varMode & VarLocation::ZERO_COPY));
}
#endif  // CPU_ONLY
}

//--------------------------------------------------------------------------
/*!
  \brief A function that generates predominantly host-side code.

  In this function host-side functions and other code are generated,
  including: Global host variables, "allocatedMem()" function for
  allocating memories, "freeMem" function for freeing the allocated
  memories, "initialize" for initializing host variables, "gFunc" and
  "initGRaw()" for use with plastic synapses if such synapses exist in
  the model.  
*/
//--------------------------------------------------------------------------
void genDefinitions(const NNmodel &model, //!< Model description
               const string &path) //!< Path for code generationn
{
    string SCLR_MIN;
    string SCLR_MAX;
    if (model.getPrecision() == "float") {
        SCLR_MIN= to_string(FLT_MIN)+"f";
        SCLR_MAX= to_string(FLT_MAX)+"f";
    }

    if (model.getPrecision() == "double") {
        SCLR_MIN= to_string(DBL_MIN);
        SCLR_MAX= to_string(DBL_MAX);
    }

    //=======================
    // generate definitions.h
    //=======================

    // this file contains helpful macros and is separated out so that it can also be used by other code that is compiled separately
    string definitionsName= path + "/" + model.getName() + "_CODE/definitions.h";
    ofstream fs;
    fs.open(definitionsName.c_str());

    // Attach this to a code stream
    CodeStream os(fs);

    writeHeader(os);
    os << std::endl;

    // write doxygen comment
    os << "//-------------------------------------------------------------------------" << std::endl;
    os << "/*! \\file definitions.h" << std::endl << std::endl;
    os << "\\brief File generated from GeNN for the model " << model.getName() << " containing useful Macros used for both GPU amd CPU versions." << std::endl;
    os << "*/" << std::endl;
    os << "//-------------------------------------------------------------------------" << std::endl << std::endl;

    os << "#ifndef DEFINITIONS_H" << std::endl;
    os << "#define DEFINITIONS_H" << std::endl;
    os << std::endl;

    os << "#include \"utils.h\"" << std::endl;
    if (model.isTimingEnabled()) {
        os << "#include \"hr_time.h\"" << std::endl;
    }
    os << "#include \"sparseUtils.h\"" << std::endl << std::endl;
    os << "#include \"sparseProjection.h\"" << std::endl;
    os << "#include <cstdint>" << std::endl;
    os << "#include <random>" << std::endl;
#ifndef CPU_ONLY
    os << "#include <curand_kernel.h>" << std::endl;
#endif
    os << std::endl;
#ifdef MPI_ENABLE
    os << "#include \"infraMPI.h\"" << std::endl;
#endif

#ifndef CPU_ONLY
    // write CUDA error handler macro
    os << "#ifndef CHECK_CUDA_ERRORS" << std::endl;
    os << "#define CHECK_CUDA_ERRORS(call) {\\" << std::endl;
    os << "    cudaError_t error = call;\\" << std::endl;
    os << "    if (error != cudaSuccess) {\\" << std::endl;
    os << "        fprintf(stderr, \"%s: %i: cuda error %i: %s\\n\", __FILE__, __LINE__, (int) error, cudaGetErrorString(error));\\" << std::endl;
    os << "        exit(EXIT_FAILURE);\\" << std::endl;
    os << "    }\\" << std::endl;
    os << "}" << std::endl;
    os << "#endif" << std::endl;
    os << std::endl;
#else
    // define CUDA device and function type qualifiers
    os << "#define __device__" << std::endl;
    os << "#define __global__" << std::endl;
    os << "#define __host__" << std::endl;
    os << "#define __constant__" << std::endl;
    os << "#define __shared__" << std::endl;
#endif // CPU_ONLY

    // write DT macro
    os << "#undef DT" << std::endl;
    if (model.getPrecision() == "float") {
        os << "#define DT " << to_string(model.getDT()) << "f" << std::endl;
    } else {
        os << "#define DT " << to_string(model.getDT()) << std::endl;
    }

    // write MYRAND macro
    os << "#ifndef MYRAND" << std::endl;
    os << "#define MYRAND(Y,X) Y = Y * 1103515245 + 12345; X = (Y >> 16);" << std::endl;
    os << "#endif" << std::endl;
    os << "#ifndef MYRAND_MAX" << std::endl;
    os << "#define MYRAND_MAX 0x0000FFFFFFFFFFFFLL" << std::endl;
    os << "#endif" << std::endl;
    os << std::endl;

    os << "#ifndef scalar" << std::endl;
    os << "typedef " << model.getPrecision() << " scalar;" << std::endl;
    os << "#endif" << std::endl;
    os << "#ifndef SCALAR_MIN" << std::endl;
    os << "#define SCALAR_MIN " << SCLR_MIN << std::endl;
    os << "#endif" << std::endl;
    os << "#ifndef SCALAR_MAX" << std::endl;
    os << "#define SCALAR_MAX " << SCLR_MAX << std::endl;
    os << "#endif" << std::endl;
    os << std::endl;


    //-----------------
    // GLOBAL VARIABLES

    os << "// ------------------------------------------------------------------------" << std::endl;
    os << "// global variables" << std::endl;
    os << std::endl;

    os << "extern unsigned long long iT;" << std::endl;
    os << "extern " << model.getPrecision() << " t;" << std::endl;
    if (model.isTimingEnabled()) {
#ifndef CPU_ONLY
        os << "extern cudaEvent_t neuronStart, neuronStop;" << std::endl;
#endif
        os << "extern double neuron_tme;" << std::endl;
        os << "extern CStopWatch neuron_timer;" << std::endl;
        if (!model.getSynapseGroups().empty()) {
#ifndef CPU_ONLY
            os << "extern cudaEvent_t synapseStart, synapseStop;" << std::endl;
#endif
            os << "extern double synapse_tme;" << std::endl;
            os << "extern CStopWatch synapse_timer;" << std::endl;
        }
        if (!model.getSynapsePostLearnGroups().empty()) {
#ifndef CPU_ONLY
            os << "extern cudaEvent_t learningStart, learningStop;" << std::endl;
#endif
            os << "extern double learning_tme;" << std::endl;
            os << "extern CStopWatch learning_timer;" << std::endl;
        }
        if (!model.getSynapseDynamicsGroups().empty()) {
#ifndef CPU_ONLY
            os << "extern cudaEvent_t synDynStart, synDynStop;" << std::endl;
#endif
            os << "extern double synDyn_tme;" << std::endl;
            os << "extern CStopWatch synDyn_timer;" << std::endl;
        }
#ifndef CPU_ONLY
        if(model.isDeviceInitRequired()) {
            os << "extern cudaEvent_t initDeviceStart, initDeviceStop;" << std::endl;
        }
        if(model.isDeviceSparseInitRequired()) {
            os << "extern cudaEvent_t sparseInitDeviceStart, sparseInitDeviceStop;" << std::endl;
        }
#endif
        os << "extern double initHost_tme;" << std::endl;
        os << "extern double initDevice_tme;" << std::endl;
        os << "extern CStopWatch initHost_timer;" << std::endl;
        os << "extern double sparseInitHost_tme;" << std::endl;
        os << "extern double sparseInitDevice_tme;" << std::endl;
        os << "extern CStopWatch sparseInitHost_timer;" << std::endl;
    }
    os << std::endl;
    if(model.isHostRNGRequired()) {
        os << "extern std::mt19937 rng;" << std::endl;

        os << "extern std::uniform_real_distribution<" << model.getPrecision() << "> standardUniformDistribution;" << std::endl;
        os << "extern std::normal_distribution<" << model.getPrecision() << "> standardNormalDistribution;" << std::endl;
        os << "extern std::exponential_distribution<" << model.getPrecision() << "> standardExponentialDistribution;" << std::endl;
    }
#ifndef CPU_ONLY
    if(model.isDeviceRNGRequired()) {
        os << "extern curandStatePhilox4_32_10_t *d_rng;" << std::endl;
    }
#endif  // CPU_ONLY
    os << std::endl;

    //---------------------------------
    // HOST AND DEVICE NEURON VARIABLES

    os << "// ------------------------------------------------------------------------" << std::endl;
    os << "// neuron variables" << std::endl;
    os << std::endl;

    for(const auto &n : model.getNeuronGroups()) {
        extern_variable_def(os, "unsigned int *", "glbSpkCnt"+n.first, n.second.getSpikeVarMode());
        extern_variable_def(os, "unsigned int *", "glbSpk"+n.first, n.second.getSpikeVarMode());
        if (n.second.isSpikeEventRequired()) {
            extern_variable_def(os, "unsigned int *", "glbSpkCntEvnt"+n.first, n.second.getSpikeEventVarMode());
            extern_variable_def(os, "unsigned int *", "glbSpkEvnt"+n.first, n.second.getSpikeEventVarMode());
        }
        if (n.second.isDelayRequired()) {
            os << "extern unsigned int spkQuePtr" << n.first << ";" << std::endl;
        }
        if (n.second.isSpikeTimeRequired()) {
            extern_variable_def(os, model.getPrecision()+" *", "sT"+n.first, n.second.getSpikeTimeVarMode());
        }
#ifndef CPU_ONLY
        if(n.second.isSimRNGRequired()) {
            os << "extern curandState *d_rng" << n.first << ";" << std::endl;
        }
#endif
        auto neuronModel = n.second.getNeuronModel();
        for(auto const &v : neuronModel->getVars()) {
            extern_variable_def(os, v.second +" *", v.first + n.first, n.second.getVarMode(v.first));
        }
        for(auto const &v : neuronModel->getExtraGlobalParams()) {
            os << "extern " << v.second << " " << v.first + n.first << ";" << std::endl;
        }
    }
    os << std::endl;
    for(auto &n : model.getNeuronGroups()) {
        os << "#define glbSpkShift" << n.first;
        if (n.second.isDelayRequired()) {
            os << " spkQuePtr" << n.first << "*" << n.second.getNumNeurons();
        }
        else {
            os << " 0";
        }
        os << std::endl;
    }

    for(const auto &n : model.getNeuronGroups()) {
        // convenience macros for accessing spike count
        os << "#define spikeCount_" << n.first << " glbSpkCnt" << n.first;
        if (n.second.isDelayRequired() && n.second.isTrueSpikeRequired()) {
            os << "[spkQuePtr" << n.first << "]" << std::endl;
        }
        else {
            os << "[0]" << std::endl;
        }
        // convenience macro for accessing spikes
        os << "#define spike_" << n.first;
        if (n.second.isDelayRequired() && n.second.isTrueSpikeRequired()) {
            os << " (glbSpk" << n.first << "+(spkQuePtr" << n.first << "*" << n.second.getNumNeurons() << "))" << std::endl;
        }
        else {
            os << " glbSpk" << n.first << std::endl;
        }
        if (n.second.isSpikeEventRequired()) {
            // convenience macros for accessing spike count
            os << "#define spikeEventCount_" << n.first << " glbSpkCntEvnt" << n.first;
            if (n.second.isDelayRequired()) {
                os << "[spkQuePtr" << n.first << "]" << std::endl;
            }
            else {
                os << "[0]" << std::endl;
            }
            // convenience macro for accessing spikes
            os << "#define spikeEvent_" << n.first;
            if (n.second.isDelayRequired()) {
                os << " (glbSpkEvnt" << n.first << "+(spkQuePtr" << n.first << "*" << n.second.getNumNeurons() << "))" << std::endl;
            }
            else {
                os << " glbSpkEvnt" << n.first << std::endl;
            }
        }
    }
    os << std::endl;


    //----------------------------------
    // HOST AND DEVICE SYNAPSE VARIABLES

    os << "// ------------------------------------------------------------------------" << std::endl;
    os << "// synapse variables" << std::endl;
    os << std::endl;

    for(const auto &s : model.getSynapseGroups()) {
        extern_variable_def(os, model.getPrecision()+" *", "inSyn" + s.first, s.second.getInSynVarMode());

        if (s.second.getMatrixType() & SynapseMatrixConnectivity::BITMASK) {
            extern_variable_def(os, "uint32_t *", "gp" + s.first, VarMode::LOC_HOST_DEVICE_INIT_HOST);
        }
        else if (s.second.getMatrixType() & SynapseMatrixConnectivity::SPARSE) {
            os << "extern SparseProjection C" << s.first << ";" << std::endl;
        }

        if (s.second.getMatrixType() & SynapseMatrixWeight::INDIVIDUAL) { // not needed for GLOBALG
            for(const auto &v : s.second.getWUModel()->getVars()) {
                extern_variable_def(os, v.second + " *", v.first + s.first, s.second.getWUVarMode(v.first));
            }
            for(const auto &v : s.second.getPSModel()->getVars()) {
                extern_variable_def(os, v.second + " *", v.first + s.first, s.second.getPSVarMode(v.first));
            }
        }

        for(auto const &p : s.second.getWUModel()->getExtraGlobalParams()) {
            os << "extern " << p.second << " " << p.first + s.first << ";" << std::endl;
        }
    }
    os << std::endl;

    os << "#define Conductance SparseProjection" << std::endl;
    os << "/*struct Conductance is deprecated. \n\
  By GeNN 2.0, Conductance is renamed as SparseProjection and contains only indexing values. \n\
  Please consider updating your user code by renaming Conductance as SparseProjection \n\
  and making g member a synapse variable.*/" << std::endl;
    os << std::endl;


    //--------------------------
    // HOST AND DEVICE FUNCTIONS

#ifndef CPU_ONLY
    os << "// ------------------------------------------------------------------------" << std::endl;
    os << "// Helper function for allocating memory blocks on the GPU device" << std::endl;
    os << std::endl;
    os << "template<class T>" << std::endl;
    os << "void deviceMemAllocate(T* hostPtr, const T &devSymbol, size_t size)" << std::endl;
    os << "{" << std::endl;
    os << "    void *devptr;" << std::endl;
    os << "    CHECK_CUDA_ERRORS(cudaMalloc(hostPtr, size));" << std::endl;
    os << "    CHECK_CUDA_ERRORS(cudaGetSymbolAddress(&devptr, devSymbol));" << std::endl;
    os << "    CHECK_CUDA_ERRORS(cudaMemcpy(devptr, hostPtr, sizeof(void*), cudaMemcpyHostToDevice));" << std::endl;
    os << "}" << std::endl;
    os << std::endl;
    os << "// ------------------------------------------------------------------------" << std::endl;
    os << "// Helper function for getting the device pointer corresponding to a zero-copied host pointer and assigning it to a symbol" << std::endl;
    os << std::endl;
    os << "template<class T>" << std::endl;
    os << "void deviceZeroCopy(T hostPtr, const T *devPtr, const T &devSymbol)" << std::endl;
    os << "{" << std::endl;
    os << "    CHECK_CUDA_ERRORS(cudaHostGetDevicePointer((void **)devPtr, (void*)hostPtr, 0));" << std::endl;
    os << "    void *devSymbolPtr;" << std::endl;
    os << "    CHECK_CUDA_ERRORS(cudaGetSymbolAddress(&devSymbolPtr, devSymbol));" << std::endl;
    os << "    CHECK_CUDA_ERRORS(cudaMemcpy(devSymbolPtr, devPtr, sizeof(void*), cudaMemcpyHostToDevice));" << std::endl;
    os << "}" << std::endl;
    os << std::endl;
#endif

#ifndef CPU_ONLY
    // generate headers for the communication utility functions such as
    // pullXXXStateFromDevice() etc. This is useful for the brian2genn
    // interface where we do more proper compile/link and do not want
    // to include runnerGPU.cc into all relevant code_objects (e.g.
    // spike and state monitors

    os << "// ------------------------------------------------------------------------" << std::endl;
    os << "// copying things to device" << std::endl;
    os << std::endl;
    for(const auto &n : model.getNeuronGroups()) {
        os << "void push" << n.first << "StateToDevice(bool hostInitialisedOnly = false);" << std::endl;
        os << "void push" << n.first << "SpikesToDevice(bool hostInitialisedOnly = false);" << std::endl;
        os << "void push" << n.first << "SpikeEventsToDevice(bool hostInitialisedOnly = false);" << std::endl;
        os << "void push" << n.first << "CurrentSpikesToDevice();" << std::endl;
        os << "void push" << n.first << "CurrentSpikeEventsToDevice();" << std::endl;
    }
    for(const auto &s : model.getSynapseGroups()) {
        os << "#define push" << s.first << "ToDevice push" << s.first << "StateToDevice" << std::endl;
        os << "void push" << s.first << "StateToDevice(bool hostInitialisedOnly = false);" << std::endl;
    }
    os << std::endl;

    os << "// ------------------------------------------------------------------------" << std::endl;
    os << "// copying things from device" << std::endl;
    os << std::endl;
    for(const auto &n : model.getNeuronGroups()) {
         os << "void pull" << n.first << "StateFromDevice();" << std::endl;
        os << "void pull" << n.first << "SpikesFromDevice();" << std::endl;
        os << "void pull" << n.first << "SpikeEventsFromDevice();" << std::endl;
        os << "void pull" << n.first << "CurrentSpikesFromDevice();" << std::endl;
        os << "void pull" << n.first << "CurrentSpikeEventsFromDevice();" << std::endl;
    }
    for(const auto &s : model.getSynapseGroups()) {
        os << "#define pull" << s.first << "FromDevice pull" << s.first << "StateFromDevice" << std::endl;
        os << "void pull" << s.first << "StateFromDevice();" << std::endl;
    }
    os << std::endl;

    os << "// ------------------------------------------------------------------------" << std::endl;
    os << "// global copying values to device" << std::endl;
    os << std::endl;
    os << "void copyStateToDevice(bool hostInitialisedOnly = false);" << std::endl;
    os << std::endl;

    os << "// ------------------------------------------------------------------------" << std::endl;
    os << "// global copying spikes to device" << std::endl;
    os << std::endl;
    os << "void copySpikesToDevice();" << std::endl;
    os << std::endl;

    os << "// ------------------------------------------------------------------------" << std::endl;
    os << "// copying current spikes to device" << std::endl;
    os << std::endl;
    os << "void copyCurrentSpikesToDevice();" << std::endl;
    os << std::endl;

    os << "// ------------------------------------------------------------------------" << std::endl;
    os << "// global copying spike events to device" << std::endl;
    os << std::endl;
    os << "void copySpikeEventsToDevice();" << std::endl;
    os << std::endl;

    os << "// ------------------------------------------------------------------------" << std::endl;
    os << "// copying current spikes to device" << std::endl;
    os << std::endl;
    os << "void copyCurrentSpikeEventsToDevice();" << std::endl;
    os << std::endl;

    os << "// ------------------------------------------------------------------------" << std::endl;
    os << "// global copying values from device" << std::endl;
    os << std::endl;
    os << "void copyStateFromDevice();" << std::endl;
    os << std::endl;

    os << "// ------------------------------------------------------------------------" << std::endl;
    os << "// global copying spikes from device" << std::endl;
    os << std::endl;
    os << "void copySpikesFromDevice();" << std::endl;
    os << std::endl;

    os << "// ------------------------------------------------------------------------" << std::endl;
    os << "// copying current spikes from device" << std::endl;
    os << std::endl;
    os << "void copyCurrentSpikesFromDevice();" << std::endl;
    os << std::endl;

    os << "// ------------------------------------------------------------------------" << std::endl;
    os << "// copying spike numbers from device (note, only use when only interested"<< std::endl;
    os << "// in spike numbers; copySpikesFromDevice() already includes this)" << std::endl;
    os << std::endl;
    os << "void copySpikeNFromDevice();" << std::endl;
    os << std::endl;

    os << "// ------------------------------------------------------------------------"<< std::endl;
    os << "// global copying spikeEvents from device" << std::endl;
    os << std::endl;
    os << "void copySpikeEventsFromDevice();" << std::endl;
    os << std::endl;

    os << "// ------------------------------------------------------------------------" << std::endl;
    os << "// copying current spikeEvents from device" << std::endl;
    os << std::endl;
    os << "void copyCurrentSpikeEventsFromDevice();" << std::endl;
    os << std::endl;

    os << "// ------------------------------------------------------------------------" << std::endl;
    os << "// global copying spike event numbers from device (note, only use when only interested" << std::endl;
    os << "// in spike numbers; copySpikeEventsFromDevice() already includes this)" << std::endl;
    os << std::endl;
    os << "void copySpikeEventNFromDevice();" << std::endl;
    os << std::endl;
#endif

    os << "// ------------------------------------------------------------------------" << std::endl;
    os << "// Function for setting the CUDA device and the host's global variables." << std::endl;
    os << "// Also estimates memory usage on device." << std::endl;
    os << std::endl;
    os << "void allocateMem();" << std::endl;
    os << std::endl;

    for(const auto &s : model.getSynapseGroups()) {
        if (s.second.getMatrixType() & SynapseMatrixConnectivity::SPARSE) {
            os << "void allocate" << s.first << "(unsigned int connN);" << std::endl;
            os << std::endl;
        }
    }

    os << "// ------------------------------------------------------------------------" << std::endl;
    os << "// Function to (re)set all model variables to their compile-time, homogeneous initial" << std::endl;
    os << "// values. Note that this typically includes synaptic weight values. The function" << std::endl;
    os << "// (re)sets host side variables and copies them to the GPU device." << std::endl;
    os << std::endl;
    os << "void initialize();" << std::endl;
    os << std::endl;


#ifndef CPU_ONLY
    os << "void initializeAllSparseArrays();" << std::endl;
    os << std::endl;
#endif

    os << "// ------------------------------------------------------------------------" << std::endl;
    os << "// initialization of variables, e.g. reverse sparse arrays etc." << std::endl;
    os << "// that the user would not want to worry about" << std::endl;
    os << std::endl;
    os << "void init" << model.getName() << "();" << std::endl;
    os << std::endl;

    os << "// ------------------------------------------------------------------------" << std::endl;
    os << "// Function to free all global memory structures." << std::endl;
    os << std::endl;
    os << "void freeMem();" << std::endl;
    os << std::endl;

    os << "//-------------------------------------------------------------------------" << std::endl;
    os << "// Function to convert a firing probability (per time step) to an integer of type uint64_t" << std::endl;
    os << "// that can be used as a threshold for the GeNN random number generator to generate events with the given probability." << std::endl;
    os << std::endl;
    os << "void convertProbabilityToRandomNumberThreshold(" << model.getPrecision() << " *p_pattern, " << model.getRNType() << " *pattern, int N);" << std::endl;
    os << std::endl;

    os << "//-------------------------------------------------------------------------" << std::endl;
    os << "// Function to convert a firing rate (in kHz) to an integer of type uint64_t that can be used" << std::endl;
    os << "// as a threshold for the GeNN random number generator to generate events with the given rate." << std::endl;
    os << std::endl;
    os << "void convertRateToRandomNumberThreshold(" << model.getPrecision() << " *rateKHz_pattern, " << model.getRNType() << " *pattern, int N);" << std::endl;
    os << std::endl;

    os << "// ------------------------------------------------------------------------" << std::endl;
    os << "// Throw an error for \"old style\" time stepping calls (using CPU)" << std::endl;
    os << std::endl;
    os << "template <class T>" << std::endl;
    os << "void stepTimeCPU(T arg1, ...)" << CodeStream::OB(101);
    os << "gennError(\"Since GeNN 2.2 the call to step time has changed to not take any arguments. You appear to attempt to pass arguments. This is no longer supported. See the GeNN 2.2. release notes and the manual for examples how to pass data like, e.g., Poisson rates and direct inputs, that were previously handled through arguments.\");" << std::endl;
    os << CodeStream::CB(101);
    os<< std::endl;

    os << "// ------------------------------------------------------------------------" << std::endl;
    os << "// the actual time stepping procedure (using CPU)" << std::endl;
    os << std::endl;
    os << "void stepTimeCPU();" << std::endl;
    os << std::endl;

#ifndef CPU_ONLY
    os << "// ------------------------------------------------------------------------" << std::endl;
    os << "// Throw an error for \"old style\" time stepping calls (using GPU)" << std::endl;
    os << std::endl;
    os << "template <class T>" << std::endl;
    os << "void stepTimeGPU(T arg1, ...)" << CodeStream::OB(101);
    os << "gennError(\"Since GeNN 2.2 the call to step time has changed to not take any arguments. You appear to attempt to pass arguments. This is no longer supported. See the GeNN 2.2. release notes and the manual for examples how to pass data like, e.g., Poisson rates and direct inputs, that were previously handled through arguments.\");" << std::endl;
    os << CodeStream::CB(101);
    os<< std::endl;

    os << "// ------------------------------------------------------------------------" << std::endl;
    os << "// the actual time stepping procedure (using GPU)" << std::endl;
    os << std::endl;
    os << "void stepTimeGPU();" << std::endl;
    os << std::endl;
#endif

    os << "#endif" << std::endl;
    fs.close();
}

void genSupportCode(const NNmodel &model, //!< Model description
               const string &path) //!< Path for code generationn
{
    //========================
    // generate support_code.h
    //========================

    string supportCodeName= path + "/" + model.getName() + "_CODE/support_code.h";
    ofstream fs;
    fs.open(supportCodeName.c_str());

    // Attach this to a code stream
    CodeStream os(fs);

    writeHeader(os);
    os << std::endl;

       // write doxygen comment
    os << "//-------------------------------------------------------------------------" << std::endl;
    os << "/*! \\file support_code.h" << std::endl << std::endl;
    os << "\\brief File generated from GeNN for the model " << model.getName() << " containing support code provided by the user and used for both GPU amd CPU versions." << std::endl;
    os << "*/" << std::endl;
    os << "//-------------------------------------------------------------------------" << std::endl << std::endl;

    os << "#ifndef SUPPORT_CODE_H" << std::endl;
    os << "#define SUPPORT_CODE_H" << std::endl;
    // write the support codes
    os << "// support code for neuron and synapse models" << std::endl;
    for(const auto &n : model.getNeuronGroups()) {
        if (!n.second.getNeuronModel()->getSupportCode().empty()) {
            os << "namespace " << n.first << "_neuron" << CodeStream::OB(11) << std::endl;
            os << ensureFtype(n.second.getNeuronModel()->getSupportCode(), model.getPrecision()) << std::endl;
            os << CodeStream::CB(11) << " // end of support code namespace " << n.first << std::endl;
        }
    }
    for(const auto &s : model.getSynapseGroups()) {
        const auto *wu = s.second.getWUModel();
        const auto *psm = s.second.getPSModel();

        if (!wu->getSimSupportCode().empty()) {
            os << "namespace " << s.first << "_weightupdate_simCode " << CodeStream::OB(11) << std::endl;
            os << ensureFtype(wu->getSimSupportCode(), model.getPrecision()) << std::endl;
            os << CodeStream::CB(11) << " // end of support code namespace " << s.first << "_weightupdate_simCode " << std::endl;
        }
        if (!wu->getLearnPostSupportCode().empty()) {
            os << "namespace " << s.first << "_weightupdate_simLearnPost " << CodeStream::OB(11) << std::endl;
            os << ensureFtype(wu->getLearnPostSupportCode(), model.getPrecision()) << std::endl;
            os << CodeStream::CB(11) << " // end of support code namespace " << s.first << "_weightupdate_simLearnPost " << std::endl;
        }
        if (!wu->getSynapseDynamicsSuppportCode().empty()) {
            os << "namespace " << s.first << "_weightupdate_synapseDynamics " << CodeStream::OB(11) << std::endl;
            os << ensureFtype(wu->getSynapseDynamicsSuppportCode(), model.getPrecision()) << std::endl;
            os << CodeStream::CB(11) << " // end of support code namespace " << s.first << "_weightupdate_synapseDynamics " << std::endl;
        }
        if (!psm->getSupportCode().empty()) {
            os << "namespace " << s.first << "_postsyn " << CodeStream::OB(11) << std::endl;
            os << ensureFtype(psm->getSupportCode(), model.getPrecision()) << std::endl;
            os << CodeStream::CB(11) << " // end of support code namespace " << s.first << "_postsyn " << std::endl;
        }

    }
    os << "#endif" << std::endl;
    fs.close();
}

void genRunner(const NNmodel &model, //!< Model description
               const string &path) //!< Path for code generationn

{
    //cout << "entering genRunner" << std::endl;
    string runnerName= model.getGeneratedCodePath(path + "/" + model.getName() + "_CODE", "runner", "cc");
    ofstream fs;
    fs.open(runnerName.c_str());

    // Attach this to a code stream
    CodeStream os(fs);

    writeHeader(os);
    os << std::endl;

    // write doxygen comment
    os << "//-------------------------------------------------------------------------" << std::endl;
    os << "/*! \\file runner.cc" << std::endl << std::endl;
    os << "\\brief File generated from GeNN for the model " << model.getName() << " containing general control code." << std::endl;
    os << "*/" << std::endl;
    os << "//-------------------------------------------------------------------------" << std::endl;
    os << std::endl;

    os << "#define RUNNER_CC_COMPILE" << std::endl;
    os << std::endl;
    os << "#include \"definitions.h\"" << std::endl;
    os << "#include <cstdlib>" << std::endl;
    os << "#include <cstdio>" << std::endl;
    os << "#include <cmath>" << std::endl;
    os << "#include <ctime>" << std::endl;
    os << "#include <cassert>" << std::endl;
    os << "#include <stdint.h>" << std::endl;

    // **NOTE** if we are using GCC on x86_64, bugs in some version of glibc can cause
    // bad performance issues so need this to allow us to perform a runtime check
    os << "#if defined(__GNUG__) && !defined(__clang__) && defined(__x86_64__)" << std::endl;
    os << "    #include <gnu/libc-version.h>" << std::endl;
    os << "#endif" << std::endl;
    os << std::endl;


    //-----------------
    // GLOBAL VARIABLES

    os << "// ------------------------------------------------------------------------" << std::endl;
    os << "// global variables" << std::endl;
    os << std::endl;

    os << "unsigned long long iT= 0;" << std::endl;
    os << model.getPrecision() << " t;" << std::endl;
    if (model.isTimingEnabled()) {
#ifndef CPU_ONLY
        os << "cudaEvent_t neuronStart, neuronStop;" << std::endl;
#endif
        os << "double neuron_tme;" << std::endl;
        os << "CStopWatch neuron_timer;" << std::endl;
        if (!model.getSynapseGroups().empty()) {
#ifndef CPU_ONLY
            os << "cudaEvent_t synapseStart, synapseStop;" << std::endl;
#endif
            os << "double synapse_tme;" << std::endl;
            os << "CStopWatch synapse_timer;" << std::endl;
        }
        if (!model.getSynapsePostLearnGroups().empty()) {
#ifndef CPU_ONLY
            os << "cudaEvent_t learningStart, learningStop;" << std::endl;
#endif
            os << "double learning_tme;" << std::endl;
            os << "CStopWatch learning_timer;" << std::endl;
        }
        if (!model.getSynapseDynamicsGroups().empty()) {
#ifndef CPU_ONLY
            os << "cudaEvent_t synDynStart, synDynStop;" << std::endl;
#endif
            os << "double synDyn_tme;" << std::endl;
            os << "CStopWatch synDyn_timer;" << std::endl;
        }
#ifndef CPU_ONLY
        if(model.isDeviceInitRequired()) {
            os << "cudaEvent_t initDeviceStart, initDeviceStop;" << std::endl;
        }
        if(model.isDeviceSparseInitRequired()) {
            os << "cudaEvent_t sparseInitDeviceStart, sparseInitDeviceStop;" << std::endl;
        }
#endif
        os << "double initHost_tme;" << std::endl;
        os << "double initDevice_tme;" << std::endl;
        os << "CStopWatch initHost_timer;" << std::endl;
        os << "double sparseInitHost_tme;" << std::endl;
        os << "double sparseInitDevice_tme;" << std::endl;
        os << "CStopWatch sparseInitHost_timer;" << std::endl;
    } 
    os << std::endl;
    if(model.isHostRNGRequired()) {
        os << "std::mt19937 rng;" << std::endl;

        // Construct standard host distributions as recreating them each call is slow
        os << "std::uniform_real_distribution<" << model.getPrecision() << "> standardUniformDistribution(" << model.scalarExpr(0.0) << ", " << model.scalarExpr(1.0) << ");" << std::endl;
        os << "std::normal_distribution<" << model.getPrecision() << "> standardNormalDistribution(" << model.scalarExpr(0.0) << ", " << model.scalarExpr(1.0) << ");" << std::endl;
        os << "std::exponential_distribution<" << model.getPrecision() << "> standardExponentialDistribution(" << model.scalarExpr(1.0) << ");" << std::endl;
    }
#ifndef CPU_ONLY
    if(model.isDeviceRNGRequired()) {
        os << "curandStatePhilox4_32_10_t *d_rng;" << std::endl;
        os << "__device__ curandStatePhilox4_32_10_t *dd_rng;" << std::endl;
    }
#endif
    os << std::endl;

    //---------------------------------
    // HOST AND DEVICE NEURON VARIABLES

    os << "// ------------------------------------------------------------------------" << std::endl;
    os << "// neuron variables" << std::endl;
    os << std::endl;

#ifndef CPU_ONLY
    os << "__device__ volatile unsigned int d_done;" << std::endl;
#endif
    for(const auto &n : model.getNeuronGroups()) {
        variable_def(os, "unsigned int *", "glbSpkCnt"+n.first, n.second.getSpikeVarMode());
        variable_def(os, "unsigned int *", "glbSpk"+n.first, n.second.getSpikeVarMode());
        if (n.second.isSpikeEventRequired()) {
            variable_def(os, "unsigned int *", "glbSpkCntEvnt"+n.first, n.second.getSpikeEventVarMode());
            variable_def(os, "unsigned int *", "glbSpkEvnt"+n.first, n.second.getSpikeEventVarMode());
        }
        if (n.second.isDelayRequired()) {
            os << "unsigned int spkQuePtr" << n.first << ";" << std::endl;
#ifndef CPU_ONLY
            os << "__device__ volatile unsigned int dd_spkQuePtr" << n.first << ";" << std::endl;
#endif
        }
        if (n.second.isSpikeTimeRequired()) {
            variable_def(os, model.getPrecision()+" *", "sT"+n.first, n.second.getSpikeTimeVarMode());
        }
#ifndef CPU_ONLY
        if(n.second.isSimRNGRequired()) {
            os << "curandState *d_rng" << n.first << ";" << std::endl;
            os << "__device__ curandState *dd_rng" << n.first << ";" << std::endl;
        }
#endif

        auto neuronModel = n.second.getNeuronModel();
        for(auto const &v : neuronModel->getVars()) {
            variable_def(os, v.second + " *", v.first + n.first, n.second.getVarMode(v.first));
        }
        for(auto const &v : neuronModel->getExtraGlobalParams()) {
            os << v.second << " " <<  v.first << n.first << ";" << std::endl;
        }
    }
    os << std::endl;


    //----------------------------------
    // HOST AND DEVICE SYNAPSE VARIABLES

    os << "// ------------------------------------------------------------------------" << std::endl;
    os << "// synapse variables" << std::endl;
    os << std::endl;

   for(const auto &s : model.getSynapseGroups()) {
        const auto *wu = s.second.getWUModel();
        const auto *psm = s.second.getPSModel();

        variable_def(os, model.getPrecision() + " *", "inSyn" + s.first, s.second.getInSynVarMode());

        if (s.second.getMatrixType() & SynapseMatrixConnectivity::BITMASK) {
            variable_def(os, "uint32_t *", "gp"+s.first, VarMode::LOC_HOST_DEVICE_INIT_HOST);
        }
        if (s.second.getMatrixType() & SynapseMatrixConnectivity::SPARSE) {
            os << "SparseProjection C" << s.first << ";" << std::endl;
#ifndef CPU_ONLY
            os << "unsigned int *d_indInG" << s.first << ";" << std::endl;
            os << "__device__ unsigned int *dd_indInG" << s.first << ";" << std::endl;
            os << "unsigned int *d_ind" << s.first << ";" << std::endl;
            os << "__device__ unsigned int *dd_ind" << s.first << ";" << std::endl;
            if (model.isSynapseGroupDynamicsRequired(s.first)) {
                os << "unsigned int *d_preInd" << s.first << ";" << std::endl;
                os << "__device__ unsigned int *dd_preInd" << s.first << ";" << std::endl;
            }
            if (model.isSynapseGroupPostLearningRequired(s.first)) {
                // TODO: make conditional on post-spike driven learning actually taking place
                os << "unsigned int *d_revIndInG" << s.first << ";" << std::endl;
                os << "__device__ unsigned int *dd_revIndInG" << s.first << ";" << std::endl;
                os << "unsigned int *d_revInd" << s.first << ";" << std::endl;
                os << "__device__ unsigned int *dd_revInd" << s.first << ";" << std::endl;
                os << "unsigned int *d_remap" << s.first << ";" << std::endl;
                os << "__device__ unsigned int *dd_remap" << s.first << ";" << std::endl;
            }
#endif
        }
        if (s.second.getMatrixType() & SynapseMatrixWeight::INDIVIDUAL) { // not needed for GLOBALG, INDIVIDUALID
            for(const auto &v : wu->getVars()) {
                variable_def(os, v.second + " *", v.first + s.first, s.second.getWUVarMode(v.first));
            }
            for(const auto &v : psm->getVars()) {
                variable_def(os, v.second+" *", v.first + s.first, s.second.getPSVarMode(v.first));
            }
        }

        for(const auto &v : wu->getExtraGlobalParams()) {
            os << v.second << " " <<  v.first << s.first << ";" << std::endl;
        }
    }
    os << std::endl;


    //--------------------------
    // HOST AND DEVICE FUNCTIONS

    // write doxygen comment
    os << "//-------------------------------------------------------------------------" << std::endl;
    os << "/*! \\brief Function to convert a firing probability (per time step) " << std::endl;
    os << "to an integer of type uint64_t that can be used as a threshold for the GeNN random number generator to generate events with the given probability." << std::endl;
    os << "*/" << std::endl;
    os << "//-------------------------------------------------------------------------" << std::endl << std::endl;

    os << "void convertProbabilityToRandomNumberThreshold(" << model.getPrecision() << " *p_pattern, " << model.getRNType() << " *pattern, int N)" << std::endl;
    os << "{" << std::endl;
    os << "    " << model.getPrecision() << " fac= pow(2.0, (double) sizeof(" << model.getRNType() << ")*8-16);" << std::endl;
    os << "    for (int i= 0; i < N; i++) {" << std::endl;
    //os << "        assert(p_pattern[i] <= 1.0);" << std::endl;
    os << "        pattern[i]= (" << model.getRNType() << ") (p_pattern[i]*fac);" << std::endl;
    os << "    }" << std::endl;
    os << "}" << std::endl << std::endl;

    // write doxygen comment
    os << "//-------------------------------------------------------------------------" << std::endl;
    os << "/*! \\brief Function to convert a firing rate (in kHz) " << std::endl;
    os << "to an integer of type uint64_t that can be used as a threshold for the GeNN random number generator to generate events with the given rate." << std::endl;
    os << "*/" << std::endl;
    os << "//-------------------------------------------------------------------------" << std::endl << std::endl;

    os << "void convertRateToRandomNumberThreshold(" << model.getPrecision() << " *rateKHz_pattern, " << model.getRNType() << " *pattern, int N)" << std::endl;
    os << "{" << std::endl;
    os << "    " << model.getPrecision() << " fac= pow(2.0, (double) sizeof(" << model.getRNType() << ")*8-16)*DT;" << std::endl;
    os << "    for (int i= 0; i < N; i++) {" << std::endl;
    //os << "        assert(rateKHz_pattern[i] <= 1.0);" << std::endl;
    os << "        pattern[i]= (" << model.getRNType() << ") (rateKHz_pattern[i]*fac);" << std::endl;
    os << "    }" << std::endl;
    os << "}" << std::endl << std::endl;

    // include simulation kernels
#ifndef CPU_ONLY
    os << "#include \"" + model.getGeneratedCodePath("", "runnerGPU", "cc") + "\"" << std::endl << std::endl;
#endif
    os << "#include \"init.cc\"" << std::endl;

    // If model can be run on GPU, include CPU simulation functions
    if(model.canRunOnCPU()) {
        os << "#include \"neuronFnct.cc\"" << std::endl;
        if (!model.getSynapseGroups().empty()) {
            os << "#include \"synapseFnct.cc\"" << std::endl;
        }
    }


    // ---------------------------------------------------------------------
    // Function for setting the CUDA device and the host's global variables.
    // Also estimates memory usage on device ...
  
    os << "void allocateMem()" << std::endl;
    os << "{" << std::endl;
#ifndef CPU_ONLY
    os << "    CHECK_CUDA_ERRORS(cudaSetDevice(" << theDevice << "));" << std::endl;

    // If the model requires zero-copy
    if(model.zeroCopyInUse()) {
        // If device doesn't support mapping host memory error
        if(!deviceProp[theDevice].canMapHostMemory) {
            gennError("Device does not support mapping CPU host memory!");
        }

        // set appropriate device flags
        os << "    CHECK_CUDA_ERRORS(cudaSetDeviceFlags(cudaDeviceMapHost));" << std::endl;
    }

    // If RNG is required, allocate memory for global philox RNG
    if(model.isDeviceRNGRequired()) {
        allocate_device_variable(os, "curandStatePhilox4_32_10_t", "rng", VarMode::LOC_DEVICE_INIT_DEVICE, 1);
    }
#endif
    //cout << "model.neuronGroupN " << model.neuronGrpN << std::endl;
    //os << "    " << model.getPrecision() << " free_m, total_m;" << std::endl;
    //os << "    cudaMemGetInfo((size_t*) &free_m, (size_t*) &total_m);" << std::endl;

    if (model.isTimingEnabled()) {
#ifndef CPU_ONLY
        os << "    cudaEventCreate(&neuronStart);" << std::endl;
        os << "    cudaEventCreate(&neuronStop);" << std::endl;
#endif
        os << "    neuron_tme= 0.0;" << std::endl;
        if (!model.getSynapseGroups().empty()) {
#ifndef CPU_ONLY
            os << "    cudaEventCreate(&synapseStart);" << std::endl;
            os << "    cudaEventCreate(&synapseStop);" << std::endl;
#endif
            os << "    synapse_tme= 0.0;" << std::endl;
        }
        if (!model.getSynapsePostLearnGroups().empty()) {
#ifndef CPU_ONLY
            os << "    cudaEventCreate(&learningStart);" << std::endl;
            os << "    cudaEventCreate(&learningStop);" << std::endl;
#endif
            os << "    learning_tme= 0.0;" << std::endl;
        }
        if (!model.getSynapseDynamicsGroups().empty()) {
#ifndef CPU_ONLY
            os << "    cudaEventCreate(&synDynStart);" << std::endl;
            os << "    cudaEventCreate(&synDynStop);" << std::endl;
#endif
            os << "    synDyn_tme= 0.0;" << std::endl;
        }
#ifndef CPU_ONLY
        if(model.isDeviceInitRequired()) {
            os << "cudaEventCreate(&initDeviceStart);" << std::endl;
            os << "cudaEventCreate(&initDeviceStop);" << std::endl;
        }
        if(model.isDeviceSparseInitRequired()) {
            os << "cudaEventCreate(&sparseInitDeviceStart);" << std::endl;
            os << "cudaEventCreate(&sparseInitDeviceStop);" << std::endl;
        }
#endif
        os << "initHost_tme = 0.0;" << std::endl;
        os << "initDevice_tme = 0.0;" << std::endl;
        os << "sparseInitHost_tme = 0.0;" << std::endl;
        os << "sparseInitDevice_tme = 0.0;" << std::endl;
    }

    // ALLOCATE NEURON VARIABLES
    unsigned int mem = 0;
    for(const auto &n : model.getNeuronGroups()) {
        // Allocate population spike count
        mem += allocate_variable(os, "unsigned int", "glbSpkCnt" + n.first, n.second.getSpikeVarMode(),
                                 n.second.isTrueSpikeRequired() ? n.second.getNumDelaySlots() : 1);

        // Allocate population spike output buffer
        mem += allocate_variable(os, "unsigned int", "glbSpk" + n.first, n.second.getSpikeVarMode(),
                                 n.second.isTrueSpikeRequired() ? n.second.getNumNeurons() * n.second.getNumDelaySlots() : n.second.getNumNeurons());


        if (n.second.isSpikeEventRequired()) {
            // Allocate population spike-like event counters
            mem += allocate_variable(os, "unsigned int", "glbSpkCntEvnt" + n.first, n.second.getSpikeEventVarMode(),
                                     n.second.getNumDelaySlots());

            // Allocate population spike-like event output buffer
            mem += allocate_variable(os, "unsigned int", "glbSpkEvnt" + n.first, n.second.getSpikeEventVarMode(),
                                     n.second.getNumNeurons() * n.second.getNumDelaySlots());
        }

        // Allocate buffer to hold last spike times if required
        if (n.second.isSpikeTimeRequired()) {
            mem += allocate_variable(os, model.getPrecision(), "sT" + n.first, n.second.getSpikeTimeVarMode(),
                                     n.second.getNumNeurons() * n.second.getNumDelaySlots());
        }

#ifndef CPU_ONLY
        if(n.second.isSimRNGRequired()) {
            allocate_device_variable(os, "curandState", "rng" + n.first, VarMode::LOC_DEVICE_INIT_DEVICE,
                                     n.second.getNumNeurons());
        }
#endif  // CPU_ONLY

        // Allocate memory for neuron model's state variables
        for(const auto &v : n.second.getNeuronModel()->getVars()) {
            mem += allocate_variable(os, v.second, v.first + n.first, n.second.getVarMode(v.first),
                                     n.second.isVarQueueRequired(v.first) ? n.second.getNumNeurons() * n.second.getNumDelaySlots() : n.second.getNumNeurons());
        }
        os << std::endl;
    }

    // ALLOCATE SYNAPSE VARIABLES
    for(const auto &s : model.getSynapseGroups()) {
        const auto *wu = s.second.getWUModel();
        const auto *psm = s.second.getPSModel();

        // Allocate buffer to hold input coming from this synapse population
        mem += allocate_variable(os, model.getPrecision(), "inSyn" + s.first, s.second.getInSynVarMode(),
                                 s.second.getTrgNeuronGroup()->getNumNeurons());

        // If connectivity is defined using a bitmask, allocate memory for bitmask
        if (s.second.getMatrixType() & SynapseMatrixConnectivity::BITMASK) {
            const size_t gpSize = (s.second.getSrcNeuronGroup()->getNumNeurons() * s.second.getTrgNeuronGroup()->getNumNeurons()) / 32 + 1;
            mem += allocate_variable(os, "uint32_t", "gp" + s.first, VarMode::LOC_HOST_DEVICE_INIT_HOST, gpSize);
        }
        // Otherwise, if matrix connectivity is defined using a dense matrix, allocate user-defined weight model variables
        // **NOTE** if matrix is sparse, allocate later in the allocatesparsearrays function when we know the size of the network
        else if ((s.second.getMatrixType() & SynapseMatrixConnectivity::DENSE) && (s.second.getMatrixType() & SynapseMatrixWeight::INDIVIDUAL)) {
            const size_t size = s.second.getSrcNeuronGroup()->getNumNeurons() * s.second.getTrgNeuronGroup()->getNumNeurons();

            for(const auto &v : wu->getVars()) {
                mem += allocate_variable(os, v.second, v.first + s.first, s.second.getWUVarMode(v.first), size);
            }
        }

        if (s.second.getMatrixType() & SynapseMatrixWeight::INDIVIDUAL) { // not needed for GLOBALG
            const size_t size = s.second.getTrgNeuronGroup()->getNumNeurons();

            for(const auto &v : psm->getVars()) {
                mem += allocate_variable(os, v.second, v.first + s.first, s.second.getPSVarMode(v.first), size);
            }
        }
        os << std::endl;
    }
    os << "}" << std::endl << std::endl;

<<<<<<< HEAD

    // ------------------------------------------------------------------------
    // initializing variables
    // write doxygen comment
    os << "//-------------------------------------------------------------------------" << std::endl;
    os << "/*! \\brief Function to (re)set all model variables to their compile-time, homogeneous initial values." << std::endl;
    os << " Note that this typically includes synaptic weight values. The function (re)sets host side variables and copies them to the GPU device." << std::endl;
    os << "*/" << std::endl;
    os << "//-------------------------------------------------------------------------" << std::endl << std::endl;

#ifdef MPI_ENABLE
    os << "#include <mpi.h>" << std::endl;
    os << std::endl;
#endif
    os << "void initialize()" << std::endl;
    os << "{" << std::endl;

#ifdef MPI_ENABLE
    os << "    MPI_Init(NULL, NULL);" << std::endl;
    os << "    printf(\"#MPI initialized!\\n\");" << std::endl;
#endif
    // Extra braces around Windows for loops to fix https://support.microsoft.com/en-us/kb/315481
#ifdef _WIN32
    string oB = "{", cB = "}";
#else
    string oB = "", cB = "";
#endif // _WIN32

    if (model.getSeed() == 0) {
        os << "    srand((unsigned int) time(NULL));" << std::endl;
    }
    else {
        os << "    srand((unsigned int) " << model.getSeed() << ");" << std::endl;
    }
    os << std::endl;

    // INITIALISE NEURON VARIABLES
    os << "    // neuron variables" << std::endl;
    for(const auto &n : model.getNeuronGroups()) {
        if (n.second.isDelayRequired()) {
            os << "    spkQuePtr" << n.first << " = 0;" << std::endl;
#ifndef CPU_ONLY
            os << "CHECK_CUDA_ERRORS(cudaMemcpyToSymbol(dd_spkQuePtr" << n.first;
            os << ", &spkQuePtr" << n.first;
            os << ", sizeof(unsigned int), 0, cudaMemcpyHostToDevice));" << std::endl;
#endif
        }

        if (n.second.isTrueSpikeRequired() && n.second.isDelayRequired()) {
            os << "    " << oB << "for (int i = 0; i < " << n.second.getNumDelaySlots() << "; i++) {" << std::endl;
            os << "        glbSpkCnt" << n.first << "[i] = 0;" << std::endl;
            os << "    }" << cB << std::endl;
            os << "    " << oB << "for (int i = 0; i < " << n.second.getNumNeurons() * n.second.getNumDelaySlots() << "; i++) {" << std::endl;
            os << "        glbSpk" << n.first << "[i] = 0;" << std::endl;
            os << "    }" << cB << std::endl;
        }
        else {
            os << "    glbSpkCnt" << n.first << "[0] = 0;" << std::endl;
            os << "    " << oB << "for (int i = 0; i < " << n.second.getNumNeurons() << "; i++) {" << std::endl;
            os << "        glbSpk" << n.first << "[i] = 0;" << std::endl;
            os << "    }" << cB << std::endl;
        }

        if (n.second.isSpikeEventRequired() && n.second.isDelayRequired()) {
            os << "    " << oB << "for (int i = 0; i < " << n.second.getNumDelaySlots() << "; i++) {" << std::endl;
            os << "        glbSpkCntEvnt" << n.first << "[i] = 0;" << std::endl;
            os << "    }" << cB << std::endl;
            os << "    " << oB << "for (int i = 0; i < " << n.second.getNumNeurons() * n.second.getNumDelaySlots() << "; i++) {" << std::endl;
            os << "        glbSpkEvnt" << n.first << "[i] = 0;" << std::endl;
            os << "    }" << cB << std::endl;
        }
        else if (n.second.isSpikeEventRequired()) {
            os << "    glbSpkCntEvnt" << n.first << "[0] = 0;" << std::endl;
            os << "    " << oB << "for (int i = 0; i < " << n.second.getNumNeurons() << "; i++) {" << std::endl;
            os << "        glbSpkEvnt" << n.first << "[i] = 0;" << std::endl;
            os << "    }" << cB << std::endl;
        }

        if (n.second.isSpikeTimeRequired()) {
            os << "    " << oB << "for (int i = 0; i < " << n.second.getNumNeurons() * n.second.getNumDelaySlots() << "; i++) {" << std::endl;
            os << "        sT" <<  n.first << "[i] = -10.0;" << std::endl;
            os << "    }" << cB << std::endl;
        }
        
        auto neuronModelVars = n.second.getNeuronModel()->getVars();
        for (size_t j = 0; j < neuronModelVars.size(); j++) {
            if (n.second.isVarQueueRequired(neuronModelVars[j].first)) {
                os << "    " << oB << "for (int i = 0; i < " << n.second.getNumNeurons() * n.second.getNumDelaySlots() << "; i++) {" << std::endl;
            }
            else {
                os << "    " << oB << "for (int i = 0; i < " << n.second.getNumNeurons() << "; i++) {" << std::endl;
            }
            if (neuronModelVars[j].second == model.getPrecision()) {
                os << "        " << neuronModelVars[j].first << n.first << "[i] = " << model.scalarExpr(n.second.getInitVals()[j]) << ";" << std::endl;
            }
            else {
                os << "        " << neuronModelVars[j].first << n.first << "[i] = " << n.second.getInitVals()[j] << ";" << std::endl;
            }
            os << "    }" << cB << std::endl;
        }

        if (n.second.getNeuronModel()->isPoisson()) {
            os << "    " << oB << "for (int i = 0; i < " << n.second.getNumNeurons() << "; i++) {" << std::endl;
            os << "        seed" << n.first << "[i] = rand();" << std::endl;
            os << "    }" << cB << std::endl;
        }

        /*if ((model.neuronType[i] == IZHIKEVICH) && (model.getDT() != 1.0)) {
            os << "    fprintf(stderr,\"WARNING: You use a time step different than 1 ms. Izhikevich model behaviour may not be robust.\\n\"); " << std::endl;
        }*/
    }
    os << std::endl;

    // INITIALISE SYNAPSE VARIABLES
    os << "    // synapse variables" << std::endl;
    for(const auto &s : model.getSynapseGroups()) {
        const auto *wu = s.second.getWUModel();
        const auto *psm = s.second.getPSModel();

        const unsigned int numSrcNeurons = s.second.getSrcNeuronGroup()->getNumNeurons();
        const unsigned int numTrgNeurons = s.second.getTrgNeuronGroup()->getNumNeurons();

        os << "    " << oB << "for (int i = 0; i < " << numTrgNeurons << "; i++) {" << std::endl;
        os << "        inSyn" << s.first << "[i] = " << model.scalarExpr(0.0) << ";" << std::endl;
        os << "    }" << cB << std::endl;

        if ((s.second.getMatrixType() & SynapseMatrixConnectivity::DENSE) && (s.second.getMatrixType() & SynapseMatrixWeight::INDIVIDUAL)) {
            auto wuVars = wu->getVars();
            for (size_t k= 0, l= wuVars.size(); k < l; k++) {
                os << "    " << oB << "for (int i = 0; i < " << numSrcNeurons * numTrgNeurons << "; i++) {" << std::endl;
                if (wuVars[k].second == model.getPrecision()) {
                    os << "        " << wuVars[k].first << s.first << "[i] = " << model.scalarExpr(s.second.getWUInitVals()[k]) << ";" << std::endl;
                }
                else {
                    os << "        " << wuVars[k].first << s.first << "[i] = " << s.second.getWUInitVals()[k] << ";" << std::endl;
                }
        
                os << "    }" << cB << std::endl;
            }
        }

        if (s.second.getMatrixType() & SynapseMatrixWeight::INDIVIDUAL) {
            auto psmVars = psm->getVars();
            for (size_t k= 0, l= psmVars.size(); k < l; k++) {
                os << "    " << oB << "for (int i = 0; i < " << numTrgNeurons << "; i++) {" << std::endl;
                if (psmVars[k].second == model.getPrecision()) {
                    os << "        " << psmVars[k].first << s.first << "[i] = " << model.scalarExpr(s.second.getPSInitVals()[k]) << ";" << std::endl;
                }
                else {
                    os << "        " << psmVars[k].first << s.first << "[i] = " << s.second.getPSInitVals()[k] << ";" << std::endl;
                }
                os << "    }" << cB << std::endl;
            }
        }
    }
    os << std::endl << std::endl;
#ifndef CPU_ONLY
    os << "    copyStateToDevice();" << std::endl << std::endl;
    os << "    //initializeAllSparseArrays(); //I comment this out instead of removing to keep in mind that sparse arrays need to be initialised manually by hand later" << std::endl;
#endif
    os << "}" << std::endl << std::endl;


=======
>>>>>>> 51f2f76e
    // ------------------------------------------------------------------------
    // allocating conductance arrays for sparse matrices

    for(const auto &s : model.getSynapseGroups()) {
        if (s.second.getMatrixType() & SynapseMatrixConnectivity::SPARSE) {
            os << "void allocate" << s.first << "(unsigned int connN)" << "{" << std::endl;
            os << "// Allocate host side variables" << std::endl;
            os << "  C" << s.first << ".connN= connN;" << std::endl;

            // Allocate indices pointing to synapses in each presynaptic neuron's sparse matrix row
            allocate_host_variable(os, "unsigned int", "C" + s.first + ".indInG", VarMode::LOC_HOST_DEVICE_INIT_HOST,
                                   s.second.getSrcNeuronGroup()->getNumNeurons() + 1);

            // Allocate the postsynaptic neuron indices that make up sparse matrix
            allocate_host_variable(os, "unsigned int", "C" + s.first + ".ind", VarMode::LOC_HOST_DEVICE_INIT_HOST,
                                   "connN");

            if (model.isSynapseGroupDynamicsRequired(s.first)) {
                allocate_host_variable(os, "unsigned int", "C" + s.first + ".preInd", VarMode::LOC_HOST_DEVICE_INIT_HOST,
                                       "connN");
            } else {
                os << "  C" << s.first << ".preInd= NULL;" << std::endl;
            }
            if (model.isSynapseGroupPostLearningRequired(s.first)) {
                // Allocate indices pointing to synapses in each postsynaptic neuron's sparse matrix column
                allocate_host_variable(os, "unsigned int", "C" + s.first + ".revIndInG", VarMode::LOC_HOST_DEVICE_INIT_HOST,
                                       s.second.getTrgNeuronGroup()->getNumNeurons() + 1);

                // Allocate presynaptic neuron indices that make up postsynaptically indexed sparse matrix
                allocate_host_variable(os, "unsigned int", "C" + s.first + ".revInd", VarMode::LOC_HOST_DEVICE_INIT_HOST,
                                       "connN");

                // Allocate array mapping from postsynaptically to presynaptically indexed sparse matrix
                allocate_host_variable(os, "unsigned int", "C" + s.first + ".remap", VarMode::LOC_HOST_DEVICE_INIT_HOST,
                                       "connN");
            } else {
                os << "  C" << s.first << ".revIndInG= NULL;" << std::endl;
                os << "  C" << s.first << ".revInd= NULL;" << std::endl;
                os << "  C" << s.first << ".remap= NULL;" << std::endl;
            }

            const string numConnections = "C" + s.first + ".connN";

            allocate_device_variable(os, "unsigned int", "indInG" + s.first, VarMode::LOC_HOST_DEVICE_INIT_HOST,
                                     s.second.getSrcNeuronGroup()->getNumNeurons() + 1);

            allocate_device_variable(os, "unsigned int", "ind" + s.first, VarMode::LOC_HOST_DEVICE_INIT_HOST,
                                     numConnections);

            if (model.isSynapseGroupDynamicsRequired(s.first)) {
                allocate_device_variable(os, "unsigned int", "preInd" + s.first, VarMode::LOC_HOST_DEVICE_INIT_HOST,
                                         numConnections);
            }
            if (model.isSynapseGroupPostLearningRequired(s.first)) {
                allocate_device_variable(os, "unsigned int", "revIndInG" + s.first, VarMode::LOC_HOST_DEVICE_INIT_HOST,
                                         s.second.getTrgNeuronGroup()->getNumNeurons() + 1);
                allocate_device_variable(os, "unsigned int", "revInd" + s.first, VarMode::LOC_HOST_DEVICE_INIT_HOST,
                                         numConnections);
                allocate_device_variable(os, "unsigned int", "remap" + s.first, VarMode::LOC_HOST_DEVICE_INIT_HOST,
                                         numConnections);
            }

            // Allocate synapse variables
            if (s.second.getMatrixType() & SynapseMatrixWeight::INDIVIDUAL) {
                for(const auto &v : s.second.getWUModel()->getVars()) {
                    allocate_variable(os, v.second, v.first + s.first, s.second.getWUVarMode(v.first), numConnections);
                }
            }

            os << "}" << std::endl;
            os << std::endl;
            //setup up helper fn for this (specific) popn to generate sparse from dense
            os << "void createSparseConnectivityFromDense" << s.first << "(int preN,int postN, " << model.getPrecision() << " *denseMatrix)" << "{" << std::endl;
            os << "    gennError(\"The function createSparseConnectivityFromDense" << s.first << "() has been deprecated because with the introduction of synapse models that can be fully user-defined and may not contain a conductance variable g the existence condition for synapses has become ill-defined. \\n Please use your own logic and use the general tools allocate" << s.first << "(), countEntriesAbove(), and setSparseConnectivityFromDense().\");" << std::endl;
            os << "}" << std::endl;
            os << std::endl;
        }
    }

    // ------------------------------------------------------------------------
    // freeing global memory structures

    os << "void freeMem()" << std::endl;
    os << "{" << std::endl;

#ifndef CPU_ONLY
    if(model.isDeviceRNGRequired()) {
        free_device_variable(os, "rng", VarMode::LOC_DEVICE_INIT_DEVICE);
    }
#endif

    // FREE NEURON VARIABLES
    for(const auto &n : model.getNeuronGroups()) {
        // Free spike buffer
        free_variable(os, "glbSpkCnt" + n.first, n.second.getSpikeVarMode());
        free_variable(os, "glbSpk" + n.first, n.second.getSpikeVarMode());

        // Free spike-like event buffer if allocated
        if (n.second.isSpikeEventRequired()) {
            free_variable(os, "glbSpkCntEvnt" + n.first, n.second.getSpikeEventVarMode());
            free_variable(os, "glbSpkEvnt" + n.first, n.second.getSpikeEventVarMode());
        }

        // Free last spike time buffer if allocated
        if (n.second.isSpikeTimeRequired()) {
            free_variable(os, "sT" + n.first, n.second.getSpikeTimeVarMode());
        }

#ifndef CPU_ONLY
        if(n.second.isSimRNGRequired()) {
            free_device_variable(os, "rng" + n.first, VarMode::LOC_DEVICE_INIT_DEVICE);
        }
#endif
        // Free neuron state variables
        for (auto const &v : n.second.getNeuronModel()->getVars()) {
            free_variable(os, v.first + n.first,
                          n.second.getVarMode(v.first));
        }
    }

    // FREE SYNAPSE VARIABLES
    for(const auto &s : model.getSynapseGroups()) {
        free_variable(os, "inSyn" + s.first, s.second.getInSynVarMode());

        if (s.second.getMatrixType() & SynapseMatrixConnectivity::SPARSE) {
            os << "    C" << s.first << ".connN= 0;" << std::endl;

            free_host_variable(os, "C" + s.first + ".indInG", VarMode::LOC_HOST_DEVICE_INIT_HOST);
            free_device_variable(os, "indInG" + s.first, VarMode::LOC_HOST_DEVICE_INIT_HOST);

            free_host_variable(os, "C" + s.first + ".ind", VarMode::LOC_HOST_DEVICE_INIT_HOST);
            free_device_variable(os, "ind" + s.first, VarMode::LOC_HOST_DEVICE_INIT_HOST);

            if (model.isSynapseGroupPostLearningRequired(s.first)) {
                free_host_variable(os, "C" + s.first + ".revIndInG", VarMode::LOC_HOST_DEVICE_INIT_HOST);
                free_device_variable(os, "revIndInG" + s.first, VarMode::LOC_HOST_DEVICE_INIT_HOST);

                free_host_variable(os, "C" + s.first + ".revInd", VarMode::LOC_HOST_DEVICE_INIT_HOST);
                free_device_variable(os, "revInd" + s.first, VarMode::LOC_HOST_DEVICE_INIT_HOST);

                free_host_variable(os, "C" + s.first + ".remap", VarMode::LOC_HOST_DEVICE_INIT_HOST);
                free_device_variable(os, "remap" + s.first, VarMode::LOC_HOST_DEVICE_INIT_HOST);
            }

            if (model.isSynapseGroupDynamicsRequired(s.first)) {
                free_host_variable(os, "C" + s.first + ".preInd", VarMode::LOC_HOST_DEVICE_INIT_HOST);
                free_device_variable(os, "preInd" + s.first, VarMode::LOC_HOST_DEVICE_INIT_HOST);
            }
        }
        if (s.second.getMatrixType() & SynapseMatrixConnectivity::BITMASK) {
            free_variable(os, "gp" + s.first, VarMode::LOC_HOST_DEVICE_INIT_HOST);
        }
        if (s.second.getMatrixType() & SynapseMatrixWeight::INDIVIDUAL) {
            for(const auto &v : s.second.getWUModel()->getVars()) {
                free_variable(os, v.first + s.first, s.second.getWUVarMode(v.first));
            }
            for(const auto &v : s.second.getPSModel()->getVars()) {
                free_variable(os, v.first + s.first, s.second.getPSVarMode(v.first));
            }
        }
    }
    os << "}" << std::endl << std::endl;


    // ------------------------------------------------------------------------
    //! \brief Method for cleaning up and resetting device while quitting GeNN

    os << "void exitGeNN(){" << std::endl;
    os << "  freeMem();" << std::endl;
#ifndef CPU_ONLY
    os << "  cudaDeviceReset();" << std::endl;
#endif
#ifdef MPI_ENABLE
    os << "    MPI_Finalize();" << std::endl;
    os << "    printf(\"#MPI finalized!\\n\");" << std::endl;
#endif
    os << "}" << std::endl;
    os << std::endl;

    // If model can be run on CPU
    if(model.canRunOnCPU()) {
        os << "// ------------------------------------------------------------------------" << std::endl;
        os << "// the actual time stepping procedure (using CPU)" << std::endl;
        os << "void stepTimeCPU()" << std::endl;
        os << "{" << std::endl;
        if (!model.getSynapseGroups().empty()) {
            if (!model.getSynapseDynamicsGroups().empty()) {
                if (model.isTimingEnabled()) os << "        synDyn_timer.startTimer();" << std::endl;
                os << "        calcSynapseDynamicsCPU(t);" << std::endl;
                if (model.isTimingEnabled()) {
                    os << "        synDyn_timer.stopTimer();" << std::endl;
                    os << "        synDyn_tme+= synDyn_timer.getElapsedTime();" << std::endl;
                }
            }
            if (model.isTimingEnabled()) os << "        synapse_timer.startTimer();" << std::endl;
            os << "        calcSynapsesCPU(t);" << std::endl;
            if (model.isTimingEnabled()) {
                os << "        synapse_timer.stopTimer();" << std::endl;
                os << "        synapse_tme+= synapse_timer.getElapsedTime();"<< std::endl;
            }
            if (!model.getSynapsePostLearnGroups().empty()) {
                if (model.isTimingEnabled()) os << "        learning_timer.startTimer();" << std::endl;
                os << "        learnSynapsesPostHost(t);" << std::endl;
                if (model.isTimingEnabled()) {
                    os << "        learning_timer.stopTimer();" << std::endl;
                    os << "        learning_tme+= learning_timer.getElapsedTime();" << std::endl;
                }
            }
        }
        if (model.isTimingEnabled()) os << "    neuron_timer.startTimer();" << std::endl;
        os << "    calcNeuronsCPU(t);" << std::endl;
        if (model.isTimingEnabled()) {
            os << "    neuron_timer.stopTimer();" << std::endl;
            os << "    neuron_tme+= neuron_timer.getElapsedTime();" << std::endl;
        }
        os << "iT++;" << std::endl;
        os << "t= iT*DT;" << std::endl;
        os << "}" << std::endl;
    }
    fs.close();


    // ------------------------------------------------------------------------
    // finish up

#ifndef CPU_ONLY
    cout << "Global memory required for core model: " << mem/1e6 << " MB. " << std::endl;
    cout << deviceProp[theDevice].totalGlobalMem << " for device " << theDevice << std::endl;
  
    if (0.5 * deviceProp[theDevice].totalGlobalMem < mem) {
        cout << "memory required for core model (" << mem/1e6;
        cout << "MB) is more than 50% of global memory on the chosen device";
        cout << "(" << deviceProp[theDevice].totalGlobalMem/1e6 << "MB)." << std::endl;
        cout << "Experience shows that this is UNLIKELY TO WORK ... " << std::endl;
    }
#endif
}


//----------------------------------------------------------------------------
/*!
  \brief A function to generate the code that simulates the model on the GPU

  The function generates functions that will spawn kernel grids onto the GPU (but not the actual kernel code which is generated in "genNeuronKernel()" and "genSynpaseKernel()"). Generated functions include "copyGToDevice()", "copyGFromDevice()", "copyStateToDevice()", "copyStateFromDevice()", "copySpikesFromDevice()", "copySpikeNFromDevice()" and "stepTimeGPU()". The last mentioned function is the function that will initialize the execution on the GPU in the generated simulation engine. All other generated functions are "convenience functions" to handle data transfer from and to the GPU.
*/
//----------------------------------------------------------------------------

#ifndef CPU_ONLY
void genRunnerGPU(const NNmodel &model, //!< Model description
                  const string &path //!< Path for code generation
    )
{
//    cout << "entering GenRunnerGPU" << std::endl;
    string name = model.getGeneratedCodePath(path + "/" + model.getName() + "_CODE", "runnerGPU", "cc");
    ofstream fs;
    fs.open(name.c_str());

    // Attach this to a code stream
    CodeStream os(fs);

    writeHeader(os);

    // write doxygen comment
    os << "//-------------------------------------------------------------------------" << std::endl;
    os << "/*! \\file runnerGPU.cc" << std::endl << std::endl;
    os << "\\brief File generated from GeNN for the model " << model.getName() << " containing the host side code for a GPU simulator version." << std::endl;
    os << "*/" << std::endl;
    os << "//-------------------------------------------------------------------------" << std::endl << std::endl;
    os << std::endl;
    int version;
    cudaRuntimeGetVersion(&version); 
    if ((deviceProp[theDevice].major < 6) || (version < 8000)){
        //os << "#if !defined(__CUDA_ARCH__) || __CUDA_ARCH__ >= 600" << std::endl;
        //os << "#else"<< std::endl;
        //os << "#if __CUDA_ARCH__ < 600" << std::endl;
        os << "// software version of atomic add for double precision" << std::endl;
        os << "__device__ double atomicAddSW(double* address, double val)" << std::endl;
        os << "{" << std::endl;
        os << "    unsigned long long int* address_as_ull =" << std::endl;
        os << "                                          (unsigned long long int*)address;" << std::endl;
        os << "    unsigned long long int old = *address_as_ull, assumed;" << std::endl;
        os << "    do {" << std::endl;
        os << "        assumed = old;" << std::endl;
        os << "        old = atomicCAS(address_as_ull, assumed, " << std::endl;
        os << "                        __double_as_longlong(val + " << std::endl;
        os << "                        __longlong_as_double(assumed)));" << std::endl;
        os << "    } while (assumed != old);" << std::endl;
        os << "    return __longlong_as_double(old);" << std::endl;
        os << "}" << std::endl;
        //os << "#endif"<< std::endl;
        os << std::endl;
    }

    if (deviceProp[theDevice].major < 2) {
        os << "// software version of atomic add for single precision float" << std::endl;
        os << "__device__ float atomicAddSW(float* address, float val)" << std::endl;
        os << "{" << std::endl;
        os << "    int* address_as_ull =" << std::endl;
        os << "                                          (int*)address;" << std::endl;
        os << "    int old = *address_as_ull, assumed;" << std::endl;
        os << "    do {" << std::endl;
        os << "        assumed = old;" << std::endl;
        os << "        old = atomicCAS(address_as_ull, assumed, " << std::endl;
        os << "                        __float_as_int(val + " << std::endl;
        os << "                        __int_as_float(assumed)));" << std::endl;
        os << "    } while (assumed != old);" << std::endl;
        os << "    return __int_as_float(old);" << std::endl;
        os << "}" << std::endl;
        os << std::endl;
    }

<<<<<<< HEAD
    os << "#include \"" + model.getGeneratedCodePath("", "neuronKrnl", "cc") + "\"" << std::endl;
=======
    os << "template<typename RNG>" << std::endl;
    os << "__device__ float exponentialDistFloat(RNG *rng) {" << std::endl;
    os << "    float a = 0.0f;" << std::endl;
    os << "    while (true) {" << std::endl;
    os << "        float u = curand_uniform(rng);" << std::endl;
    os << "        const float u0 = u;" << std::endl;
    os << "        while (true) {" << std::endl;
    os << "            float uStar = curand_uniform(rng);" << std::endl;
    os << "            if (u < uStar) {" << std::endl;
    os << "                return  a + u0;" << std::endl;
    os << "            }" << std::endl;
    os << "            u = curand_uniform(rng);" << std::endl;
    os << "            if (u >= uStar) {" << std::endl;
    os << "                break;" << std::endl;
    os << "            }" << std::endl;
    os << "        }" << std::endl;
    os << "        a += 1.0f;" << std::endl;
    os << "    }" << std::endl;
    os << "}" << std::endl;
    os << std::endl;
    os << "template<typename RNG>" << std::endl;
    os << "__device__ double exponentialDistDouble(RNG *rng) {" << std::endl;
    os << "    double a = 0.0f;" << std::endl;
    os << "    while (true) {" << std::endl;
    os << "        double u = curand_uniform_double(rng);" << std::endl;
    os << "        const double u0 = u;" << std::endl;
    os << "        while (true) {" << std::endl;
    os << "            double uStar = curand_uniform_double(rng);" << std::endl;
    os << "            if (u < uStar) {" << std::endl;
    os << "                return  a + u0;" << std::endl;
    os << "            }" << std::endl;
    os << "            u = curand_uniform_double(rng);" << std::endl;
    os << "            if (u >= uStar) {" << std::endl;
    os << "                break;" << std::endl;
    os << "            }" << std::endl;
    os << "        }" << std::endl;
    os << "        a += 1.0;" << std::endl;
    os << "    }" << std::endl;
    os << "}" << std::endl;
    os << std::endl;

    os << "#include \"neuronKrnl.cc\"" << std::endl;
>>>>>>> 51f2f76e
    if (!model.getSynapseGroups().empty()) {
        os << "#include \"" + model.getGeneratedCodePath("", "synapseKrnl", "cc") + "\"" << std::endl;
    }

    os << "// ------------------------------------------------------------------------" << std::endl;
    os << "// copying things to device" << std::endl << std::endl;

    for(const auto &n : model.getNeuronGroups()) {
        // neuron state variables
        os << "void push" << n.first << "StateToDevice(bool hostInitialisedOnly)" << std::endl;
        os << CodeStream::OB(1050);

        for(const auto &v : n.second.getNeuronModel()->getVars()) {
            // only copy variables which aren't pointers (pointers don't transport between GPU and CPU)
            // and are present on both device and host.
            const VarMode varMode = n.second.getVarMode(v.first);
            if (v.second.find("*") == string::npos && canPushPullVar(varMode)){
                const size_t size = n.second.isVarQueueRequired(v.first)
                    ? n.second.getNumNeurons() * n.second.getNumDelaySlots()
                    : n.second.getNumNeurons();
                // If variable is initialised on device, only copy if hostInitialisedOnly isn't set
                if(varMode & VarInit::DEVICE) {
                    os << "if(!hostInitialisedOnly)" << CodeStream::OB(1051);
                }

                os << "CHECK_CUDA_ERRORS(cudaMemcpy(d_" << v.first << n.first;
                os << ", " << v.first << n.first;
                os << ", " << size << " * sizeof(" << v.second << "), cudaMemcpyHostToDevice));" << std::endl;

                if(varMode & VarInit::DEVICE) {
                    os << CodeStream::CB(1051);
                }
            }
        }

        os << CodeStream::CB(1050);
        os << std::endl;

        // neuron spike variables
        os << "void push" << n.first << "SpikesToDevice(bool hostInitialisedOnly)" << std::endl;
        os << CodeStream::OB(1060);

        const VarMode spikeVarMode = n.second.getSpikeVarMode();
        if(canPushPullVar(spikeVarMode)) {
            // If spikes are initialised on device, only copy if hostInitialisedOnly isn't set
            if(spikeVarMode & VarInit::DEVICE) {
                os << "if(!hostInitialisedOnly)" << CodeStream::OB(1061);
            }
            const size_t glbSpkCntSize = n.second.isTrueSpikeRequired() ? n.second.getNumDelaySlots() : 1;
            os << "CHECK_CUDA_ERRORS(cudaMemcpy(d_glbSpkCnt" << n.first;
            os << ", glbSpkCnt" << n.first;
            os << ", " << glbSpkCntSize << " * sizeof(unsigned int), cudaMemcpyHostToDevice));" << std::endl;

            const size_t glbSpkSize = n.second.isTrueSpikeRequired() ? n.second.getNumNeurons() * n.second.getNumDelaySlots() : n.second.getNumNeurons();
            os << "CHECK_CUDA_ERRORS(cudaMemcpy(d_glbSpk" << n.first;
            os << ", glbSpk" << n.first;
            os << ", " << glbSpkSize << " * sizeof(unsigned int), cudaMemcpyHostToDevice));" << std::endl;

            if(spikeVarMode & VarInit::DEVICE) {
                os << CodeStream::CB(1061);
            }
        }
        
        if (n.second.isSpikeEventRequired()) {
          os << "push" << n.first << "SpikeEventsToDevice(hostInitialisedOnly);" << std::endl;
        }

        const VarMode spikeTimeVarMode = n.second.getSpikeTimeVarMode();
        if (n.second.isSpikeTimeRequired() && canPushPullVar(spikeTimeVarMode)) {
            // If spikes times are initialised on device, only copy if hostInitialisedOnly isn't set
            if(spikeTimeVarMode & VarInit::DEVICE) {
                os << "if(!hostInitialisedOnly)" << CodeStream::OB(1062);
            }

            size_t size = n.second.getNumNeurons() * n.second.getNumDelaySlots();
            os << "CHECK_CUDA_ERRORS(cudaMemcpy(d_sT" << n.first;
            os << ", sT" << n.first;
            os << ", " << size << " * sizeof(unsigned int), cudaMemcpyHostToDevice));" << std::endl;

            if(spikeTimeVarMode & VarInit::DEVICE) {
                os << CodeStream::CB(1062);
            }
        }

        os << CodeStream::CB(1060);
        os << std::endl;

        // neuron spike variables
        os << "void push" << n.first << "SpikeEventsToDevice(bool hostInitialisedOnly)" << std::endl;
        os << CodeStream::OB(1060);

        const VarMode varMode = n.second.getSpikeEventVarMode();
        if (n.second.isSpikeEventRequired() && canPushPullVar(varMode)) {
            // If spikes events are initialised on device, only copy if hostInitialisedOnly isn't set
            if(varMode & VarInit::DEVICE) {
                os << "if(!hostInitialisedOnly)" << CodeStream::OB(1061);
            }

            const size_t glbSpkCntEventSize = n.second.getNumDelaySlots();
            os << "CHECK_CUDA_ERRORS(cudaMemcpy(d_glbSpkCntEvnt" << n.first;
            os << ", glbSpkCntEvnt" << n.first;
            os << ", " << glbSpkCntEventSize << " * sizeof(unsigned int), cudaMemcpyHostToDevice));" << std::endl;

            const size_t glbSpkEventSize = n.second.getNumNeurons() * n.second.getNumDelaySlots();
            os << "CHECK_CUDA_ERRORS(cudaMemcpy(d_glbSpkEvnt" << n.first;
            os << ", glbSpkEvnt" << n.first;
            os << ", " << glbSpkEventSize << " * sizeof(unsigned int), cudaMemcpyHostToDevice));" << std::endl;

            if(varMode & VarInit::DEVICE) {
                os << CodeStream::CB(1061);
            }
        }

        os << CodeStream::CB(1060);
        os << std::endl;

        // current neuron spike variables
        os << "void push" << n.first << "CurrentSpikesToDevice()" << std::endl;
        os << CodeStream::OB(1061);

        if(canPushPullVar(n.second.getSpikeVarMode())) {
            if (n.second.isTrueSpikeRequired() && n.second.isDelayRequired()) {
                os << "CHECK_CUDA_ERRORS(cudaMemcpy(d_glbSpkCnt" << n.first;
                os << "+spkQuePtr" << n.first << ", glbSpkCnt" << n.first;
                os << "+spkQuePtr" << n.first;
                os << ", sizeof(unsigned int), cudaMemcpyHostToDevice));" << std::endl;
                os << "CHECK_CUDA_ERRORS(cudaMemcpy(d_glbSpk" << n.first;
                os << "+(spkQuePtr" << n.first << "*" << n.second.getNumNeurons() << ")";
                os << ", glbSpk" << n.first;
                os << "+(spkQuePtr" << n.first << "*" << n.second.getNumNeurons() << ")";
                os << ", " << "glbSpkCnt" << n.first << "[spkQuePtr" << n.first << "] * sizeof(unsigned int), cudaMemcpyHostToDevice));" << std::endl;
            }
            else {
                os << "CHECK_CUDA_ERRORS(cudaMemcpy(d_glbSpkCnt" << n.first;
                os << ", glbSpkCnt" << n.first;
                os << ", sizeof(unsigned int), cudaMemcpyHostToDevice));" << std::endl;
                os << "CHECK_CUDA_ERRORS(cudaMemcpy(d_glbSpk" << n.first;
                os << ", glbSpk" << n.first;
                os << ", " << "glbSpkCnt" << n.first << "[0] * sizeof(unsigned int), cudaMemcpyHostToDevice));" << std::endl;
            }
        }
        os << CodeStream::CB(1061);
        os << std::endl;

        // current neuron spike event variables
        os << "void push" << n.first << "CurrentSpikeEventsToDevice()" << std::endl;
        os << CodeStream::OB(1062);

        if (n.second.isSpikeEventRequired() && canPushPullVar(n.second.getSpikeEventVarMode())) {
          if (n.second.isDelayRequired()) {
            os << "CHECK_CUDA_ERRORS(cudaMemcpy(d_glbSpkCntEvnt" << n.first;
            os << "+spkQuePtr" << n.first << ", glbSpkCntEvnt" << n.first;
            os << "+spkQuePtr" << n.first;
            os << ", sizeof(unsigned int), cudaMemcpyHostToDevice));" << std::endl;
            os << "CHECK_CUDA_ERRORS(cudaMemcpy(d_glbSpkEvnt" << n.first;
            os << "+(spkQuePtr" << n.first << "*" << n.second.getNumNeurons() << ")";
            os << ", glbSpkEvnt" << n.first;
            os << "+(spkQuePtr" << n.first << "*" << n.second.getNumNeurons() << ")";
            os << ", " << "glbSpkCnt" << n.first << "[spkQuePtr" << n.first << "] * sizeof(unsigned int), cudaMemcpyHostToDevice));" << std::endl;
          }
          else {
            os << "CHECK_CUDA_ERRORS(cudaMemcpy(d_glbSpkCntEvnt" << n.first;
            os << ", glbSpkCntEvnt" << n.first;
            os << ", sizeof(unsigned int), cudaMemcpyHostToDevice));" << std::endl;
            os << "CHECK_CUDA_ERRORS(cudaMemcpy(d_glbSpkEvnt" << n.first;
            os << ", glbSpkEvnt" << n.first;
            os << ", " << "glbSpkCntEvnt" << n.first << "[0] * sizeof(unsigned int), cudaMemcpyHostToDevice));" << std::endl;
          }
        }

        os << CodeStream::CB(1062);
        os << std::endl;
    }
    // synapse variables
    for(const auto &s : model.getSynapseGroups()) {
        const auto *wu = s.second.getWUModel();
        const auto *psm = s.second.getPSModel();

        os << "void push" << s.first << "StateToDevice(bool hostInitialisedOnly)" << std::endl;
        os << CodeStream::OB(1100);

        const unsigned int numSrcNeurons = s.second.getSrcNeuronGroup()->getNumNeurons();
        const unsigned int numTrgNeurons = s.second.getTrgNeuronGroup()->getNumNeurons();
        if (s.second.getMatrixType() & SynapseMatrixWeight::INDIVIDUAL) { // INDIVIDUALG
            if (s.second.getMatrixType() & SynapseMatrixConnectivity::DENSE) {
                os << "const size_t size = " << numSrcNeurons * numTrgNeurons << ";" << std::endl;
            }
            else {
                os << "const size_t size = C" << s.first << ".connN;" << std::endl;
            }

            for(const auto &v : wu->getVars()) {
                const VarMode varMode = s.second.getWUVarMode(v.first);

                 // only copy non-pointers and non-zero-copied. Pointers don't transport between GPU and CPU
                if (v.second.find("*") == string::npos && canPushPullVar(varMode)) {
                    // If variable is initialised on device, only copy if hostInitialisedOnly isn't set
                    if(varMode & VarInit::DEVICE) {
                        os << "if(!hostInitialisedOnly)" << CodeStream::OB(1101);
                    }

                    os << "CHECK_CUDA_ERRORS(cudaMemcpy(d_" << v.first << s.first;
                    os << ", " << v.first << s.first;
                    os << ", size * sizeof(" << v.second << "), cudaMemcpyHostToDevice));" << std::endl;

                    if(varMode & VarInit::DEVICE) {
                        os << CodeStream::CB(1101);
                    }
                }
            }

            for(const auto &v : psm->getVars()) {
                const VarMode varMode = s.second.getPSVarMode(v.first);
                // only copy non-pointers and non-zero-copied. Pointers don't transport between GPU and CPU
                if (v.second.find("*") == string::npos && canPushPullVar(varMode)) {
                    // If variable is initialised on device, only copy if hostInitialisedOnly isn't set
                    if(varMode & VarInit::DEVICE) {
                        os << "if(!hostInitialisedOnly)" << CodeStream::OB(1102);
                    }

                    os << "CHECK_CUDA_ERRORS(cudaMemcpy(d_" << v.first << s.first;
                    os << ", " << v.first << s.first;
                    os << ", " << numTrgNeurons << " * sizeof(" << v.second << "), cudaMemcpyHostToDevice));" << std::endl;

                    if(varMode & VarInit::DEVICE) {
                        os << CodeStream::CB(1102);
                    }
                }
            }
        }
        else if (s.second.getMatrixType() & SynapseMatrixConnectivity::BITMASK) {
            const size_t size = (numSrcNeurons * numTrgNeurons) / 32 + 1;
            os << "CHECK_CUDA_ERRORS(cudaMemcpy(d_gp" << s.first;
            os << ", gp" << s.first;
            os << ", " << size << " * sizeof(uint32_t), cudaMemcpyHostToDevice));" << std::endl;
        }

        // If synapse input variables can be pushed and pulled add copy code
        if(canPushPullVar(s.second.getInSynVarMode())) {
            // If variable is initialised on device, only copy if hostInitialisedOnly isn't set
            if(s.second.getInSynVarMode() & VarInit::DEVICE) {
                os << "if(!hostInitialisedOnly)" << CodeStream::OB(1103);
            }
            os << "CHECK_CUDA_ERRORS(cudaMemcpy(d_inSyn" << s.first;
            os << ", inSyn" << s.first;
            os << ", " << numTrgNeurons << " * sizeof(" << model.getPrecision() << "), cudaMemcpyHostToDevice));" << std::endl;

            if(s.second.getInSynVarMode() & VarInit::DEVICE) {
                os << CodeStream::CB(1103);
            }
        }

        os << CodeStream::CB(1100);
        os << std::endl;
    }


    os << "// ------------------------------------------------------------------------" << std::endl;
    os << "// copying things from device" << std::endl << std::endl;

    for(const auto &n : model.getNeuronGroups()) {
        // neuron state variables
        os << "void pull" << n.first << "StateFromDevice()" << std::endl;
        os << CodeStream::OB(1050);
        
        for(const auto &v : n.second.getNeuronModel()->getVars()) {
            // only copy non-zero-copied, non-pointers. Pointers don't transport between GPU and CPU
            if (v.second.find("*") == string::npos && canPushPullVar(n.second.getVarMode(v.first))) {
                const size_t size = n.second.isVarQueueRequired(v.first)
                    ? n.second.getNumNeurons() * n.second.getNumDelaySlots()
                    : n.second.getNumNeurons();

                os << "CHECK_CUDA_ERRORS(cudaMemcpy(" << v.first << n.first;
                os << ", d_" << v.first << n.first;
                os << ", " << size << " * sizeof(" << v.second << "), cudaMemcpyDeviceToHost));" << std::endl;
            }
        }

        os << CodeStream::CB(1050);
        os << std::endl;

        // spike event variables
        os << "void pull" << n.first << "SpikeEventsFromDevice()" << std::endl;
        os << CodeStream::OB(1061);

        if (n.second.isSpikeEventRequired() && canPushPullVar(n.second.getSpikeEventVarMode())) {
          const size_t glbSpkCntEvntSize = n.second.getNumDelaySlots();
          os << "CHECK_CUDA_ERRORS(cudaMemcpy(glbSpkCntEvnt" << n.first;
          os << ", d_glbSpkCntEvnt" << n.first;
          os << ", " << glbSpkCntEvntSize << " * sizeof(unsigned int), cudaMemcpyDeviceToHost));" << std::endl;

          const size_t glbSpkEvntSize = n.second.getNumNeurons() * n.second.getNumDelaySlots();
          os << "CHECK_CUDA_ERRORS(cudaMemcpy(glbSpkEvnt" << n.first;
          os << ", d_glbSpkEvnt" << n.first;
          os << ", " << glbSpkEvntSize << " * sizeof(unsigned int), cudaMemcpyDeviceToHost));" << std::endl;
        }

        os << CodeStream::CB(1061);
        os << std::endl;

        // neuron spike variables (including spike events)
        os << "void pull" << n.first << "SpikesFromDevice()" << std::endl;
        os << CodeStream::OB(1060);

        if(canPushPullVar(n.second.getSpikeVarMode())) {
            size_t glbSpkCntSize = n.second.isTrueSpikeRequired() ? n.second.getNumDelaySlots() : 1;
            os << "CHECK_CUDA_ERRORS(cudaMemcpy(glbSpkCnt" << n.first;
            os << ", d_glbSpkCnt" << n.first;
            os << ", " << glbSpkCntSize << " * sizeof(unsigned int), cudaMemcpyDeviceToHost));" << std::endl;

            os << "CHECK_CUDA_ERRORS(cudaMemcpy(glbSpk" << n.first;
            os << ", d_glbSpk" << n.first;
            os << ", " << "glbSpkCnt" << n.first << " [0]* sizeof(unsigned int), cudaMemcpyDeviceToHost));" << std::endl;
        }

        if (n.second.isSpikeEventRequired()) {
          os << "pull" << n.first << "SpikeEventsFromDevice();" << std::endl;
        }
        os << CodeStream::CB(1060);
        os << std::endl;

        // neuron spike times
        os << "void pull" << n.first << "SpikeTimesFromDevice()" << std::endl;
        os << CodeStream::OB(10601);
        os << "//Assumes that spike numbers are already copied back from the device" << std::endl;
        if (n.second.isSpikeTimeRequired() && canPushPullVar(n.second.getSpikeTimeVarMode())) {
            os << "CHECK_CUDA_ERRORS(cudaMemcpy(sT" << n.first;
            os << ", d_sT" << n.first;
            os << ", " << "glbSpkCnt" << n.first << "[0] * sizeof(unsigned int), cudaMemcpyDeviceToHost));" << std::endl;
        }

        os << CodeStream::CB(10601);
        os << std::endl;

        os << "void pull" << n.first << "CurrentSpikesFromDevice()" << std::endl;
        os << CodeStream::OB(1061);

        if(canPushPullVar(n.second.getSpikeVarMode())) {
            if (n.second.isTrueSpikeRequired() && n.second.isDelayRequired()) {
                os << "CHECK_CUDA_ERRORS(cudaMemcpy(glbSpkCnt" << n.first;
                os << "+spkQuePtr" << n.first << ", d_glbSpkCnt" << n.first;
                os << "+spkQuePtr" << n.first;
                os << ", sizeof(unsigned int), cudaMemcpyDeviceToHost));" << std::endl;

                os << "CHECK_CUDA_ERRORS(cudaMemcpy(glbSpk" << n.first;
                os << "+(spkQuePtr" << n.first << "*" << n.second.getNumNeurons() << ")";
                os << ", d_glbSpk" << n.first;
                os << "+(spkQuePtr" << n.first << "*" << n.second.getNumNeurons() << ")";
                os << ", " << "glbSpkCnt" << n.first << "[spkQuePtr" << n.first << "] * sizeof(unsigned int), cudaMemcpyDeviceToHost));" << std::endl;
            }
            else {
                os << "CHECK_CUDA_ERRORS(cudaMemcpy(glbSpkCnt" << n.first;
                os << ", d_glbSpkCnt" << n.first;
                os << ", sizeof(unsigned int), cudaMemcpyDeviceToHost));" << std::endl;
                os << "CHECK_CUDA_ERRORS(cudaMemcpy(glbSpk" << n.first;
                os << ", d_glbSpk" << n.first;
                os << ", " << "glbSpkCnt" << n.first << "[0] * sizeof(unsigned int), cudaMemcpyDeviceToHost));" << std::endl;
            }
        }

        os << CodeStream::CB(1061);
        os << std::endl;

        os << "void pull" << n.first << "CurrentSpikeEventsFromDevice()" << std::endl;
        os << CodeStream::OB(1062);

        if (n.second.isSpikeEventRequired() && canPushPullVar(n.second.getSpikeEventVarMode())) {
          if (n.second.isDelayRequired()) {
            os << "CHECK_CUDA_ERRORS(cudaMemcpy(glbSpkCntEvnt" << n.first;
            os << "+spkQuePtr" << n.first << ", d_glbSpkCntEvnt" << n.first;
            os << "+spkQuePtr" << n.first;
            os << ", sizeof(unsigned int), cudaMemcpyDeviceToHost));" << std::endl;

            os << "CHECK_CUDA_ERRORS(cudaMemcpy(glbSpkEvnt" << n.first;
            os << "+(spkQuePtr" << n.first << "*" << n.second.getNumNeurons() << ")";
            os << ", d_glbSpkEvnt" << n.first;
            os << "+(spkQuePtr" << n.first << "*" << n.second.getNumNeurons() << ")";
            os << ", " << "glbSpkCntEvnt" << n.first << "[spkQuePtr" << n.first << "] * sizeof(unsigned int), cudaMemcpyDeviceToHost));" << std::endl;
          }
          else {
            os << "CHECK_CUDA_ERRORS(cudaMemcpy(glbSpkCntEvnt" << n.first;
            os << ", d_glbSpkCntEvnt" << n.first;
            os << ", sizeof(unsigned int), cudaMemcpyDeviceToHost));" << std::endl;
            os << "CHECK_CUDA_ERRORS(cudaMemcpy(glbSpkEvnt" << n.first;
            os << ", d_glbSpkEvnt" << n.first;
            os << ", " << "glbSpkCntEvnt" << n.first << "[0] * sizeof(unsigned int), cudaMemcpyDeviceToHost));" << std::endl;
          }
        }

        os << CodeStream::CB(1062);
        os << std::endl;
    }

    // synapse variables
    for(const auto &s : model.getSynapseGroups()) {
        const auto *wu = s.second.getWUModel();
        const auto *psm = s.second.getPSModel();

        const unsigned int numSrcNeurons = s.second.getSrcNeuronGroup()->getNumNeurons();
        const unsigned int numTrgNeurons = s.second.getTrgNeuronGroup()->getNumNeurons();

        os << "void pull" << s.first << "StateFromDevice()" << std::endl;
        os << CodeStream::OB(1100);

        if (s.second.getMatrixType() & SynapseMatrixWeight::INDIVIDUAL) { // INDIVIDUALG
            if (s.second.getMatrixType() & SynapseMatrixConnectivity::DENSE) {
                os << "size_t size = " << numSrcNeurons * numTrgNeurons << ";" << std::endl;
            }
            else {
                os << "size_t size = C" << s.first << ".connN;" << std::endl;
            }

            for(const auto &v : wu->getVars()) {
                // only copy non-pointers and non-zero-copied. Pointers don't transport between GPU and CPU
                if (v.second.find("*") == string::npos && canPushPullVar(s.second.getWUVarMode(v.first))) {
                    os << "CHECK_CUDA_ERRORS(cudaMemcpy(" << v.first << s.first;
                    os << ", d_"  << v.first << s.first;
                    os << ", size * sizeof(" << v.second << "), cudaMemcpyDeviceToHost));" << std::endl;
                }
            }

            for(const auto &v : psm->getVars()) {
                // only copy non-pointers and non-zero-copied. Pointers don't transport between GPU and CPU
                if (v.second.find("*") == string::npos && canPushPullVar(s.second.getPSVarMode(v.first))) {
                    os << "CHECK_CUDA_ERRORS(cudaMemcpy(" << v.first << s.first;
                    os << ", d_"  << v.first << s.first;
                    os << ", " << numTrgNeurons << " * sizeof(" << v.second << "), cudaMemcpyDeviceToHost));" << std::endl;
                }
            }
        }
        else if (s.second.getMatrixType() & SynapseMatrixConnectivity::BITMASK) {
            size_t size = (numSrcNeurons * numTrgNeurons) / 32 + 1;
            os << "CHECK_CUDA_ERRORS(cudaMemcpy(gp" << s.first;
            os << ", d_gp" << s.first;
            os << ", " << size << " * sizeof(uint32_t), cudaMemcpyDeviceToHost));" << std::endl;
        }

        if(canPushPullVar(s.second.getInSynVarMode())) {
            os << "CHECK_CUDA_ERRORS(cudaMemcpy(inSyn" << s.first;
            os << ", d_inSyn" << s.first;
            os << ", " << numTrgNeurons << " * sizeof(" << model.getPrecision() << "), cudaMemcpyDeviceToHost));" << std::endl;
        }

        os << CodeStream::CB(1100);
        os << std::endl;
    }


    os << "// ------------------------------------------------------------------------" << std::endl;
    os << "// global copying values to device" << std::endl;
    
    os << "void copyStateToDevice(bool hostInitialisedOnly)" << std::endl;
    os << CodeStream::OB(1110);

    for(const auto &n : model.getNeuronGroups()) {
        os << "push" << n.first << "StateToDevice(hostInitialisedOnly);" << std::endl;
        os << "push" << n.first << "SpikesToDevice(hostInitialisedOnly);" << std::endl;
    }

    for(const auto &s : model.getSynapseGroups()) {
        os << "push" << s.first << "StateToDevice(hostInitialisedOnly);" << std::endl;
    }

    os << CodeStream::CB(1110);
    os << std::endl;
    
    os << "// ------------------------------------------------------------------------" << std::endl;
    os << "// global copying spikes to device" << std::endl;
    
    os << "void copySpikesToDevice()" << std::endl;
    os << CodeStream::OB(1111);
    for(const auto &n : model.getNeuronGroups()) {
      os << "push" << n.first << "SpikesToDevice();" << std::endl;
    }
    os << CodeStream::CB(1111);
   
    os << "// ------------------------------------------------------------------------" << std::endl;
    os << "// copying current spikes to device" << std::endl;
    
    os << "void copyCurrentSpikesToDevice()" << std::endl;
    os << CodeStream::OB(1112);
    for(const auto &n : model.getNeuronGroups()) {
      os << "push" << n.first << "CurrentSpikesToDevice();" << std::endl;
    }
    os << CodeStream::CB(1112);
   
    
    os << "// ------------------------------------------------------------------------" << std::endl;
    os << "// global copying spike events to device" << std::endl;
    
    os << "void copySpikeEventsToDevice()" << std::endl;
    os << CodeStream::OB(1113);
    for(const auto &n : model.getNeuronGroups()) {
      os << "push" << n.first << "SpikeEventsToDevice();" << std::endl;
    }
    os << CodeStream::CB(1113);
   
    os << "// ------------------------------------------------------------------------" << std::endl;
    os << "// copying current spikes to device" << std::endl;
    
    os << "void copyCurrentSpikeEventsToDevice()" << std::endl;
    os << CodeStream::OB(1114);
    for(const auto &n : model.getNeuronGroups()) {
      os << "push" << n.first << "CurrentSpikeEventsToDevice();" << std::endl;
    }
    os << CodeStream::CB(1114);

    os << "// ------------------------------------------------------------------------" << std::endl;
    os << "// global copying values from device" << std::endl;
    
    os << "void copyStateFromDevice()" << std::endl;
    os << CodeStream::OB(1120);
    
    for(const auto &n : model.getNeuronGroups()) {
        os << "pull" << n.first << "StateFromDevice();" << std::endl;
        os << "pull" << n.first << "SpikesFromDevice();" << std::endl;
    }

    for(const auto &s : model.getSynapseGroups()) {
        os << "pull" << s.first << "StateFromDevice();" << std::endl;
    }
    
    os << CodeStream::CB(1120);
    os << std::endl;


    os << "// ------------------------------------------------------------------------" << std::endl;
    os << "// global copying spikes from device" << std::endl;
    
    os << "void copySpikesFromDevice()" << std::endl;
    os << CodeStream::OB(1121) << std::endl;

    for(const auto &n : model.getNeuronGroups()) {
      os << "pull" << n.first << "SpikesFromDevice();" << std::endl;
    }
    os << CodeStream::CB(1121) << std::endl;
    os << std::endl;
    
    os << "// ------------------------------------------------------------------------" << std::endl;
    os << "// copying current spikes from device" << std::endl;
    
    os << "void copyCurrentSpikesFromDevice()" << std::endl;
    os << CodeStream::OB(1122) << std::endl;

    for(const auto &n : model.getNeuronGroups()) {
      os << "pull" << n.first << "CurrentSpikesFromDevice();" << std::endl;
    }
    os << CodeStream::CB(1122) << std::endl;
    os << std::endl;
    

    os << "// ------------------------------------------------------------------------" << std::endl;
    os << "// copying spike numbers from device (note, only use when only interested"<< std::endl;
    os << "// in spike numbers; copySpikesFromDevice() already includes this)" << std::endl;

    os << "void copySpikeNFromDevice()" << std::endl;
    os << CodeStream::OB(1123) << std::endl;

    for(const auto &n : model.getNeuronGroups()) {
        if(canPushPullVar(n.second.getSpikeVarMode())) {
            size_t size = (n.second.isTrueSpikeRequired() && n.second.isDelayRequired())
                ? n.second.getNumDelaySlots() : 1;

            os << "CHECK_CUDA_ERRORS(cudaMemcpy(glbSpkCnt" << n.first;
            os << ", d_glbSpkCnt" << n.first << ", " << size << "* sizeof(unsigned int), cudaMemcpyDeviceToHost));" << std::endl;
        }
    }

    os << CodeStream::CB(1123) << std::endl;
    os << std::endl;

    
    os << "// ------------------------------------------------------------------------"<< std::endl;
    os << "// global copying spikeEvents from device" << std::endl;
    
    os << "void copySpikeEventsFromDevice()" << std::endl;
    os << CodeStream::OB(1124) << std::endl;

    for(const auto &n : model.getNeuronGroups()) {
      os << "pull" << n.first << "SpikeEventsFromDevice();" << std::endl;
    }
    os << CodeStream::CB(1124) << std::endl;
    os << std::endl;
    
    os << "// ------------------------------------------------------------------------" << std::endl;
    os << "// copying current spikeEvents from device" << std::endl;
    
    os << "void copyCurrentSpikeEventsFromDevice()" << std::endl;
    os << CodeStream::OB(1125) << std::endl;

    for(const auto &n : model.getNeuronGroups()) {
      os << "pull" << n.first << "CurrentSpikeEventsFromDevice();" << std::endl;
    }
    os << CodeStream::CB(1125) << std::endl;
    os << std::endl;

    os << "// ------------------------------------------------------------------------" << std::endl;
    os << "// global copying spike event numbers from device (note, only use when only interested" << std::endl;
    os << "// in spike numbers; copySpikeEventsFromDevice() already includes this)" << std::endl;
    
    os << "void copySpikeEventNFromDevice()" << std::endl;
    os << CodeStream::OB(1126) << std::endl;

    for(const auto &n : model.getNeuronGroups()) {
        if (n.second.isSpikeEventRequired() && canPushPullVar(n.second.getSpikeEventVarMode())) {
            const size_t size = n.second.isDelayRequired() ? n.second.getNumDelaySlots() : 1;

            os << "CHECK_CUDA_ERRORS(cudaMemcpy(glbSpkCntEvnt" << n.first;
            os << ", d_glbSpkCntEvnt" << n.first << ", " << size << "* sizeof(unsigned int), cudaMemcpyDeviceToHost));" << std::endl;
        }
    }
    os << CodeStream::CB(1126) << std::endl;
    os << std::endl;

    os << "// ------------------------------------------------------------------------" << std::endl;
    os << "// the time stepping procedure (using GPU)" << std::endl;
    os << "void stepTimeGPU()" << std::endl;
    os << CodeStream::OB(1130) << std::endl;

    if (!model.getSynapseGroups().empty()) {
        unsigned int synapseGridSz = model.getSynapseKernelGridSize();
        os << "//model.padSumSynapseTrgN[model.synapseGrpN - 1] is " << synapseGridSz << std::endl;
        synapseGridSz = synapseGridSz / synapseBlkSz;
        os << "dim3 sThreads(" << synapseBlkSz << ", 1);" << std::endl;
        os << "dim3 sGrid(" << synapseGridSz << ", 1);" << std::endl;
        os << std::endl;
    }
    if (!model.getSynapsePostLearnGroups().empty()) {
        const unsigned int learnGridSz = ceil((float)model.getSynapsePostLearnGridSize() / learnBlkSz);
        os << "dim3 lThreads(" << learnBlkSz << ", 1);" << std::endl;
        os << "dim3 lGrid(" << learnGridSz << ", 1);" << std::endl;
        os << std::endl;
    }

    if (!model.getSynapseDynamicsGroups().empty()) {
        const unsigned int synDynGridSz = ceil((float)model.getSynapseDynamicsGridSize() / synDynBlkSz);
        os << "dim3 sDThreads(" << synDynBlkSz << ", 1);" << std::endl;
        os << "dim3 sDGrid(" << synDynGridSz << ", 1);" << std::endl;
        os << std::endl;
    }

    const unsigned int neuronGridSz = ceil((float) model.getNeuronGridSize() / neuronBlkSz);
    os << "dim3 nThreads(" << neuronBlkSz << ", 1);" << std::endl;
    if (neuronGridSz < (unsigned int)deviceProp[theDevice].maxGridSize[1]) {
        os << "dim3 nGrid(" << neuronGridSz << ", 1);" << std::endl;
    }
    else {
        int sqGridSize = ceil((float) sqrt((float) neuronGridSz));
        os << "dim3 nGrid(" << sqGridSize << ","<< sqGridSize <<");" << std::endl;
    }
    os << std::endl;
    if (!model.getSynapseGroups().empty()) {
        if (!model.getSynapseDynamicsGroups().empty()) {
            if (model.isTimingEnabled()) {
                os << "cudaEventRecord(synDynStart);" << std::endl;
            }
            os << "calcSynapseDynamics <<< sDGrid, sDThreads >>> (";
            for(const auto &p : model.getSynapseDynamicsKernelParameters()) {
                os << p.first << ", ";
            }
            os << "t);" << std::endl;
            if (model.isTimingEnabled()) {
                os << "cudaEventRecord(synDynStop);" << std::endl;
            }
        }
        if (model.isTimingEnabled()) {
            os << "cudaEventRecord(synapseStart);" << std::endl;
        }
        os << "calcSynapses <<< sGrid, sThreads >>> (";
        for(const auto &p : model.getSynapseKernelParameters()) {
            os << p.first << ", ";
        }
        os << "t);" << std::endl;
        if (model.isTimingEnabled()) {
            os << "cudaEventRecord(synapseStop);" << std::endl;
        }

        if (!model.getSynapsePostLearnGroups().empty()) {
            if (model.isTimingEnabled()) {
                os << "cudaEventRecord(learningStart);" << std::endl;
            }
            os << "learnSynapsesPost <<< lGrid, lThreads >>> (";
            for(const auto &p : model.getSimLearnPostKernelParameters()) {
                os << p.first << ", ";
            }
            os << "t);" << std::endl;
            if (model.isTimingEnabled()) {
                os << "cudaEventRecord(learningStop);" << std::endl;
            }
        }
    }    
    for(auto &n : model.getNeuronGroups()) {
        if (n.second.isDelayRequired()) {
            os << "spkQuePtr" << n.first << " = (spkQuePtr" << n.first << " + 1) % " << n.second.getNumDelaySlots() << ";" << std::endl;
        }
    }
    if (model.isTimingEnabled()) {
        os << "cudaEventRecord(neuronStart);" << std::endl;
    }

    os << "calcNeurons <<< nGrid, nThreads >>> (";
    for(const auto &p : model.getNeuronKernelParameters()) {
        os << p.first << ", ";
    }
    os << "t);" << std::endl;
    if (model.isTimingEnabled()) {
        os << "cudaEventRecord(neuronStop);" << std::endl;
        os << "cudaEventSynchronize(neuronStop);" << std::endl;
        os << "float tmp;" << std::endl;
        if (!model.getSynapseGroups().empty()) {
            os << "cudaEventElapsedTime(&tmp, synapseStart, synapseStop);" << std::endl;
            os << "synapse_tme+= tmp/1000.0;" << std::endl;
        }
        if (!model.getSynapsePostLearnGroups().empty()) {
            os << "cudaEventElapsedTime(&tmp, learningStart, learningStop);" << std::endl;
            os << "learning_tme+= tmp/1000.0;" << std::endl;
        }
        if (!model.getSynapseDynamicsGroups().empty()) {
            os << "cudaEventElapsedTime(&tmp, synDynStart, synDynStop);" << std::endl;
            os << "lsynDyn_tme+= tmp/1000.0;" << std::endl;
        }
        os << "cudaEventElapsedTime(&tmp, neuronStart, neuronStop);" << std::endl;
        os << "neuron_tme+= tmp/1000.0;" << std::endl;
    }

    // Synchronise if zero-copy is in use
    if(model.zeroCopyInUse()) {
        os << "cudaDeviceSynchronize();" << std::endl;
    }

    os << "iT++;" << std::endl;
    os << "t= iT*DT;" << std::endl;
    os << CodeStream::CB(1130) << std::endl;
    fs.close();
    //cout << "done with generating GPU runner" << std::endl;
}
#endif // CPU_ONLY


//----------------------------------------------------------------------------
/*!
  \brief A function that generates an MSBuild script for all generated GeNN code.
*/
//----------------------------------------------------------------------------
void genMSBuild(const NNmodel &model,   //!< Model description
                const string &path)     //!< Path for code generation
{
    string name = path + "/" + model.getName() + "_CODE/generated_code.props";
    ofstream fs;
    fs.open(name.c_str());

    // Attach this to a code stream
    CodeStream os(fs);

    os << "<?xml version=\"1.0\" encoding=\"utf-8\"?>" << endl;
    os << "<Project DefaultTargets=\"Build\" ToolsVersion=\"12.0\" xmlns=\"http://schemas.microsoft.com/developer/msbuild/2003\">" << endl;
#ifdef CPU_ONLY
    os << "  <Import Project=\"$(GENN_PATH)\\userproject\\include\\genn_cpu_only.props\"/>" << endl;
    os << endl;
    os << "  <!-- Compile runner using C++ compiler -->" << endl;
    os << "  <ItemGroup>" << endl;
    os << "    <ClCompile Include=\"" << model.getName() + "_CODE\\runner.cc\"/>";
    os << "  </ItemGroup>" << endl;
#else
    os << "  <Import Project=\"$(GENN_PATH)\\userproject\\include\\genn.props\"/>" << endl;
    os << endl;
    const string computeCapability = to_string(deviceProp[theDevice].major) + to_string(deviceProp[theDevice].minor);
	os << "  <!-- Set CUDA code generation options based on selected device -->" << endl;
    os << "  <ItemDefinitionGroup>" << endl;
    os << "    <CudaCompile>" << endl;
    os << "      <CodeGeneration>compute_" << computeCapability <<",sm_" << computeCapability << "</CodeGeneration>" << endl;
    os << "    </CudaCompile>" << endl;
    os << "  </ItemDefinitionGroup>" << endl;
    os << "  <!-- Compile runner using CUDA compiler -->" << endl;
    os << "  <ItemGroup>" << endl;
    os << "    <CudaCompile Include=\"" << model.getName() + "_CODE\\runner.cc\">" << endl;
    os << "        <AdditionalOptions>-x cu %(AdditionalOptions)</AdditionalOptions>" << endl;
    os << "    </CudaCompile>" << endl;
    os << "  </ItemGroup>" << endl;
#endif  // !CPU_ONLY
    os << "</Project>" << endl;
    
}

//----------------------------------------------------------------------------
/*!
\brief A function that generates the Makefile for all generated GeNN code.
*/
//----------------------------------------------------------------------------
void genMakefile(const NNmodel &model, //!< Model description
                 const string &path    //!< Path for code generation
                 )
{
    string name = path + "/" + model.getName() + "_CODE/Makefile";
    ofstream fs;
    fs.open(name.c_str());

    // Attach this to a code stream
    CodeStream os(fs);

#ifdef _WIN32

#ifdef CPU_ONLY
    string cxxFlags = "/c /DCPU_ONLY";
    cxxFlags += " " + GENN_PREFERENCES::userCxxFlagsWIN;
    if (GENN_PREFERENCES::optimizeCode) cxxFlags += " /O2";
    if (GENN_PREFERENCES::debugCode) cxxFlags += " /debug /Zi /Od";

    os << endl;
    os << "CXXFLAGS       =/nologo /EHsc " << cxxFlags << endl;
    os << endl;
    os << "INCLUDEFLAGS   =/I\"$(GENN_PATH)\\lib\\include\"" << endl;
    os << endl;
    os << "all: runner.obj" << endl;
    os << endl;
    os << "runner.obj: runner.cc" << endl;
    os << "\t$(CXX) $(CXXFLAGS) $(INCLUDEFLAGS) runner.cc" << endl;
    os << endl;
    os << "clean:" << endl;
    os << "\t-del runner.obj 2>nul" << endl;
#else
    string nvccFlags = "-c -x cu -arch sm_";
    nvccFlags += to_string(deviceProp[theDevice].major) + to_string(deviceProp[theDevice].minor);
    nvccFlags += " " + GENN_PREFERENCES::userNvccFlags;
    if (GENN_PREFERENCES::optimizeCode) nvccFlags += " -O3 -use_fast_math";
    if (GENN_PREFERENCES::debugCode) nvccFlags += " -O0 -g -G";
    if (GENN_PREFERENCES::showPtxInfo) nvccFlags += " -Xptxas \"-v\"";

    os << endl;
    os << "NVCC           =\"" << NVCC << "\"" << endl;
    os << "NVCCFLAGS      =" << nvccFlags << endl;
    os << endl;
    os << "INCLUDEFLAGS   =-I\"$(GENN_PATH)\\lib\\include\"" << endl;
    os << endl;
    os << "all: runner.obj" << endl;
    os << endl;
    os << "runner.obj: runner.cc" << endl;
    os << "\t$(NVCC) $(NVCCFLAGS) $(INCLUDEFLAGS) runner.cc" << endl;
    os << endl;
    os << "clean:" << endl;
    os << "\t-del runner.obj 2>nul" << endl;
#endif

#else // UNIX

#ifdef CPU_ONLY
    string cxxFlags = "-c -DCPU_ONLY -std=c++11 " + GENN_PREFERENCES::userCxxFlagsGNU;
    if (GENN_PREFERENCES::optimizeCode) cxxFlags += " -O3 -ffast-math";
    if (GENN_PREFERENCES::debugCode) cxxFlags += " -O0 -g";
    os << endl;
    os << "CXXFLAGS       :=" << cxxFlags << endl;
    os << endl;
    os << "INCLUDEFLAGS   =-I\"$(GENN_PATH)/lib/include\"" << endl;
    os << endl;
    os << "all: runner.o" << endl;
    os << endl;
    os << "runner.o: runner.cc" << endl;
    os << "\t$(CXX) $(CXXFLAGS) $(INCLUDEFLAGS) runner.cc" << endl;
    os << endl;
    os << "clean:" << endl;
    os << "\trm -f runner.o" << endl;
#else
    string nvccFlags = "-std=c++11 -c -x cu -arch sm_";
    nvccFlags += to_string(deviceProp[theDevice].major) + to_string(deviceProp[theDevice].minor);
    nvccFlags += " " + GENN_PREFERENCES::userNvccFlags;
    if (GENN_PREFERENCES::optimizeCode) nvccFlags += " -O3 -use_fast_math -Xcompiler \"-ffast-math\"";
    if (GENN_PREFERENCES::debugCode) nvccFlags += " -O0 -g -G";
    if (GENN_PREFERENCES::showPtxInfo) nvccFlags += " -Xptxas \"-v\"";

    os << endl;
    os << "NVCC           :=\"" << NVCC << "\"" << endl;
    os << "NVCCFLAGS      :=" << nvccFlags << endl;
    os << endl;
    os << "INCLUDEFLAGS   =-I\"$(GENN_PATH)/lib/include\"" << endl;
    os << endl;
    os << "INCLUDEFLAGS   +=-I\"$(MPI_PATH)/include\"" << endl;
    os << endl;
    os << "ifdef MPI_ENABLE" << endl;
    os << "all: runner_${OMPI_COMM_WORLD_RANK}.o" << endl;
    os << endl;
    os << "else" << endl;
    os << "all: runner.o" << endl;
    os << endl;
    os << "endif" << endl;
    os << "ifdef MPI_ENABLE" << endl;
    os << "runner_${OMPI_COMM_WORLD_RANK}.o: runner_${OMPI_COMM_WORLD_RANK}.cc" << endl;
    os << "\t$(NVCC) $(NVCCFLAGS) $(INCLUDEFLAGS) runner_${OMPI_COMM_WORLD_RANK}.cc" << endl;
    os << endl;
    os << "else" << endl;
    os << "runner.o: runner.cc" << endl;
    os << "\t$(NVCC) $(NVCCFLAGS) $(INCLUDEFLAGS) runner.cc" << endl;
    os << endl;
    os << "endif" << endl;
    os << "clean:" << endl;
    os << "\trm -f runner.o" << endl;
#endif

#endif

    fs.close();
}<|MERGE_RESOLUTION|>--- conflicted
+++ resolved
@@ -1212,172 +1212,6 @@
     }
     os << "}" << std::endl << std::endl;
 
-<<<<<<< HEAD
-
-    // ------------------------------------------------------------------------
-    // initializing variables
-    // write doxygen comment
-    os << "//-------------------------------------------------------------------------" << std::endl;
-    os << "/*! \\brief Function to (re)set all model variables to their compile-time, homogeneous initial values." << std::endl;
-    os << " Note that this typically includes synaptic weight values. The function (re)sets host side variables and copies them to the GPU device." << std::endl;
-    os << "*/" << std::endl;
-    os << "//-------------------------------------------------------------------------" << std::endl << std::endl;
-
-#ifdef MPI_ENABLE
-    os << "#include <mpi.h>" << std::endl;
-    os << std::endl;
-#endif
-    os << "void initialize()" << std::endl;
-    os << "{" << std::endl;
-
-#ifdef MPI_ENABLE
-    os << "    MPI_Init(NULL, NULL);" << std::endl;
-    os << "    printf(\"#MPI initialized!\\n\");" << std::endl;
-#endif
-    // Extra braces around Windows for loops to fix https://support.microsoft.com/en-us/kb/315481
-#ifdef _WIN32
-    string oB = "{", cB = "}";
-#else
-    string oB = "", cB = "";
-#endif // _WIN32
-
-    if (model.getSeed() == 0) {
-        os << "    srand((unsigned int) time(NULL));" << std::endl;
-    }
-    else {
-        os << "    srand((unsigned int) " << model.getSeed() << ");" << std::endl;
-    }
-    os << std::endl;
-
-    // INITIALISE NEURON VARIABLES
-    os << "    // neuron variables" << std::endl;
-    for(const auto &n : model.getNeuronGroups()) {
-        if (n.second.isDelayRequired()) {
-            os << "    spkQuePtr" << n.first << " = 0;" << std::endl;
-#ifndef CPU_ONLY
-            os << "CHECK_CUDA_ERRORS(cudaMemcpyToSymbol(dd_spkQuePtr" << n.first;
-            os << ", &spkQuePtr" << n.first;
-            os << ", sizeof(unsigned int), 0, cudaMemcpyHostToDevice));" << std::endl;
-#endif
-        }
-
-        if (n.second.isTrueSpikeRequired() && n.second.isDelayRequired()) {
-            os << "    " << oB << "for (int i = 0; i < " << n.second.getNumDelaySlots() << "; i++) {" << std::endl;
-            os << "        glbSpkCnt" << n.first << "[i] = 0;" << std::endl;
-            os << "    }" << cB << std::endl;
-            os << "    " << oB << "for (int i = 0; i < " << n.second.getNumNeurons() * n.second.getNumDelaySlots() << "; i++) {" << std::endl;
-            os << "        glbSpk" << n.first << "[i] = 0;" << std::endl;
-            os << "    }" << cB << std::endl;
-        }
-        else {
-            os << "    glbSpkCnt" << n.first << "[0] = 0;" << std::endl;
-            os << "    " << oB << "for (int i = 0; i < " << n.second.getNumNeurons() << "; i++) {" << std::endl;
-            os << "        glbSpk" << n.first << "[i] = 0;" << std::endl;
-            os << "    }" << cB << std::endl;
-        }
-
-        if (n.second.isSpikeEventRequired() && n.second.isDelayRequired()) {
-            os << "    " << oB << "for (int i = 0; i < " << n.second.getNumDelaySlots() << "; i++) {" << std::endl;
-            os << "        glbSpkCntEvnt" << n.first << "[i] = 0;" << std::endl;
-            os << "    }" << cB << std::endl;
-            os << "    " << oB << "for (int i = 0; i < " << n.second.getNumNeurons() * n.second.getNumDelaySlots() << "; i++) {" << std::endl;
-            os << "        glbSpkEvnt" << n.first << "[i] = 0;" << std::endl;
-            os << "    }" << cB << std::endl;
-        }
-        else if (n.second.isSpikeEventRequired()) {
-            os << "    glbSpkCntEvnt" << n.first << "[0] = 0;" << std::endl;
-            os << "    " << oB << "for (int i = 0; i < " << n.second.getNumNeurons() << "; i++) {" << std::endl;
-            os << "        glbSpkEvnt" << n.first << "[i] = 0;" << std::endl;
-            os << "    }" << cB << std::endl;
-        }
-
-        if (n.second.isSpikeTimeRequired()) {
-            os << "    " << oB << "for (int i = 0; i < " << n.second.getNumNeurons() * n.second.getNumDelaySlots() << "; i++) {" << std::endl;
-            os << "        sT" <<  n.first << "[i] = -10.0;" << std::endl;
-            os << "    }" << cB << std::endl;
-        }
-        
-        auto neuronModelVars = n.second.getNeuronModel()->getVars();
-        for (size_t j = 0; j < neuronModelVars.size(); j++) {
-            if (n.second.isVarQueueRequired(neuronModelVars[j].first)) {
-                os << "    " << oB << "for (int i = 0; i < " << n.second.getNumNeurons() * n.second.getNumDelaySlots() << "; i++) {" << std::endl;
-            }
-            else {
-                os << "    " << oB << "for (int i = 0; i < " << n.second.getNumNeurons() << "; i++) {" << std::endl;
-            }
-            if (neuronModelVars[j].second == model.getPrecision()) {
-                os << "        " << neuronModelVars[j].first << n.first << "[i] = " << model.scalarExpr(n.second.getInitVals()[j]) << ";" << std::endl;
-            }
-            else {
-                os << "        " << neuronModelVars[j].first << n.first << "[i] = " << n.second.getInitVals()[j] << ";" << std::endl;
-            }
-            os << "    }" << cB << std::endl;
-        }
-
-        if (n.second.getNeuronModel()->isPoisson()) {
-            os << "    " << oB << "for (int i = 0; i < " << n.second.getNumNeurons() << "; i++) {" << std::endl;
-            os << "        seed" << n.first << "[i] = rand();" << std::endl;
-            os << "    }" << cB << std::endl;
-        }
-
-        /*if ((model.neuronType[i] == IZHIKEVICH) && (model.getDT() != 1.0)) {
-            os << "    fprintf(stderr,\"WARNING: You use a time step different than 1 ms. Izhikevich model behaviour may not be robust.\\n\"); " << std::endl;
-        }*/
-    }
-    os << std::endl;
-
-    // INITIALISE SYNAPSE VARIABLES
-    os << "    // synapse variables" << std::endl;
-    for(const auto &s : model.getSynapseGroups()) {
-        const auto *wu = s.second.getWUModel();
-        const auto *psm = s.second.getPSModel();
-
-        const unsigned int numSrcNeurons = s.second.getSrcNeuronGroup()->getNumNeurons();
-        const unsigned int numTrgNeurons = s.second.getTrgNeuronGroup()->getNumNeurons();
-
-        os << "    " << oB << "for (int i = 0; i < " << numTrgNeurons << "; i++) {" << std::endl;
-        os << "        inSyn" << s.first << "[i] = " << model.scalarExpr(0.0) << ";" << std::endl;
-        os << "    }" << cB << std::endl;
-
-        if ((s.second.getMatrixType() & SynapseMatrixConnectivity::DENSE) && (s.second.getMatrixType() & SynapseMatrixWeight::INDIVIDUAL)) {
-            auto wuVars = wu->getVars();
-            for (size_t k= 0, l= wuVars.size(); k < l; k++) {
-                os << "    " << oB << "for (int i = 0; i < " << numSrcNeurons * numTrgNeurons << "; i++) {" << std::endl;
-                if (wuVars[k].second == model.getPrecision()) {
-                    os << "        " << wuVars[k].first << s.first << "[i] = " << model.scalarExpr(s.second.getWUInitVals()[k]) << ";" << std::endl;
-                }
-                else {
-                    os << "        " << wuVars[k].first << s.first << "[i] = " << s.second.getWUInitVals()[k] << ";" << std::endl;
-                }
-        
-                os << "    }" << cB << std::endl;
-            }
-        }
-
-        if (s.second.getMatrixType() & SynapseMatrixWeight::INDIVIDUAL) {
-            auto psmVars = psm->getVars();
-            for (size_t k= 0, l= psmVars.size(); k < l; k++) {
-                os << "    " << oB << "for (int i = 0; i < " << numTrgNeurons << "; i++) {" << std::endl;
-                if (psmVars[k].second == model.getPrecision()) {
-                    os << "        " << psmVars[k].first << s.first << "[i] = " << model.scalarExpr(s.second.getPSInitVals()[k]) << ";" << std::endl;
-                }
-                else {
-                    os << "        " << psmVars[k].first << s.first << "[i] = " << s.second.getPSInitVals()[k] << ";" << std::endl;
-                }
-                os << "    }" << cB << std::endl;
-            }
-        }
-    }
-    os << std::endl << std::endl;
-#ifndef CPU_ONLY
-    os << "    copyStateToDevice();" << std::endl << std::endl;
-    os << "    //initializeAllSparseArrays(); //I comment this out instead of removing to keep in mind that sparse arrays need to be initialised manually by hand later" << std::endl;
-#endif
-    os << "}" << std::endl << std::endl;
-
-
-=======
->>>>>>> 51f2f76e
     // ------------------------------------------------------------------------
     // allocating conductance arrays for sparse matrices
 
@@ -1689,9 +1523,6 @@
         os << std::endl;
     }
 
-<<<<<<< HEAD
-    os << "#include \"" + model.getGeneratedCodePath("", "neuronKrnl", "cc") + "\"" << std::endl;
-=======
     os << "template<typename RNG>" << std::endl;
     os << "__device__ float exponentialDistFloat(RNG *rng) {" << std::endl;
     os << "    float a = 0.0f;" << std::endl;
@@ -1733,8 +1564,7 @@
     os << "}" << std::endl;
     os << std::endl;
 
-    os << "#include \"neuronKrnl.cc\"" << std::endl;
->>>>>>> 51f2f76e
+    os << "#include \"" + model.getGeneratedCodePath("", "neuronKrnl", "cc") + "\"" << std::endl;
     if (!model.getSynapseGroups().empty()) {
         os << "#include \"" + model.getGeneratedCodePath("", "synapseKrnl", "cc") + "\"" << std::endl;
     }

--- conflicted
+++ resolved
@@ -2357,16 +2357,11 @@
                     }
                 }
             }
-<<<<<<< HEAD
 
             if((s.second.getMatrixType() & SynapseMatrixConnectivity::BITMASK)
-                && canPushPullVar(s.second.getSparseConnectivityVarMode())) {
-                size_t size = (numSrcNeurons * numTrgNeurons) / 32 + 1;
-=======
-            
-            if (s.second.getMatrixType() & SynapseMatrixConnectivity::BITMASK) {
+                && canPushPullVar(s.second.getSparseConnectivityVarMode()))
+            {
                 const size_t size = (numSrcNeurons * numTrgNeurons) / 32 + 1;
->>>>>>> 4ff766e4
                 os << "CHECK_CUDA_ERRORS(cudaMemcpy(gp" << s.first;
                 os << ", d_gp" << s.first;
                 os << ", " << size << " * sizeof(uint32_t), cudaMemcpyDeviceToHost));" << std::endl;

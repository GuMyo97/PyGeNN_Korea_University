/*--------------------------------------------------------------------------
  Author: Thomas Nowotny
  
  Institute: Center for Computational Neuroscience and Robotics
  University of Sussex
  Falmer, Brighton BN1 9QJ, UK 
  
  email to:  T.Nowotny@sussex.ac.uk
  
  initial version: 2010-02-07
  
  --------------------------------------------------------------------------*/

//-----------------------------------------------------------------------
/*!  \file generateRunner.cc 
  
  \brief Contains functions to generate code for running the
  simulation on the GPU, and for I/O convenience functions between GPU
  and CPU space. Part of the code generation section.
*/
//--------------------------------------------------------------------------


//--------------------------------------------------------------------------
/*!
  \brief A function that generates predominantly host-side code.

  In this function host-side functions and other code are generated,
  including: Global host variables, "allocatedMem()" function for
  allocating memories, "freeMem" function for freeing the allocated
  memories, "initialize" for initializing host variables, "gFunc" and
  "initGRaw()" for use with plastic synapses if such synapses exist in
  the model.  
*/
//--------------------------------------------------------------------------

#include <cfloat>

void genRunner(NNmodel &model, //!< Model description
	       string path, //!< path for code generation
	       ostream &mos //!< output stream for messages
    )
{
    string name;
    size_t size, tmp;
    unsigned int nt, st, pst;
    unsigned int mem = 0;
    float memremsparse= 0;
    ofstream os;
        
    string SCLR_MIN;
    string SCLR_MAX;
    if (model.ftype == tS("float")) {
	SCLR_MIN= tS(FLT_MIN)+tS("f");
	SCLR_MAX= tS(FLT_MAX)+tS("f");
    }

    if (model.ftype == tS("double")) {
	SCLR_MIN= tS(DBL_MIN);
	SCLR_MAX= tS(DBL_MAX);
    }

    for (int i= 0; i < nModels.size(); i++) {
	for (int k= 0; k < nModels[i].varTypes.size(); k++) {
	    substitute(nModels[i].varTypes[k], "scalar", model.ftype);
	}
	substitute(nModels[i].simCode, "SCALAR_MIN", SCLR_MIN);
	substitute(nModels[i].resetCode, "SCALAR_MIN", SCLR_MIN);
	substitute(nModels[i].simCode, "SCALAR_MAX", SCLR_MAX);
	substitute(nModels[i].resetCode, "SCALAR_MAX", SCLR_MAX);
	substitute(nModels[i].simCode, "scalar", model.ftype);
	substitute(nModels[i].resetCode, "scalar", model.ftype);
    }
    for (int i= 0; i < weightUpdateModels.size(); i++) {
	for (int k= 0; k < weightUpdateModels[i].varTypes.size(); k++) {
	    substitute(weightUpdateModels[i].varTypes[k], "scalar", model.ftype);
	}
	substitute(weightUpdateModels[i].simCode, "SCALAR_MIN", SCLR_MIN);
	substitute(weightUpdateModels[i].simCodeEvnt, "SCALAR_MIN", SCLR_MIN);
	substitute(weightUpdateModels[i].simLearnPost, "SCALAR_MIN", SCLR_MIN);
	substitute(weightUpdateModels[i].synapseDynamics, "SCALAR_MIN", SCLR_MIN);
	substitute(weightUpdateModels[i].simCode, "SCALAR_MAX", SCLR_MAX);
	substitute(weightUpdateModels[i].simCodeEvnt, "SCALAR_MAX", SCLR_MAX);
	substitute(weightUpdateModels[i].simLearnPost, "SCALAR_MAX", SCLR_MAX);
	substitute(weightUpdateModels[i].synapseDynamics, "SCALAR_MAX", SCLR_MAX);
	substitute(weightUpdateModels[i].simCode, "scalar", model.ftype);
	substitute(weightUpdateModels[i].simCodeEvnt, "scalar", model.ftype);
	substitute(weightUpdateModels[i].simLearnPost, "scalar", model.ftype);
	substitute(weightUpdateModels[i].synapseDynamics, "scalar", model.ftype);
    }
    for (int i= 0; i < postSynModels.size(); i++) {
	for (int k= 0; k < postSynModels[i].varTypes.size(); k++) {
	    substitute(postSynModels[i].varTypes[k], "scalar", model.ftype);
	}
	substitute(postSynModels[i].postSyntoCurrent, "SCALAR_MIN", SCLR_MIN);
	substitute(postSynModels[i].postSynDecay, "SCALAR_MIN", SCLR_MIN);
	substitute(postSynModels[i].postSyntoCurrent, "SCALAR_MAX", SCLR_MAX);
	substitute(postSynModels[i].postSynDecay, "SCALAR_MAX", SCLR_MAX);
	substitute(postSynModels[i].postSyntoCurrent, "scalar", model.ftype);
	substitute(postSynModels[i].postSynDecay, "scalar", model.ftype);
    }
    
    // generate definitions.h
    // this file contains helpful macros and is separated out so that it can also be used by other code that is compiled separately
    name= path + toString("/") + model.name + toString("_CODE/definitions.h");
    os.open(name.c_str());  
    writeHeader(os);
    os << ENDL;
    
       // write doxygen comment
    os << "//-------------------------------------------------------------------------" << ENDL;
    os << "/*! \\file definitions.h" << ENDL << ENDL;
    os << "\\brief File generated from GeNN for the model " << model.name << " containing useful Macros used for both GPU amd CPU versions." << ENDL;
    os << "*/" << ENDL;
    os << "//-------------------------------------------------------------------------" << ENDL << ENDL;
    
    os << "#ifndef DEFINITIONS_H" << ENDL;
    os << "#define DEFINITIONS_H" << ENDL;

    for (int i= 0; i < model.neuronGrpN; i++) {
	os << "#define glbSpkShift" << model.neuronName[i];
	if (model.neuronDelaySlots[i] > 1) {
	    os << " spkQuePtr" << model.neuronName[i] << "*" << model.neuronN[i];
	}
	else {
	    os << " 0";
	}
	os << ENDL;
    }
    for (int i = 0; i < model.neuronGrpN; i++) {
      	// convenience macros for accesing spike count 
	os << "#define spikeCount_" << model.neuronName[i] << " glbSpkCnt" << model.neuronName[i];
	if ((model.neuronDelaySlots[i] > 1) && (model.neuronNeedTrueSpk[i])) {
	  os << "[spkQuePtr" << model.neuronName[i] << "]" << endl;
	}
	else {
	  os << "[0]" << endl;
	}
	// convenience macro for accessing spikes
	os << "#define spike_" << model.neuronName[i];
	if ((model.neuronDelaySlots[i] > 1) && (model.neuronNeedTrueSpk[i])) {
	  os << " (glbSpk" << model.neuronName[i] << "+(spkQuePtr" << model.neuronName[i] << "*" << model.neuronN[i] << "))" << endl;
	}
	else {
	  os << " glbSpk" << model.neuronName[i] << endl;
	}
    }
<<<<<<< HEAD

=======
    os << "#endif" << ENDL;
>>>>>>> 5fb3da24
    os.close();
    
//    cout << "entering genRunner" << endl;
    name= path + toString("/") + model.name + toString("_CODE/runner.cc");
    os.open(name.c_str());  
    writeHeader(os);
    os << ENDL;

    // write doxygen comment
    os << "//-------------------------------------------------------------------------" << ENDL;
    os << "/*! \\file runner.cc" << ENDL << ENDL;
    os << "\\brief File generated from GeNN for the model " << model.name << " containing general control code used for both GPU amd CPU versions." << ENDL;
    os << "*/" << ENDL;
    os << "//-------------------------------------------------------------------------" << ENDL << ENDL;

    os << "#include <cstdio>" << ENDL;
    os << "#include <cassert>" << ENDL;
    os << "#include <stdint.h>" << ENDL;
    os << "#include \"utils.h\"" << ENDL << ENDL;
    os << "#include \"numlib/simpleBit.h\"" << ENDL << ENDL;
    if (model.timing) os << "#include \"hr_time.cpp\"" << ENDL;
    os << "#include \"definitions.h\"" << ENDL;
    os << ENDL;

    os << "#ifndef int_" << ENDL;
    os << "#define int_(X) ((int) (X))" << ENDL;
    os << "#endif" << ENDL;

    os << "#ifndef scalar" << ENDL;
    os << "typedef " << model.ftype << " scalar;" << ENDL;
    os << "#endif" << ENDL;
  
    os << "#ifndef SCALAR_MIN" << ENDL;
    os << "#define SCALAR_MIN " << SCLR_MIN << ENDL;
    os << "#endif" << ENDL;
  
    os << "#ifndef SCALAR_MAX" << ENDL;
    os << "#define SCALAR_MAX " << SCLR_MAX << ENDL;
    os << "#endif" << ENDL;
  os << "#define Conductance SparseProjection" << ENDL;
  os << "/*struct Conductance is deprecated. \n\
  By GeNN 2.0, Conductance is renamed as SparseProjection and contains only indexing values. \n\
  Please consider updating your user code by renaming Conductance as SparseProjection \n\
  and making g member a synapse variable.*/" << ENDL;

    // write MYRAND macro
    os << "#ifndef MYRAND" << ENDL;
    os << "#define MYRAND(Y,X) Y = Y * 1103515245 + 12345; X = (Y >> 16);" << ENDL;
    os << "#endif" << ENDL << ENDL;
  if (model.timing) {
      os << "cudaEvent_t neuronStart, neuronStop;" << endl;
      os << "double neuron_tme;" << endl;
      os << "CStopWatch neuron_timer;" << endl;
      if (model.synapseGrpN > 0) {
	  os << "cudaEvent_t synapseStart, synapseStop;" << endl;
	  os << "double synapse_tme;" << endl;
	  os << "CStopWatch synapse_timer;" << endl;
      }
      if (model.lrnGroups > 0) {
	  os << "cudaEvent_t learningStart, learningStop;" << endl;
	  os << "double learning_tme;" << endl;
	  os << "CStopWatch learning_timer;" << endl;
      }
  } 

    // write CUDA error handler macro
    os << "#ifndef CHECK_CUDA_ERRORS" << ENDL;
    os << "#define CHECK_CUDA_ERRORS(call) {\\" << ENDL;
    os << "    cudaError_t error = call;\\" << ENDL;
    os << "    if (error != cudaSuccess) {\\" << ENDL;
    os << "        fprintf(stderr, \"%s: %i: cuda error %i: %s\\n\", __FILE__, __LINE__, (int) error, cudaGetErrorString(error));\\" << ENDL;
    os << "        exit(EXIT_FAILURE);\\" << ENDL;
    os << "    }\\" << ENDL;
    os << "}" << ENDL;
    os << "#endif" << ENDL << ENDL;

    os << "template<class T>" << ENDL;
    os << "void deviceMemAllocate(T* hostPtr, const T &devSymbol, size_t size)" << ENDL;
    os << "{" << ENDL;
    os << "    void *devptr;" << ENDL;
    os << "    CHECK_CUDA_ERRORS(cudaMalloc(hostPtr, size));" << ENDL;
    os << "    CHECK_CUDA_ERRORS(cudaGetSymbolAddress(&devptr, devSymbol));" << ENDL;
    os << "    CHECK_CUDA_ERRORS(cudaMemcpy(devptr, hostPtr, sizeof(void*), cudaMemcpyHostToDevice));" << ENDL;
    os << "}" << ENDL << ENDL;

    // write doxygen comment
    os << "//-------------------------------------------------------------------------" << ENDL;
    os << "/*! \\brief Function to convert a firing probability (per time step) " << ENDL;
    os << "to an integer of type uint64_t that can be used as a threshold for the GeNN random number generator to generate events with the given probability." << ENDL;
    os << "*/" << ENDL;
    os << "//-------------------------------------------------------------------------" << ENDL << ENDL;

    os << "void convertProbabilityToRandomNumberThreshold(" << model.ftype << " *p_pattern, " << model.RNtype << " *pattern, int N)" << ENDL;
    os << "{" << ENDL;
    os << "    " << model.ftype << " fac= pow(2.0, (int) sizeof(" << model.RNtype << ")*8-16);" << ENDL;
    os << "    for (int i= 0; i < N; i++) {" << ENDL;
    //os << "        assert(p_pattern[i] <= 1.0);" << ENDL;
    os << "        pattern[i]= (" << model.RNtype << ") (p_pattern[i]*fac);" << ENDL;
    os << "    }" << ENDL;
    os << "}" << ENDL << ENDL;

    // write doxygen comment
    os << "//-------------------------------------------------------------------------" << ENDL;
    os << "/*! \\brief Function to convert a firing rate (in kHz) " << ENDL;
    os << "to an integer of type uint64_t that can be used as a threshold for the GeNN random number generator to generate events with the given rate." << ENDL;
    os << "*/" << ENDL;
    os << "//-------------------------------------------------------------------------" << ENDL << ENDL;

    os << "void convertRateToRandomNumberThreshold(" << model.ftype << " *rateKHz_pattern, " << model.RNtype << " *pattern, int N)" << ENDL;
    os << "{" << ENDL;
    os << "    " << model.ftype << " fac= pow(2.0, (int) sizeof(" << model.RNtype << ")*8-16)*DT;" << ENDL;
    os << "    for (int i= 0; i < N; i++) {" << ENDL;
    //os << "        assert(rateKHz_pattern[i] <= 1.0);" << ENDL;
    os << "        pattern[i]= (" << model.RNtype << ") (rateKHz_pattern[i]*fac);" << ENDL;
    os << "    }" << ENDL;
    os << "}" << ENDL << ENDL;

    //---------------------------------
    // HOST AND DEVICE NEURON VARIABLES

    os << "// neuron variables" << endl;
    os << "__device__ volatile unsigned int d_done;" << endl;
    for (int i = 0; i < model.neuronGrpN; i++) {
	nt = model.neuronType[i];

	os << "unsigned int *glbSpkCnt" << model.neuronName[i] << ";" << endl;
	os << "unsigned int *d_glbSpkCnt" << model.neuronName[i] << ";" << endl;
	os << "__device__ unsigned int *dd_glbSpkCnt" << model.neuronName[i] << ";" << endl;

	os << "unsigned int *glbSpk" << model.neuronName[i] << ";" << endl;
	os << "unsigned int *d_glbSpk" << model.neuronName[i] << ";" << endl;
	os << "__device__ unsigned int *dd_glbSpk" << model.neuronName[i] << ";" << endl;

	if (model.neuronNeedSpkEvnt[i]) {
	    os << "unsigned int *glbSpkCntEvnt" << model.neuronName[i] << ";" << endl;
	    os << "unsigned int *d_glbSpkCntEvnt" << model.neuronName[i] << ";" << endl;
	    os << "__device__ unsigned int *dd_glbSpkCntEvnt" << model.neuronName[i] << ";" << endl;

	    os << "unsigned int *glbSpkEvnt" << model.neuronName[i] << ";" << endl;
	    os << "unsigned int *d_glbSpkEvnt" << model.neuronName[i] << ";" << endl;
	    os << "__device__ unsigned int *dd_glbSpkEvnt" << model.neuronName[i] << ";" << endl;
	}
	if (model.neuronDelaySlots[i] > 1) {
	    os << "unsigned int spkQuePtr" << model.neuronName[i] << ";" << endl;
	    os << "__device__ volatile unsigned int dd_spkQuePtr" << model.neuronName[i] << ";" << endl;
	}
	if (model.neuronNeedSt[i]) {
	    os << model.ftype << " *sT" << model.neuronName[i] << ";" << endl;
	    os << model.ftype << " *d_sT" << model.neuronName[i] << ";" << endl;
	    os << "__device__ " << model.ftype << " *dd_sT" << model.neuronName[i] << ";" << endl;
	}
	for (int k = 0, l= nModels[nt].varNames.size(); k < l; k++) {
	    os << nModels[nt].varTypes[k] << " *";
	    os << nModels[nt].varNames[k] << model.neuronName[i] << ";" << endl;
	    os << nModels[nt].varTypes[k] << " *d_";
	    os << nModels[nt].varNames[k] << model.neuronName[i] << ";" << endl;
	    os << "__device__ " << nModels[nt].varTypes[k] << " *dd_";
	    os << nModels[nt].varNames[k] << model.neuronName[i] << ";" << endl;
	}

	// write global variables for the extra global neuron kernel parameters.
	// These are assumed not to be pointers, if they are the user needs to take care of allocation etc
	for (int k = 0, l= nModels[nt].extraGlobalNeuronKernelParameters.size(); k < l; k++) {
	    os << nModels[nt].extraGlobalNeuronKernelParameterTypes[k] << " ";
	    os << nModels[nt].extraGlobalNeuronKernelParameters[k] << model.neuronName[i] << ";" << endl;
	}
    }
    os << endl;


    //----------------------------------
    // HOST AND DEVICE SYNAPSE VARIABLES

    os << "// synapse variables" << endl;
    os << "struct SparseProjection{" << endl;
    os << "    unsigned int *indInG;" << endl;
    os << "    unsigned int *ind;" << endl;
    os << "    unsigned int *revIndInG;" << endl;
    os << "    unsigned int *revInd;" << endl;
    os << "    unsigned int *remap;" << endl;
    os << "    unsigned int connN;" << endl; 
    os << "};" << endl;
    

    for (int i = 0; i < model.synapseGrpN; i++) {
    	st = model.synapseType[i];
	pst = model.postSynapseType[i];

	os << model.ftype << " *inSyn" << model.synapseName[i] << ";" << endl;
	os << model.ftype << " *d_inSyn" << model.synapseName[i] << ";" << endl; 	
	os << "__device__ " << model.ftype << " *dd_inSyn" << model.synapseName[i] << ";" << endl; 	
	if (model.synapseGType[i] == INDIVIDUALID) {
	    os << "uint32_t *gp" << model.synapseName[i] << ";" << endl;
	    os << "uint32_t *d_gp" << model.synapseName[i] << ";" << endl;
	    os << "__device__ uint32_t *dd_gp" << model.synapseName[i] << ";" << endl;
	}
	if (model.synapseConnType[i] == SPARSE) {
	    os << "SparseProjection C" << model.synapseName[i] << ";" << endl;
	    os << "unsigned int *d_indInG" << model.synapseName[i] << ";" << endl;
	    os << "__device__ unsigned int *dd_indInG" << model.synapseName[i] << ";" << endl;
	    os << "unsigned int *d_ind" << model.synapseName[i] << ";" << endl;
	    os << "__device__ unsigned int *dd_ind" << model.synapseName[i] << ";" << endl;
	    // TODO: make conditional on post-spike driven learning actually taking place
	    os << "unsigned int *d_revIndInG" << model.synapseName[i] << ";" << endl;
	    os << "__device__ unsigned int *dd_revIndInG" << model.synapseName[i] << ";" << endl;
	    os << "unsigned int *d_revInd" << model.synapseName[i] << ";" << endl;
	    os << "__device__ unsigned int *dd_revInd" << model.synapseName[i] << ";" << endl;
	    os << "unsigned int *d_remap" << model.synapseName[i] << ";" << endl;
	    os << "__device__ unsigned int *dd_remap" << model.synapseName[i] << ";" << endl;
	}
	if (model.synapseGType[i] == INDIVIDUALG) { // not needed for GLOBALG, INDIVIDUALID
	    for (int k = 0, l = weightUpdateModels[st].varNames.size(); k < l; k++) {
		os << weightUpdateModels[st].varTypes[k] << " *";
		os << weightUpdateModels[st].varNames[k] << model.synapseName[i]<< ";" << ENDL;
		os << weightUpdateModels[st].varTypes[k] << " *d_";
		os << weightUpdateModels[st].varNames[k] << model.synapseName[i] << ";" << endl; 
		os << "__device__ " << weightUpdateModels[st].varTypes[k] << " *dd_";
		os << weightUpdateModels[st].varNames[k] << model.synapseName[i] << ";" << endl; 
	    }
	    for (int k = 0, l = postSynModels[pst].varNames.size(); k < l; k++) {
		os << postSynModels[pst].varTypes[k] << " *" << postSynModels[pst].varNames[k] << model.synapseName[i] << ";" << endl;
		//should work at the moment but if we make postsynapse vectors independent of synapses this may change
		os << postSynModels[pst].varTypes[k] << " *d_" << postSynModels[pst].varNames[k] << model.synapseName[i] << ";" << endl;
		//should work at the moment but if we make postsynapse vectors independent of synapses this may change
		os << "__device__ " << postSynModels[pst].varTypes[k] << " *dd_" << postSynModels[pst].varNames[k] << model.synapseName[i] << ";" << endl;
	    }
	}
	for (int k = 0, l = weightUpdateModels[st].extraGlobalSynapseKernelParameters.size(); k < l; k++) {
	    os << weightUpdateModels[st].extraGlobalSynapseKernelParameterTypes[k] << " ";
	    os << weightUpdateModels[st].extraGlobalSynapseKernelParameters[k] << model.synapseName[i] << ";" << endl;
	}
    }
    os << endl << endl;


    os << "#include \"sparseUtils.cc\"" << ENDL << ENDL;
    // include simulation kernels
    os << "#include \"runnerGPU.cc\"" << endl << endl;
    os << "#include \"neuronFnct.cc\"" << endl;
    if (model.synapseGrpN > 0) {
	os << "#include \"synapseFnct.cc\"" << endl;
    }


    // ---------------------------------------------------------------------
    // Function for setting the CUDA device and the host's global variables.
    // Also estimates memory usage on device ...
  
    os << "void allocateMem()" << endl;
    os << "{" << endl;
    os << "    CHECK_CUDA_ERRORS(cudaSetDevice(" << theDev << "));" << endl;

    //cout << "model.neuronGroupN " << model.neuronGrpN << endl;
    //os << "    " << model.ftype << " free_m, total_m;" << endl;
    //os << "    cudaMemGetInfo((size_t*) &free_m, (size_t*) &total_m);" << endl;

    if (model.timing) {
	os << "    cudaEventCreate(&neuronStart);" << endl;
	os << "    cudaEventCreate(&neuronStop);" << endl;
	os << "    neuron_tme= 0.0;" << endl;
	if (model.synapseGrpN > 0) {
	    os << "    cudaEventCreate(&synapseStart);" << endl;
	    os << "    cudaEventCreate(&synapseStop);" << endl;
	    os << "    synapse_tme= 0.0;" << endl;
	}
	if (model.lrnGroups > 0) {
	    os << "    cudaEventCreate(&learningStart);" << endl;
	    os << "    cudaEventCreate(&learningStop);" << endl;
	    os << "    learning_tme= 0.0;" << endl;
	}
    }

    // ALLOCATE NEURON VARIABLES
    for (int i = 0; i < model.neuronGrpN; i++) {
	nt = model.neuronType[i];

	if (model.neuronNeedTrueSpk[i]) {
	    size = model.neuronDelaySlots[i];
	}
	else {
	    size = 1;
	}
	os << "    glbSpkCnt" << model.neuronName[i] << " = new unsigned int[" << size << "];" << endl;
	os << "    deviceMemAllocate(&d_glbSpkCnt" << model.neuronName[i];
	os << ", dd_glbSpkCnt" << model.neuronName[i] << ", ";
	os << size << " * sizeof(unsigned int));" << endl;
	mem += size * sizeof(unsigned int);

	if (model.neuronNeedTrueSpk[i]) {
	    size = model.neuronN[i] * model.neuronDelaySlots[i];
	}
	else {
	    size = model.neuronN[i];
	}
	os << "    glbSpk" << model.neuronName[i] << " = new unsigned int[" << size << "];" << endl;
	os << "    deviceMemAllocate(&d_glbSpk" << model.neuronName[i];
	os << ", dd_glbSpk" << model.neuronName[i] << ", ";
	os << size << " * sizeof(unsigned int));" << endl;
	mem += size * sizeof(unsigned int);

	if (model.neuronNeedSpkEvnt[i]) {
	    size = model.neuronDelaySlots[i];
	    os << "    glbSpkCntEvnt" << model.neuronName[i] << " = new unsigned int[" << size << "];" << endl;
	    os << "    deviceMemAllocate(&d_glbSpkCntEvnt" << model.neuronName[i];
	    os << ", dd_glbSpkCntEvnt" << model.neuronName[i] << ", ";
	    os << size << " * sizeof(unsigned int));" << endl;
	    mem += size * sizeof(unsigned int);

	    size = model.neuronN[i] * model.neuronDelaySlots[i];
	    os << "    glbSpkEvnt" << model.neuronName[i] << " = new unsigned int[" << size << "];" << endl;
	    os << "    deviceMemAllocate(&d_glbSpkEvnt" << model.neuronName[i];
	    os << ", dd_glbSpkEvnt" << model.neuronName[i] << ", ";
	    os << size << " * sizeof(unsigned int));" << endl;
	    mem += size * sizeof(unsigned int);
	}

	if (model.neuronNeedSt[i]) {
	    size = model.neuronN[i] * model.neuronDelaySlots[i];
	    os << "    sT" << model.neuronName[i] << " = new " << model.ftype << "[" << size << "];" << endl;
	    os << "    deviceMemAllocate(&d_sT" << model.neuronName[i];
	    os << ", dd_sT" << model.neuronName[i] << ", ";
	    os << size << " * sizeof(" << model.ftype << "));" << endl;
	    mem += size * theSize(model.ftype);
	}

	// Variable are queued only if they are referenced in forward synapse code.
	for (int j = 0; j < nModels[nt].varNames.size(); j++) {
	    if (model.neuronVarNeedQueue[i][j]) {
		size = model.neuronN[i] * model.neuronDelaySlots[i];
	    }
	    else {
		size = model.neuronN[i];
	    }
	    os << "    " << nModels[nt].varNames[j] << model.neuronName[i];
	    os << " = new " << nModels[nt].varTypes[j] << "[" << size << "];" << endl;
	    os << "    deviceMemAllocate(&d_" << nModels[nt].varNames[j] << model.neuronName[i];
	    os << ", dd_" << nModels[nt].varNames[j] << model.neuronName[i] << ", ";
	    os << size << " * sizeof(" << nModels[nt].varTypes[j] << "));" << endl;
	    mem += size * theSize(nModels[nt].varTypes[j]);
	}
	os << endl; 
    }

    // ALLOCATE SYNAPSE VARIABLES
    for (int i = 0; i < model.synapseGrpN; i++) {
	st = model.synapseType[i];
	pst = model.postSynapseType[i];

	size = model.neuronN[model.synapseTarget[i]];
	os << "    inSyn" << model.synapseName[i] << " = new " << model.ftype << "[" << size << "];" << endl;
	os << "    deviceMemAllocate(&d_inSyn" << model.synapseName[i];
	os << ", dd_inSyn" << model.synapseName[i];
	os << ", " << size << " * sizeof(" << model.ftype << "));" << endl; 
	mem += size * theSize(model.ftype);

	// note, if GLOBALG we put the value at compile time
	if (model.synapseGType[i] == INDIVIDUALID) {
	    size = (model.neuronN[model.synapseSource[i]] * model.neuronN[model.synapseTarget[i]]) / 32 + 1;
	    os << "    gp" << model.synapseName[i] << " = new uint32_t[" << size << "];" << endl;
	    os << "    deviceMemAllocate(&d_gp" << model.synapseName[i];
	    os << ", dd_gp" << model.synapseName[i];
	    os << ", " << size << " * sizeof(uint32_t));" << endl;
	    mem += size * sizeof(uint32_t);
	}

	// allocate user-defined weight model variables
	// if they are sparse, allocate later in the allocatesparsearrays function when we know the size of the network
	if ((model.synapseConnType[i] != SPARSE) && (model.synapseGType[i] == INDIVIDUALG)) {
	    size = model.neuronN[model.synapseSource[i]] * model.neuronN[model.synapseTarget[i]];
	    for (int k= 0, l= weightUpdateModels[st].varNames.size(); k < l; k++) {
		os << "    " << weightUpdateModels[st].varNames[k] << model.synapseName[i];
		os << " = new " << weightUpdateModels[st].varTypes[k] << "[" << size << "];" << ENDL;
		os << "    deviceMemAllocate(&d_" << weightUpdateModels[st].varNames[k] << model.synapseName[i];
		os << ", dd_" << weightUpdateModels[st].varNames[k] << model.synapseName[i];
		os << ", " << size << " * sizeof(" << weightUpdateModels[st].varTypes[k] << "));" << endl; 
		mem += size * theSize(weightUpdateModels[st].varTypes[k]);
	    } 
	}

	if (model.synapseGType[i] == INDIVIDUALG) { // not needed for GLOBALG, INDIVIDUALID
	    size = model.neuronN[model.synapseTarget[i]];
	    for (int k= 0, l= postSynModels[pst].varNames.size(); k < l; k++) {
		os << "    " << postSynModels[pst].varNames[k] << model.synapseName[i];
		os << " = new " << postSynModels[pst].varTypes[k] << "[" << size << "];" << endl;
		os << "    deviceMemAllocate(&d_" << postSynModels[pst].varNames[k] << model.synapseName[i];
		os << ", dd_" << postSynModels[pst].varNames[k] << model.synapseName[i];
		os << ", " << size << " * sizeof(" << postSynModels[pst].varTypes[k] << "));" << endl;      
		mem += size * theSize(postSynModels[pst].varTypes[k]);
	    }
	}
	os << endl;
    }  
    os << "}" << endl << endl;


    // ------------------------------------------------------------------------
    // initializing variables
    // write doxygen comment
    os << "//-------------------------------------------------------------------------" << endl;
    os << "/*! \\brief Function to (re)set all model variables to their compile-time, homogeneous initial values." << endl;
    os << " Note that this typically includes synaptic weight values. The function (re)sets host side variables and copies them to the GPU device." << endl;
    os << "*/" << endl;
    os << "//-------------------------------------------------------------------------" << endl << endl;

    os << "void initialize()" << endl;
    os << "{" << endl;

    if (model.seed == 0) {
	os << "    srand((unsigned int) time(NULL));" << endl;
    }
    else {
	os << "    srand((unsigned int) " << model.seed << ");" << endl;
    }
    os << endl;

    // INITIALISE NEURON VARIABLES
    os << "    // neuron variables" << endl;
    for (int i = 0; i < model.neuronGrpN; i++) {
	nt = model.neuronType[i];

	if (model.neuronDelaySlots[i] > 1) {
	    os << "    spkQuePtr" << model.neuronName[i] << " = 0;" << endl;
	    os << "CHECK_CUDA_ERRORS(cudaMemcpyToSymbol(dd_spkQuePtr" << model.neuronName[i];
	    os << ", &spkQuePtr" << model.neuronName[i];
	    os << ", " << "sizeof(unsigned int), 0, cudaMemcpyHostToDevice));" << endl;	
	}

	if ((model.neuronNeedTrueSpk[i]) && (model.neuronDelaySlots[i] > 1)) {
	    os << "    for (int i = 0; i < " << model.neuronDelaySlots[i] << "; i++) {" << endl;
	    os << "        glbSpkCnt" << model.neuronName[i] << "[i] = 0;" << endl;
	    os << "    }" << endl;
	    os << "    for (int i = 0; i < " << model.neuronN[i] * model.neuronDelaySlots[i] << "; i++) {" << endl;
	    os << "        glbSpk" << model.neuronName[i] << "[i] = 0;" << endl;
	    os << "    }" << endl;
	}
	else {
	    os << "    glbSpkCnt" << model.neuronName[i] << "[0] = 0;" << endl;
	    os << "    for (int i = 0; i < " << model.neuronN[i] << "; i++) {" << endl;
	    os << "        glbSpk" << model.neuronName[i] << "[i] = 0;" << endl;
	    os << "    }" << endl;
	}

	if ((model.neuronNeedSpkEvnt[i]) && (model.neuronDelaySlots[i] > 1)) {
	    os << "    for (int i = 0; i < " << model.neuronDelaySlots[i] << "; i++) {" << endl;
	    os << "        glbSpkCntEvnt" << model.neuronName[i] << "[i] = 0;" << endl;
	    os << "    }" << endl;
	    os << "    for (int i = 0; i < " << model.neuronN[i] * model.neuronDelaySlots[i] << "; i++) {" << endl;
	    os << "        glbSpkEvnt" << model.neuronName[i] << "[i] = 0;" << endl;
	    os << "    }" << endl;
	}
	else if (model.neuronNeedSpkEvnt[i]) {
	    os << "    glbSpkCntEvnt" << model.neuronName[i] << "[0] = 0;" << endl;
	    os << "    for (int i = 0; i < " << model.neuronN[i] << "; i++) {" << endl;
	    os << "        glbSpkEvnt" << model.neuronName[i] << "[i] = 0;" << endl;
	    os << "    }" << endl;
	}

	if (model.neuronNeedSt[i]) {
	    os << "    for (int i = 0; i < " << model.neuronN[i] * model.neuronDelaySlots[i] << "; i++) {" << endl;
	    os << "        sT" <<  model.neuronName[i] << "[i] = -10000.0;" << endl;
	    os << "    }" << endl;
	}

	for (int j = 0; j < nModels[nt].varNames.size(); j++) {
	    if (model.neuronVarNeedQueue[i][j]) {
		os << "    for (int i = 0; i < " << model.neuronN[i] * model.neuronDelaySlots[i] << "; i++) {" << endl;
	    }
	    else {
		os << "    for (int i = 0; i < " << model.neuronN[i] << "; i++) {" << endl;
	    }
	    os << "        " << nModels[nt].varNames[j] << model.neuronName[i] << "[i] = " << model.neuronIni[i][j] << ";" << endl;
	    os << "    }" << endl;
	}

	if (model.neuronType[i] == POISSONNEURON) {
	    os << "    for (int i = 0; i < " << model.neuronN[i] << "; i++) {" << endl;
	    os << "        seed" << model.neuronName[i] << "[i] = rand();" << endl;
	    os << "    }" << endl;
	}

	if ((model.neuronType[i] == IZHIKEVICH) && (DT != 1.0)) {
	    os << "    fprintf(stderr,\"WARNING: You use a time step different than 1 ms. Izhikevich model behaviour may not be robust.\\n\"); " << endl;
	}
    }
    os << endl;

    // INITIALISE SYNAPSE VARIABLES
    os << "    // synapse variables" << endl;
    for (int i = 0; i < model.synapseGrpN; i++) {
	st = model.synapseType[i];
	pst = model.postSynapseType[i];

	os << "    for (int i = 0; i < " << model.neuronN[model.synapseTarget[i]] << "; i++) {" << endl;
	os << "        inSyn" << model.synapseName[i] << "[i] = 0.0f;" << endl;
	os << "    }" << endl;

	if ((model.synapseConnType[i] != SPARSE) && (model.synapseGType[i] == INDIVIDUALG)) {
	    for (int k= 0, l= weightUpdateModels[st].varNames.size(); k < l; k++) {
		os << "    for (int i = 0; i < " << model.neuronN[model.synapseSource[i]] * model.neuronN[model.synapseTarget[i]] << "; i++) {" << endl;
		os << "        " << weightUpdateModels[st].varNames[k] << model.synapseName[i] << "[i] = " << model.synapseIni[i][k] << ";" << endl;
		os << "    }" << endl;
	    }
	}

	if (model.synapseGType[i] == INDIVIDUALG) {
	    for (int k= 0, l= postSynModels[pst].varNames.size(); k < l; k++) {
		os << "    for (int i = 0; i < " << model.neuronN[model.synapseTarget[i]] << "; i++) {" << endl;
		os << "        " << postSynModels[pst].varNames[k] << model.synapseName[i] << "[i] = " << model.postSynIni[i][k] << ";" << endl;
		os << "    }" << endl;
	    }
	}
    }
    os << endl << endl;

    os << "    copyStateToDevice();" << endl << endl;

    os << "    //initializeAllSparseArrays(); //I comment this out instead of removing to keep in mind that sparse arrays need to be initialised manually by hand later" << endl;
    os << "}" << endl << endl;


    // ------------------------------------------------------------------------
    // allocating conductance arrays for sparse matrices

    for (int i = 0; i < model.synapseGrpN; i++) {	
	if (model.synapseConnType[i] == SPARSE) {
	    os << "void allocate" << model.synapseName[i] << "(unsigned int connN)" << "{" << endl;
	    os << "// Allocate host side variables" << endl;
	    os << "  C" << model.synapseName[i] << ".connN= connN;" << endl;
	    os << "  C" << model.synapseName[i] << ".indInG= new unsigned int[" << model.neuronN[model.synapseSource[i]] + 1 << "];" << endl;
	    os << "  C" << model.synapseName[i] << ".ind= new unsigned int[connN];" << endl;   
	    if (model.synapseUsesPostLearning[i]) {
		os << "  C" << model.synapseName[i] << ".revIndInG= new unsigned int[" << model.neuronN[model.synapseSource[i]] + 1 << "];" << endl;
		os << "  C" << model.synapseName[i] << ".revInd= new unsigned int[connN];" << endl;       
		os << "  C" << model.synapseName[i] << ".remap= new unsigned int[connN];" << endl;       
	    }
	    int st= model.synapseType[i];
	    string size = "C" + model.synapseName[i]+".connN";
	    for (int k= 0, l= weightUpdateModels[st].varNames.size(); k < l; k++) {
		os  << weightUpdateModels[st].varNames[k];
		os << model.synapseName[i]<< "= new " << weightUpdateModels[st].varTypes[k] << "[" << size << "];" << ENDL;
	    }
	    os << "// Allocate device side variables" << endl;
	    os << "  deviceMemAllocate( &d_indInG" << model.synapseName[i] << ", dd_indInG" << model.synapseName[i];
	    os << ", sizeof(unsigned int) * ("<< model.neuronN[model.synapseSource[i]] + 1 <<"));" << endl;
	    os << "  deviceMemAllocate( &d_ind" << model.synapseName[i] << ", dd_ind" << model.synapseName[i];
	    os << ", sizeof(unsigned int) * (" << size << "));" << endl;
	    if (model.synapseUsesPostLearning[i]) {
		os << "  deviceMemAllocate( &d_revIndInG" << model.synapseName[i] << ", dd_revIndInG" << model.synapseName[i];
		os << ", sizeof(unsigned int) * ("<< model.neuronN[model.synapseTarget[i]] + 1 <<"));" << endl;
		os << "  deviceMemAllocate( &d_revInd" << model.synapseName[i] << ", dd_revInd" << model.synapseName[i];
		os << ", sizeof(unsigned int) * (" << size <<"));" << endl;
		os << "  deviceMemAllocate( &d_remap" << model.synapseName[i] << ", dd_remap" << model.synapseName[i];
		os << ", sizeof(unsigned int) * ("<< size << "));" << endl;
	    }
	    for (int k= 0, l= weightUpdateModels[st].varNames.size(); k < l; k++) {     
		os << "deviceMemAllocate(&d_" << weightUpdateModels[st].varNames[k] << model.synapseName[i];
		os << ", dd_" << weightUpdateModels[st].varNames[k] << model.synapseName[i];
		os << ", sizeof("  << weightUpdateModels[st].varTypes[k] << ")*(" << size << "));" << endl;       
	    }
	    os << "}" << endl; 
	    os << endl;
	    //setup up helper fn for this (specific) popn to generate sparse from dense 
	    os << "void createSparseConnectivityFromDense" << model.synapseName[i] << "(int preN,int postN, " << model.ftype << " *denseMatrix)" << "{" << endl;
	    os << "if (preN != " << model.neuronN[model.synapseSource[i]] << ") {" << endl;
	    os << "    gennError(\"In createSparseConnectivityFromDense" << model.synapseName[i] << ": preN does not match the number of pre-synaptic neurons (" << model.neuronN[model.synapseSource[i]] << ").\");" << endl;
	    os << "}" << endl;
	    os << "if (postN != " << model.neuronN[model.synapseTarget[i]] << ") {" << endl;
	    os << "    gennError(\"In createSparseConnectivityFromDense" << model.synapseName[i] << ": postN does not match the number of pre-synaptic neurons (" << model.neuronN[model.synapseTarget[i]] << ").\");" << endl;
	    os << "}" << endl;
	    
	    os << "int connN = countEntriesAbove(denseMatrix, preN * postN, " << SCLR_MIN << ");" << endl;
	    os << "allocate" << model.synapseName[i] << "(connN);" << endl;
	    string wuvarName = "g" + tS(model.synapseName[i]);
	    string sparseStructName = "C" + tS(model.synapseName[i]);
	    os << "setSparseConnectivityFromDense(" << wuvarName << ",preN,postN,denseMatrix,&" << sparseStructName << ");" << endl;
	    os << "}" << endl; 
	    os << endl;
	}
    }


    // ------------------------------------------------------------------------
    // initializing conductance arrays for sparse matrices

    os << "void initializeSparseArray(SparseProjection C,  unsigned int * dInd, unsigned int * dIndInG, unsigned int preN)" << "{" << endl;
    os << "  CHECK_CUDA_ERRORS(cudaMemcpy(dInd, C.ind, C.connN*sizeof(unsigned int), cudaMemcpyHostToDevice));" << endl;
    os << "  CHECK_CUDA_ERRORS(cudaMemcpy(dIndInG, C.indInG, (preN+1)*sizeof(unsigned int), cudaMemcpyHostToDevice));" << endl;
    os << "}" << endl; 
 	
    os << "void initializeSparseArrayRev(SparseProjection C,  unsigned int * dRevInd, unsigned int * dRevIndInG, unsigned int * dRemap, unsigned int postN)" << "{" << endl;
    os << "  CHECK_CUDA_ERRORS(cudaMemcpy(dRevInd, C.revInd, C.connN*sizeof(unsigned int), cudaMemcpyHostToDevice));" << endl;
    os << "  CHECK_CUDA_ERRORS(cudaMemcpy(dRevIndInG, C.revIndInG, (postN+1)*sizeof(unsigned int), cudaMemcpyHostToDevice));" << endl;
    os << "  CHECK_CUDA_ERRORS(cudaMemcpy(dRemap, C.remap, C.connN*sizeof(unsigned int), cudaMemcpyHostToDevice));" << endl;
    os << "}" << endl; 


    // ------------------------------------------------------------------------
    // initializing sparse arrays

    os << "void initializeAllSparseArrays() {" << endl;
    for (int i = 0; i < model.synapseGrpN; i++) {
	if (model.synapseConnType[i] == SPARSE) {
	    os << "size_t size;" << endl;
	    break;
	}
    }
    for (int i= 0; i < model.synapseGrpN; i++) {
	if (model.synapseConnType[i]==SPARSE){
	    os << "size = C" << model.synapseName[i] << ".connN;" << ENDL;
	    os << "  initializeSparseArray(C" << model.synapseName[i] << ",";
	    os << "  d_ind" << model.synapseName[i] << ",";
	    os << "  d_indInG" << model.synapseName[i] << ",";
	    os << model.neuronN[model.synapseSource[i]] <<");" << endl;
	    if (model.synapseUsesPostLearning[i]) {
		os << "  initializeSparseArrayRev(C" << model.synapseName[i] << ",";
		os << "  d_revInd" << model.synapseName[i] << ",";
		os << "  d_revIndInG" << model.synapseName[i] << ",";
		os << "  d_remap" << model.synapseName[i] << ",";
		os << model.neuronN[model.synapseTarget[i]] <<");" << endl;
	    }
	    int st= model.synapseType[i];
	    for (int k= 0, l= weightUpdateModels[st].varNames.size(); k < l; k++) {
		os << "CHECK_CUDA_ERRORS(cudaMemcpy(d_" << weightUpdateModels[st].varNames[k] << model.synapseName[i] << ", "  << weightUpdateModels[st].varNames[k] << model.synapseName[i] << ", sizeof(" << weightUpdateModels[st].varTypes[k] << ") * size , cudaMemcpyHostToDevice));" << endl; 
	    }
	}
    }
    os << "}" << endl; 
    os << endl;


    // ------------------------------------------------------------------------
    // freeing global memory structures

    os << "void freeMem()" << endl;
    os << "{" << endl;

    // FREE NEURON VARIABLES
    for (int i = 0; i < model.neuronGrpN; i++) {
	nt = model.neuronType[i];

	os << "    delete[] glbSpkCnt" << model.neuronName[i] << ";" << endl;
	os << "    CHECK_CUDA_ERRORS(cudaFree(d_glbSpkCnt" << model.neuronName[i] << "));" << endl;
	os << "    delete[] glbSpk" << model.neuronName[i] << ";" << endl;
	os << "    CHECK_CUDA_ERRORS(cudaFree(d_glbSpk" << model.neuronName[i] << "));" << endl;
	if (model.neuronNeedSpkEvnt[i]) {
	    os << "    delete[] glbSpkCntEvnt" << model.neuronName[i] << ";" << endl;
	    os << "    CHECK_CUDA_ERRORS(cudaFree(d_glbSpkCntEvnt" << model.neuronName[i] << "));" << endl;
	    os << "    delete[] glbSpkEvnt" << model.neuronName[i] << ";" << endl;
	    os << "    CHECK_CUDA_ERRORS(cudaFree(d_glbSpkEvnt" << model.neuronName[i] << "));" << endl;
	}
	if (model.neuronNeedSt[i]) {
	    os << "    delete[] sT" << model.neuronName[i] << ";" << endl;
	    os << "    CHECK_CUDA_ERRORS(cudaFree(d_sT" << model.neuronName[i] << "));" << endl;
	}
	for (int k= 0, l= nModels[nt].varNames.size(); k < l; k++) {
	    os << "    delete[] " << nModels[nt].varNames[k] << model.neuronName[i] << ";" << endl;
	    os << "    CHECK_CUDA_ERRORS(cudaFree(d_" << nModels[nt].varNames[k] << model.neuronName[i] << "));" << endl;
	}
    }

    // FREE SYNAPSE VARIABLES
    for (int i = 0; i < model.synapseGrpN; i++) {
	st = model.synapseType[i];
	pst = model.postSynapseType[i];

	os << "    delete[] inSyn" << model.synapseName[i] << ";" << endl;
	os << "    CHECK_CUDA_ERRORS(cudaFree(d_inSyn" << model.synapseName[i] << "));" << endl;
	if (model.synapseConnType[i] == SPARSE) {
	    os << "    C" << model.synapseName[i] << ".connN= 0;" << endl;
	    os << "    delete[] C" << model.synapseName[i] << ".indInG;" << endl;
	    os << "    delete[] C" << model.synapseName[i] << ".ind;" << endl;  
	    if (model.synapseUsesPostLearning[i]) {
		os << "    delete[] C" << model.synapseName[i] << ".revIndInG;" << endl;
		os << "    delete[] C" << model.synapseName[i] << ".revInd;" << endl;  
		os << "    delete[] C" << model.synapseName[i] << ".remap;" << endl;
	    }
	}
	if (model.synapseGType[i] == INDIVIDUALID) {
	    os << "    delete[] gp" << model.synapseName[i] << ";" << endl;
	    os << "    CHECK_CUDA_ERRORS(cudaFree(d_gp" << model.synapseName[i] << "));" <<endl;  	
	}
	if (model.synapseGType[i] == INDIVIDUALG) {
	    for (int k= 0, l= weightUpdateModels[st].varNames.size(); k < l; k++) {
		os << "    delete[] " << weightUpdateModels[st].varNames[k] << model.synapseName[i] << ";" << endl;
		os << "    CHECK_CUDA_ERRORS(cudaFree(d_" << weightUpdateModels[st].varNames[k] << model.synapseName[i] << "));" << endl;
	    }
	    for (int k= 0, l= postSynModels[pst].varNames.size(); k < l; k++) {
		os << "    delete[] " << postSynModels[pst].varNames[k] << model.synapseName[i] << ";" << endl;
		os << "    CHECK_CUDA_ERRORS(cudaFree(d_" << postSynModels[pst].varNames[k] << model.synapseName[i] << "));" << endl;
	    }
	}
    }
    os << "}" << endl << endl;


// ------------------------------------------------------------------------
//! \brief Method for cleaning up and resetting device while quitting GeNN

  os << "void exitGeNN(){" << endl;  
  os << "  freeMem();" << endl;
  os << "  cudaDeviceReset();" << endl;
  os << "}" << endl;


    // ------------------------------------------------------------------------
    // the actual time stepping procedure

    os << "void stepTimeCPU(";
    for (int i = 0; i < model.neuronGrpN; i++) {
	if (model.neuronType[i] == POISSONNEURON) {
	    os << model.RNtype << " *rates" << model.neuronName[i];
	    os << ",   // pointer to the rates of the Poisson neurons in grp ";
	    os << model.neuronName[i] << endl;
	    os << "unsigned int offset" << model.neuronName[i];
	    os << ",   // offset on pointer to the rates in grp ";
	    os << model.neuronName[i] << endl;
	}
	if (model.receivesInputCurrent[i] >= 2) {
	    os << model.ftype << " *inputI" << model.neuronName[i];
	    os << ",   // pointer to the explicit input to neurons in grp ";
	    os << model.neuronName[i] << "," << endl;
	}
    }
    os << model.ftype << " t)" << endl;
    os << "{" << endl;

    if (model.synapseGrpN > 0) {
	os << "    if (t > 0.0) {" << endl;
	if (model.timing) os << "        synapse_timer.startTimer();" << endl;
	os << "        calcSynapsesCPU(t);" << endl;
	if (model.timing) {
	    os << "        synapse_timer.stopTimer();" << endl;
	    os << "        synapse_tme+= synapse_timer.getElapsedTime();"<< endl;
	}
	if (model.lrnGroups > 0) {
	    if (model.timing) os << "        learning_timer.startTimer();" << endl;
	    os << "        learnSynapsesPostHost(t);" << endl;
	    if (model.timing) {
		os << "        learning_timer.stopTimer();" << endl;
		os << "        learning_tme+= learning_timer.getElapsedTime();" << endl;
	    }
	}
	os << "    }" << endl;
    }
    if (model.timing) os << "    neuron_timer.startTimer();" << endl;
    os << "    calcNeuronsCPU(";
    for (int i = 0; i < model.neuronGrpN; i++) {
	if (model.neuronType[i] == POISSONNEURON) {
	    os << "rates" << model.neuronName[i] << ", ";
	    os << "offset" << model.neuronName[i] << ", ";
	}
	if (model.receivesInputCurrent[i] >= 2) {
	    os << "inputI" << model.neuronName[i] << ", ";
	}
    }
    os << "t);" << endl;
    if (model.timing) {
	os << "    neuron_timer.stopTimer();" << endl;
	os << "    neuron_tme+= neuron_timer.getElapsedTime();" << endl;
    }
    os << "}" << endl;
    os.close();


    // ------------------------------------------------------------------------
    // finish up

    mos << "Global memory required for core model: " << mem/1e6 << " MB. " << endl;
    mos << deviceProp[theDev].totalGlobalMem << " for device " << theDev << endl;  
  
    if (memremsparse != 0) {
	int connEstim = int(memremsparse / (theSize(model.ftype) + sizeof(unsigned int)));
	mos << "Remaining mem is " << memremsparse/1e6 << " MB." << endl;
	mos << "You may run into memory problems on device" << theDev;
	mos << " if the total number of synapses is bigger than " << connEstim;
	mos << ", which roughly stands for " << int(connEstim/model.sumNeuronN[model.neuronGrpN - 1]);
	mos << " connections per neuron, without considering any other dynamic memory load." << endl;
    }
    else {
	if (0.5 * deviceProp[theDev].totalGlobalMem < mem) {
	    mos << "memory required for core model (" << mem/1e6;
	    mos << "MB) is more than 50% of global memory on the chosen device";
	    mos << "(" << deviceProp[theDev].totalGlobalMem/1e6 << "MB)." << endl;
	    mos << "Experience shows that this is UNLIKELY TO WORK ... " << endl;
	}
    }
}


//----------------------------------------------------------------------------
/*!
  \brief A function to generate the code that simulates the model on the GPU

  The function generates functions that will spawn kernel grids onto the GPU (but not the actual kernel code which is generated in "genNeuronKernel()" and "genSynpaseKernel()"). Generated functions include "copyGToDevice()", "copyGFromDevice()", "copyStateToDevice()", "copyStateFromDevice()", "copySpikesFromDevice()", "copySpikeNFromDevice()" and "stepTimeGPU()". The last mentioned function is the function that will initialize the execution on the GPU in the generated simulation engine. All other generated functions are "convenience functions" to handle data transfer from and to the GPU.
*/
//----------------------------------------------------------------------------

void genRunnerGPU(NNmodel &model, //!< Model description 
		  string &path, //!< path for code generation
		  ostream &mos //!< output stream for messages
    )
{
    string name;
    size_t size;
    unsigned int nt, st, pst;
    ofstream os;

    mos << "entering GenRunnerGPU" << endl;
    name= path + toString("/") + model.name + toString("_CODE/runnerGPU.cc");
    os.open(name.c_str());
    writeHeader(os);

    // write doxygen comment
    os << "//-------------------------------------------------------------------------" << endl;
    os << "/*! \\file runnerGPU.cc" << endl << endl;
    os << "\\brief File generated from GeNN for the model " << model.name << " containing the host side code for a GPU simulator version." << endl;
    os << "*/" << endl;
    os << "//-------------------------------------------------------------------------" << endl << endl;

  
    for (int i = 0; i < model.neuronGrpN; i++) {
	if (model.receivesInputCurrent[i] >= 2) {
	    os << "#include <string>" << endl;
	    break;
	}
    }
    os << endl;

    if ((deviceProp[theDev].major >= 2) || (deviceProp[theDev].minor >= 3)) {
	os << "__device__ double atomicAdd(double* address, double val)" << endl;
	os << "{" << endl;
	os << "    unsigned long long int* address_as_ull =" << endl;
	os << "                                          (unsigned long long int*)address;" << endl;
	os << "    unsigned long long int old = *address_as_ull, assumed;" << endl;
	os << "    do {" << endl;
	os << "        assumed = old;" << endl;
	os << "        old = atomicCAS(address_as_ull, assumed, " << endl;
	os << "                        __double_as_longlong(val + " << endl;
	os << "                        __longlong_as_double(assumed)));" << endl;
	os << "    } while (assumed != old);" << endl;
	os << "    return __longlong_as_double(old);" << endl;
	os << "}" << endl << endl;
    }

    if (deviceProp[theDev].major < 2) {
	os << "__device__ float atomicAddoldGPU(float* address, float val)" << endl;
	os << "{" << endl;
	os << "    int* address_as_ull =" << endl;
	os << "                                          (int*)address;" << endl;
	os << "    int old = *address_as_ull, assumed;" << endl;
	os << "    do {" << endl;
	os << "        assumed = old;" << endl;
	os << "        old = atomicCAS(address_as_ull, assumed, " << endl;
	os << "                        __float_as_int(val + " << endl;
	os << "                        __int_as_float(assumed)));" << endl;
	os << "    } while (assumed != old);" << endl;
	os << "    return __int_as_float(old);" << endl;
	os << "}" << endl << endl;
    }	

    os << "#include \"neuronKrnl.cc\"" << endl;
    if (model.synapseGrpN > 0) {
	os << "#include \"synapseKrnl.cc\"" << endl;
    }

    os << "// ------------------------------------------------------------------------" << endl;
    os << "// copying things to device" << endl << endl;

    for (int i = 0; i < model.neuronGrpN; i++) {
	nt = model.neuronType[i];

	// neuron state variables
	os << "void push" << model.neuronName[i] << "StateToDevice()" << ENDL;
	os << OB(1050);

	for (int k= 0, l= nModels[nt].varNames.size(); k < l; k++) {
	    if (model.neuronVarNeedQueue[i][k]) {
		size = model.neuronN[i] * model.neuronDelaySlots[i];
	    }
	    else {
		size = model.neuronN[i];	
	    }
	    os << "CHECK_CUDA_ERRORS(cudaMemcpy(d_" << nModels[nt].varNames[k] << model.neuronName[i];
	    os << ", " << nModels[nt].varNames[k] << model.neuronName[i];
	    os << ", " << size << " * sizeof(" << nModels[nt].varTypes[k] << "), cudaMemcpyHostToDevice));" << endl;
	}

	os << CB(1050);
	os << ENDL;	

	// neuron spike variables
	os << "void push" << model.neuronName[i] << "SpikesToDevice()" << ENDL;
	os << OB(1060);

	if (model.neuronNeedTrueSpk[i]) {
	    size = model.neuronDelaySlots[i];
	}
	else {
	    size = 1;
	}
	os << "CHECK_CUDA_ERRORS(cudaMemcpy(d_glbSpkCnt" << model.neuronName[i];
	os << ", glbSpkCnt" << model.neuronName[i];
	os << ", " << size << " * sizeof(unsigned int), cudaMemcpyHostToDevice));" << endl;

	if (model.neuronNeedTrueSpk[i]) {
	    size = model.neuronN[i] * model.neuronDelaySlots[i];
	}
	else {
	    size = model.neuronN[i];
	}
	os << "CHECK_CUDA_ERRORS(cudaMemcpy(d_glbSpk" << model.neuronName[i];
	os << ", glbSpk" << model.neuronName[i];
	os << ", " << size << " * sizeof(unsigned int), cudaMemcpyHostToDevice));" << endl;

	if (model.neuronNeedSpkEvnt[i]) {
	    size = model.neuronDelaySlots[i];
	    os << "CHECK_CUDA_ERRORS(cudaMemcpy(d_glbSpkCntEvnt" << model.neuronName[i];
	    os << ", glbSpkCntEvnt" << model.neuronName[i];
	    os << ", " << size << " * sizeof(unsigned int), cudaMemcpyHostToDevice));" << endl;

	    size = model.neuronN[i] * model.neuronDelaySlots[i];
	    os << "CHECK_CUDA_ERRORS(cudaMemcpy(d_glbSpkEvnt" << model.neuronName[i];
	    os << ", glbSpkEvnt" << model.neuronName[i];
	    os << ", " << size << " * sizeof(unsigned int), cudaMemcpyHostToDevice));" << endl;
	}

	if (model.neuronNeedSt[i]) {
	    size = model.neuronN[i] * model.neuronDelaySlots[i];
	    os << "CHECK_CUDA_ERRORS(cudaMemcpy(d_sT" << model.neuronName[i];
	    os << ", sT" << model.neuronName[i];
	    os << ", " << size << " * sizeof(unsigned int), cudaMemcpyHostToDevice));" << endl;
	}

	os << CB(1060);
	os << ENDL;	
    }

    // synapse variables
    for (int i = 0; i < model.synapseGrpN; i++) {
	st = model.synapseType[i];
	pst = model.postSynapseType[i];
	
	os << "#define push" << model.synapseName[i] << "ToDevice push" << model.synapseName[i] << "StateToDevice" << ENDL << ENDL;

	os << "void push" << model.synapseName[i] << "StateToDevice()" << ENDL;
	os << OB(1100);

	if (model.synapseGType[i] == INDIVIDUALG) { // INDIVIDUALG
	    if (model.synapseConnType[i] != SPARSE) {
		os << "size_t size = " << model.neuronN[model.synapseSource[i]] * model.neuronN[model.synapseTarget[i]] << ";" << ENDL;
	    }
	    else {
		os << "size_t size = C" << model.synapseName[i] << ".connN;" << ENDL;
	    }
	    for (int k= 0, l= weightUpdateModels[st].varNames.size(); k < l; k++) {
		os << "CHECK_CUDA_ERRORS(cudaMemcpy(d_" << weightUpdateModels[st].varNames[k] << model.synapseName[i];
		os << ", " << weightUpdateModels[st].varNames[k] << model.synapseName[i];
		os << ", size * sizeof(" << weightUpdateModels[st].varTypes[k] << "), cudaMemcpyHostToDevice));" << endl; 
	    }

	    for (int k= 0, l= postSynModels[pst].varNames.size(); k < l; k++) {
		size = model.neuronN[model.synapseTarget[i]];
		os << "CHECK_CUDA_ERRORS(cudaMemcpy(d_" << postSynModels[pst].varNames[k] << model.synapseName[i];
		os << ", " << postSynModels[pst].varNames[k] << model.synapseName[i];
		os << ", " << size << " * sizeof(" << postSynModels[pst].varTypes[k] << "), cudaMemcpyHostToDevice));" << endl; 
	    }
	}

	else if (model.synapseGType[i] == INDIVIDUALID) { // INDIVIDUALID
	    size = (model.neuronN[model.synapseSource[i]] * model.neuronN[model.synapseTarget[i]]) / 32 + 1;
	    os << "CHECK_CUDA_ERRORS(cudaMemcpy(d_gp" << model.synapseName[i];
	    os << ", gp" << model.synapseName[i];
	    os << ", " << size << " * sizeof(uint32_t), cudaMemcpyHostToDevice));" << endl;
	}

	size = model.neuronN[model.synapseTarget[i]];
	os << "CHECK_CUDA_ERRORS(cudaMemcpy(d_inSyn" << model.synapseName[i];
	os << ", inSyn" << model.synapseName[i];
	os << ", " << size << " * sizeof(" << model.ftype << "), cudaMemcpyHostToDevice));" << endl; 

	os << CB(1100);
	os << ENDL;
    }


    os << "// ------------------------------------------------------------------------" << endl;
    os << "// copying things from device" << endl << endl;

    for (int i = 0; i < model.neuronGrpN; i++) {
	nt = model.neuronType[i];

	// neuron state variables
	os << "void pull" << model.neuronName[i] << "StateFromDevice()" << ENDL;
	os << OB(1050);

	for (int k= 0, l= nModels[nt].varNames.size(); k < l; k++) {
	    if (model.neuronVarNeedQueue[i][k]) {
		size = model.neuronN[i] * model.neuronDelaySlots[i];
	    }
	    else {
		size = model.neuronN[i];
	    }
	    os << "CHECK_CUDA_ERRORS(cudaMemcpy(" << nModels[nt].varNames[k] << model.neuronName[i];
	    os << ", d_" << nModels[nt].varNames[k] << model.neuronName[i];
	    os << ", " << size << " * sizeof(" << nModels[nt].varTypes[k] << "), cudaMemcpyDeviceToHost));" << endl;
	}

	os << CB(1050);
	os << ENDL;

	// neuron spike variables
	os << "void pull" << model.neuronName[i] << "SpikesFromDevice()" << ENDL;
	os << OB(1060);

	if (model.neuronNeedTrueSpk[i]) {
	    size = model.neuronDelaySlots[i];
	}
	else {
	    size = 1;
	}
	os << "CHECK_CUDA_ERRORS(cudaMemcpy(glbSpkCnt" << model.neuronName[i];
	os << ", d_glbSpkCnt" << model.neuronName[i];
	os << ", " << size << " * sizeof(unsigned int), cudaMemcpyDeviceToHost));" << endl;

	if (model.neuronNeedTrueSpk[i]) {
	    size = model.neuronN[i] * model.neuronDelaySlots[i];
	}
	else {
	    size = model.neuronN[i];
	}
	os << "CHECK_CUDA_ERRORS(cudaMemcpy(glbSpk" << model.neuronName[i];
	os << ", d_glbSpk" << model.neuronName[i];
	os << ", " << size << " * sizeof(unsigned int), cudaMemcpyDeviceToHost));" << endl;

	if (model.neuronNeedSpkEvnt[i]) {
	    size = model.neuronDelaySlots[i];
	    os << "CHECK_CUDA_ERRORS(cudaMemcpy(glbSpkCntEvnt" << model.neuronName[i];
	    os << ", d_glbSpkCntEvnt" << model.neuronName[i];
	    os << ", " << size << " * sizeof(unsigned int), cudaMemcpyDeviceToHost));" << endl;

	    size = model.neuronN[i] * model.neuronDelaySlots[i];
	    os << "CHECK_CUDA_ERRORS(cudaMemcpy(glbSpkEvnt" << model.neuronName[i];
	    os << ", d_glbSpkEvnt" << model.neuronName[i];
	    os << ", " << size << " * sizeof(unsigned int), cudaMemcpyDeviceToHost));" << endl;
	}

	if (model.neuronNeedSt[i]) {
	    size = model.neuronN[i] * model.neuronDelaySlots[i];
	    os << "CHECK_CUDA_ERRORS(cudaMemcpy(sT" << model.neuronName[i];
	    os << ", d_sT" << model.neuronName[i];
	    os << ", " << size << " * sizeof(unsigned int), cudaMemcpyDeviceToHost));" << endl;
	}

	os << CB(1060);
	os << ENDL;

	os << "void pull" << model.neuronName[i] << "CurrentSpikesFromDevice()" << ENDL;
	os << OB(1061);

	size = model.neuronN[i] ;
	if ((model.neuronNeedTrueSpk[i]) && (model.neuronDelaySlots[i] > 1)) {
	  os << "CHECK_CUDA_ERRORS(cudaMemcpy(glbSpkCnt" << model.neuronName[i];
	  os << "+spkQuePtr" << model.neuronName[i] << ", d_glbSpkCnt" << model.neuronName[i];
	  os << "+spkQuePtr" << model.neuronName[i];
	  os << ", sizeof(unsigned int), cudaMemcpyDeviceToHost));" << endl;

	  os << "CHECK_CUDA_ERRORS(cudaMemcpy(glbSpk" << model.neuronName[i];
	  os << "+(spkQuePtr" << model.neuronName[i] << "*" << model.neuronN[i] << ")";
	  os << ", d_glbSpk" << model.neuronName[i];
	  os << "+(spkQuePtr" << model.neuronName[i] << "*" << model.neuronN[i] << ")";
	  os << ", " << "glbSpkCnt" << model.neuronName[i] << "[spkQuePtr" << model.neuronName[i] << "] * sizeof(unsigned int), cudaMemcpyDeviceToHost));" << endl;
	}
	else {
	  os << "CHECK_CUDA_ERRORS(cudaMemcpy(glbSpkCnt" << model.neuronName[i];
	  os << ", d_glbSpkCnt" << model.neuronName[i]; 
	  os << ", sizeof(unsigned int), cudaMemcpyDeviceToHost));" << endl;
	  os << "CHECK_CUDA_ERRORS(cudaMemcpy(glbSpk" << model.neuronName[i];
	  os << ", d_glbSpk" << model.neuronName[i];
	  os << ", " << "glbSpkCnt" << model.neuronName[i] << "[0] * sizeof(unsigned int), cudaMemcpyDeviceToHost));" << endl;
	}

	os << CB(1061);
	os << ENDL;	
	
    }

    // synapse variables
    for (int i = 0; i < model.synapseGrpN; i++) {
	st = model.synapseType[i];
	pst = model.postSynapseType[i];
	
	os << "#define pull" << model.synapseName[i] << "FromDevice pull" << model.synapseName[i] << "StateFromDevice" << ENDL << ENDL;

	os << "void pull" << model.synapseName[i] << "StateFromDevice()" << ENDL;
	os << OB(1100);

	if (model.synapseGType[i] == INDIVIDUALG) { // INDIVIDUALG
	    if (model.synapseConnType[i] != SPARSE) {
		os << "size_t size = " << model.neuronN[model.synapseSource[i]] * model.neuronN[model.synapseTarget[i]] << ";" << ENDL;
	    }
	    else {
		os << "size_t size = C" << model.synapseName[i] << ".connN;" << ENDL;
	    }
	    for (int k= 0, l= weightUpdateModels[st].varNames.size(); k < l; k++) {
		os << "CHECK_CUDA_ERRORS(cudaMemcpy(" << weightUpdateModels[st].varNames[k] << model.synapseName[i];
		os << ", d_"  << weightUpdateModels[st].varNames[k] << model.synapseName[i];
		os << ", size * sizeof(" << weightUpdateModels[st].varTypes[k] << "), cudaMemcpyDeviceToHost));" << endl; 
	    }

	    for (int k= 0, l= postSynModels[pst].varNames.size(); k < l; k++) {
		size = model.neuronN[model.synapseTarget[i]];
		os << "CHECK_CUDA_ERRORS(cudaMemcpy(" << postSynModels[pst].varNames[k] << model.synapseName[i];
		os << ", d_"  << postSynModels[pst].varNames[k] << model.synapseName[i];
		os << ", " << size << " * sizeof(" << postSynModels[pst].varTypes[k] << "), cudaMemcpyDeviceToHost));" << endl; 
	    }
	}

	else if (model.synapseGType[i] == INDIVIDUALID) { // INDIVIDUALID
	    size = (model.neuronN[model.synapseSource[i]] * model.neuronN[model.synapseTarget[i]]) / 32 + 1;
	    os << "CHECK_CUDA_ERRORS(cudaMemcpy(gp" << model.synapseName[i];
	    os << ", d_gp" << model.synapseName[i];
	    os << ", " << size << " * sizeof(uint32_t), cudaMemcpyDeviceToHost));" << endl;
	}

	size = model.neuronN[model.synapseTarget[i]];
	os << "CHECK_CUDA_ERRORS(cudaMemcpy(inSyn" << model.synapseName[i];
	os << ", d_inSyn" << model.synapseName[i];
	os << ", " << size << " * sizeof(" << model.ftype << "), cudaMemcpyDeviceToHost));" << endl; 

	os << CB(1100);
	os << ENDL;
    }


    // ------------------------------------------------------------------------
    // copying values to device
    
    os << "void copyStateToDevice()" << endl;
    os << OB(1110);

    for (int i = 0; i < model.neuronGrpN; i++) {
	os << "push" << model.neuronName[i] << "StateToDevice();" << ENDL;
	os << "push" << model.neuronName[i] << "SpikesToDevice();" << ENDL;
    }

    for (int i = 0; i < model.synapseGrpN; i++) {
	os << "push" << model.synapseName[i] << "StateToDevice();" << ENDL;
    }

    os << CB(1110);
    os << endl;
    

    // ------------------------------------------------------------------------
    // copying values from device
    
    os << "void copyStateFromDevice()" << endl;
    os << OB(1120);
    
    for (int i = 0; i < model.neuronGrpN; i++) {
	os << "pull" << model.neuronName[i] << "StateFromDevice();" << ENDL;
	os << "pull" << model.neuronName[i] << "SpikesFromDevice();" << ENDL;
    }

    for (int i = 0; i < model.synapseGrpN; i++) {
	os << "pull" << model.synapseName[i] << "StateFromDevice();" << ENDL;
    }
    
    os << CB(1120);
    os << endl;


    // ------------------------------------------------------------------------
    // copying spikes from device                                            
    
    os << "void copySpikesFromDevice()" << endl;
    os << "{" << endl;

    for (int i = 0; i < model.neuronGrpN; i++) {
	if ((model.neuronNeedTrueSpk[i]) && (model.neuronDelaySlots[i] > 1)) {
	    size = model.neuronN[i] * model.neuronDelaySlots[i];
	}
	else {
	    size = model.neuronN[i];
	}
	os << "CHECK_CUDA_ERRORS(cudaMemcpy(glbSpk" << model.neuronName[i];
	os << ", d_glbSpk" << model.neuronName[i] << ", " << size << "* sizeof(unsigned int), cudaMemcpyDeviceToHost));" << endl;
    }

    os << "}" << endl;
    os << endl;
    

    // ------------------------------------------------------------------------
    // copying spike numbers from device

    os << "void copySpikeNFromDevice()" << endl;
    os << "{" << endl;

    for (int i = 0; i < model.neuronGrpN; i++) {
	if ((model.neuronNeedTrueSpk[i]) && (model.neuronDelaySlots[i] > 1)) {
	    size = model.neuronDelaySlots[i];
	}
	else {
	    size = 1;
	}
	os << "CHECK_CUDA_ERRORS(cudaMemcpy(glbSpkCnt" << model.neuronName[i];
	os << ", d_glbSpkCnt" << model.neuronName[i] << ", " << size << "* sizeof(unsigned int), cudaMemcpyDeviceToHost));" << endl;
    }

    os << "}" << endl;
    os << endl;


    // ------------------------------------------------------------------------
    // the actual time stepping procedure
    
    os << "void stepTimeGPU(";
    for (int i= 0; i < model.neuronGrpN; i++) {
	if (model.neuronType[i] == POISSONNEURON) {
	    os << model.RNtype << " *rates" << model.neuronName[i];
	    os << ", // pointer to the rates of the Poisson neurons in grp ";
	    os << model.neuronName[i] << endl;
	    os << "unsigned int offset" << model.neuronName[i];
	    os << ", // offset on pointer to the rates in grp ";
	    os << model.neuronName[i] << endl;
	}
	if (model.receivesInputCurrent[i]>=2) {
	    os << model.ftype << " *d_inputI" << model.neuronName[i];
	    os << ", // Explicit input to the neurons in grp ";
	    os << model.neuronName[i] << endl;
	}
    }
    os << model.ftype << " t)" << endl;
    os << "{" << endl;

    if (model.synapseGrpN > 0) { 
	unsigned int synapseGridSz = model.padSumSynapseKrnl[model.synapseGrpN - 1];   
	os << "//model.padSumSynapseTrgN[model.synapseGrpN - 1] is " << model.padSumSynapseKrnl[model.synapseGrpN - 1] << endl; 
	synapseGridSz = synapseGridSz / synapseBlkSz;
	os << "dim3 sThreads(" << synapseBlkSz << ", 1);" << endl;
	os << "dim3 sGrid(" << synapseGridSz << ", 1);" << endl;
	os << endl;
    }
    if (model.lrnGroups > 0) {
	unsigned int learnGridSz = model.padSumLearnN[model.lrnGroups - 1];
	learnGridSz = ceil((float) learnGridSz / learnBlkSz);
	os << "dim3 lThreads(" << learnBlkSz << ", 1);" << endl;
	os << "dim3 lGrid(" << learnGridSz << ", 1);" << endl;
	os << endl;
    }


    unsigned int neuronGridSz = model.padSumNeuronN[model.neuronGrpN - 1];
    neuronGridSz = ceil((float) neuronGridSz / neuronBlkSz);
    os << "dim3 nThreads(" << neuronBlkSz << ", 1);" << endl;
    if (neuronGridSz < deviceProp[theDev].maxGridSize[1]) {
	os << "dim3 nGrid(" << neuronGridSz << ", 1);" << endl;
    }
    else {
	int sqGridSize = ceil((float) sqrt((float) neuronGridSz));
	os << "dim3 nGrid(" << sqGridSize << ","<< sqGridSize <<");" << endl;
    }
    os << endl;
    if (model.synapseGrpN > 0) {
	os << "if (t > 0.0) {" << endl;
	if (model.timing) os << "cudaEventRecord(synapseStart);" << endl; 
	os << "calcSynapses <<< sGrid, sThreads >>> (";
	for (int i= 0; i < model.synapseGrpN; i++) {	    
	    int st= model.synapseType[i];
	    for (int k= 0, l= weightUpdateModels[st].extraGlobalSynapseKernelParameters.size(); k < l; k++) {
		os << weightUpdateModels[st].extraGlobalSynapseKernelParameters[k] << model.synapseName[i] << ", " ;
	    }
	}
	os << "t);"<< endl;
	if (model.timing) os << "cudaEventRecord(synapseStop);" << endl;
	if (model.lrnGroups > 0) {
	    if (model.timing) os << "cudaEventRecord(learningStart);" << endl;
	    os << "learnSynapsesPost <<< lGrid, lThreads >>> (";         
	    for (int i = 0; i < model.synapseGrpN; i++){
		int st= model.synapseType[i];
		for (int k= 0, l= weightUpdateModels[st].extraGlobalSynapseKernelParameters.size(); k < l; k++) {
		    os << weightUpdateModels[st].extraGlobalSynapseKernelParameters[k] << model.synapseName[i] << ", ";
		}
	    }
	    os << "t);" << endl;
	    if (model.timing) os << "cudaEventRecord(learningStop);" << endl;
	}
	for (int i= 0; i < model.neuronGrpN; i++) { 
	    if (model.neuronDelaySlots[i] > 1) {
		os << "spkQuePtr" << model.neuronName[i] << " = (spkQuePtr" << model.neuronName[i] << " + 1) % " << model.neuronDelaySlots[i] << ";" << ENDL;
	    }
	}
	os << "}" << endl;
    }
    if (model.timing) os << "cudaEventRecord(neuronStart);" << endl;
    os << "calcNeurons <<< nGrid, nThreads >>> (";
    for (int i= 0; i < model.neuronGrpN; i++) {
	nt= model.neuronType[i];
	if (nt == POISSONNEURON) {
	    os << "rates" << model.neuronName[i] << ", ";
	    os << "offset" << model.neuronName[i] << ",";
	}
	if (model.receivesInputCurrent[i]>=2) {
	    os << "d_inputI" << model.neuronName[i] << ", ";
	}
	for (int k= 0, l= nModels[nt].extraGlobalNeuronKernelParameters.size(); k < l; k++) {
	    os << nModels[nt].extraGlobalNeuronKernelParameters[k] << model.neuronName[i]<< ", ";
	}    
    }
    os << "t);" << endl;
    if (model.timing) {
	os << "cudaEventRecord(neuronStop);" << endl;
	os << "cudaEventSynchronize(neuronStop);" << endl;
	os << "float tmp;" << endl;
	if (model.synapseGrpN > 0) {
	    os << "cudaEventElapsedTime(&tmp, synapseStart, synapseStop);" << endl;
	    os << "synapse_tme+= tmp/1000.0;" << endl;
	}
	if (model.lrnGroups > 0) {
	    os << "cudaEventElapsedTime(&tmp, learningStart, learningStop);" << endl;
	    os << "learning_tme+= tmp/1000.0;" << endl;
	}
	os << "cudaEventElapsedTime(&tmp, neuronStart, neuronStop);" << endl;
	os << "neuron_tme+= tmp/1000.0;" << endl;
    }
    os << "}" << endl;
    os.close();
    //cout << "done with generating GPU runner" << endl;
}<|MERGE_RESOLUTION|>--- conflicted
+++ resolved
@@ -145,11 +145,7 @@
 	  os << " glbSpk" << model.neuronName[i] << endl;
 	}
     }
-<<<<<<< HEAD
-
-=======
     os << "#endif" << ENDL;
->>>>>>> 5fb3da24
     os.close();
     
 //    cout << "entering genRunner" << endl;

/*--------------------------------------------------------------------------
   Author: Thomas Nowotny
  
   Institute: Center for Computational Neuroscience and Robotics
              University of Sussex
              Falmer, Brighton BN1 9QJ, UK
  
   email to:  T.Nowotny@sussex.ac.uk
  
   initial version: 2010-02-07
   
   This file contains neuron model definitions.
  
--------------------------------------------------------------------------*/

#ifndef MODELSPEC_CC
#define MODELSPEC_CC

// Standard C++ includes
#include <algorithm>
#include <numeric>

// Standard C includes
#include <cstdio>
#include <cmath>
#include <cassert>

// GeNN includes
#include "codeGenUtils.h"
#include "global.h"
#include "modelSpec.h"
#include "standardSubstitutions.h"
#include "utils.h"

unsigned int GeNNReady = 0;

//! \brief Method for GeNN initialisation (by preparing standard models)
    
void initGeNN()
{
    prepareStandardModels();
    preparePostSynModels();
    prepareWeightUpdateModels();
    GeNNReady= 1;
}

// ------------------------------------------------------------------------
// Anonymous namespace
// ------------------------------------------------------------------------
namespace
{
void createVarInitialiserFromLegacyVars(const std::vector<double> &ini, std::vector<NewModels::VarInit> &varInitialisers)
{
    varInitialisers.reserve(ini.size());
    std::transform(ini.cbegin(), ini.cend(), std::back_inserter(varInitialisers),
                   [](double v)
                   {
                       return NewModels::VarInit(v);
                   });
}
}

// ------------------------------------------------------------------------
// NNmodel
// ------------------------------------------------------------------------
// class NNmodel for specifying a neuronal network model

NNmodel::NNmodel()
{
    final= false;
    setDT(0.5);
    setPrecision(GENN_FLOAT);
    setTiming(false);
    RNtype= "uint64_t";
#ifndef CPU_ONLY
    setGPUDevice(AUTODEVICE);
#endif
    setSeed(0);
}

NNmodel::~NNmodel() 
{
}

void NNmodel::setName(const string &inname)
{
    if (final) {
        gennError("Trying to set the name of a finalized model.");
    }
    name= inname;
}

bool NNmodel::zeroCopyInUse() const
{
    // If any neuron groups use zero copy return true
    if(any_of(begin(m_LocalNeuronGroups), end(m_LocalNeuronGroups),
        [](const NeuronGroupValueType &n){ return n.second.isZeroCopyEnabled(); }))
    {
        return true;
    }

    // If any synapse groups use zero copy return true
    if(any_of(begin(m_LocalSynapseGroups), end(m_LocalSynapseGroups),
        [](const SynapseGroupValueType &s){ return s.second.isZeroCopyEnabled(); }))
    {
        return true;
    }

    return false;
}

bool NNmodel::isDeviceInitRequired(int localHostID) const
{
    // If device RNG is required, device init is required to initialise it
    if(isDeviceRNGRequired()) {
        return true;
    }

    // If any local neuron groups require a sim RNG or device initialisation
    // **NOTE** this includes both simulation RNG seeds and variables initialised on device
    if(std::any_of(std::begin(m_LocalNeuronGroups), std::end(m_LocalNeuronGroups),
        [](const NNmodel::NeuronGroupValueType &n)
        {
            return (n.second.isSimRNGRequired() || n.second.isDeviceVarInitRequired());
        }))
    {
        return true;
    }

    // If any remote neuron groups with local outputs require their spike variables to be initialised on device
    if(std::any_of(std::begin(m_RemoteNeuronGroups), std::end(m_RemoteNeuronGroups),
        [localHostID](const NNmodel::NeuronGroupValueType &n)
        {
            return (n.second.hasOutputToHost(localHostID) && (n.second.getSpikeVarMode() & VarInit::DEVICE));
        }))
    {
        return true;
    }

    // Check whether any synapse groups require initialisation in this kernel
    // **NOTE** this only includes dense matrices
    if(std::any_of(std::begin(m_LocalSynapseGroups), std::end(m_LocalSynapseGroups),
        [](const NNmodel::SynapseGroupValueType &s)
        {
            return ((s.second.getMatrixType() & SynapseMatrixConnectivity::DENSE) &&
                    (s.second.getMatrixType() & SynapseMatrixWeight::INDIVIDUAL) &&
                    s.second.isWUDeviceVarInitRequired());
        }))
    {
        return true;
    }

    return false;
}

bool NNmodel::isDeviceSparseInitRequired() const
{
    // If automatic initialisation of sparse variables isn't enabled, return false
    if(!GENN_PREFERENCES::autoInitSparseVars) {
        return false;
    }

    // Return true if any of the synapse groups have sparse connectivity which requires device initialiation
    return std::any_of(std::begin(m_LocalSynapseGroups), std::end(m_LocalSynapseGroups),
        [](const NNmodel::SynapseGroupValueType &s)
        {
            return ((s.second.getMatrixType() & SynapseMatrixConnectivity::SPARSE || s.second.getMatrixType() & SynapseMatrixConnectivity::RAGGED) &&
                (s.second.getMatrixType() & SynapseMatrixWeight::INDIVIDUAL) &&
                s.second.isWUDeviceVarInitRequired());
        });
}

bool NNmodel::isHostRNGRequired() const
{
    // Cache whether the model can run on the CPU
    const bool cpu = canRunOnCPU();

    // If model can run on the CPU and any neuron groups require simulation RNGs
    // or if any require host RNG for initialisation, return true
    if(any_of(begin(m_LocalNeuronGroups), end(m_LocalNeuronGroups),
        [cpu](const NeuronGroupValueType &n)
        {
            return ((cpu && n.second.isSimRNGRequired()) || n.second.isInitRNGRequired(VarInit::HOST));
        }))
    {
        return true;
    }

    // If any synapse groups require a host RNG return true
    if(any_of(begin(m_LocalSynapseGroups), end(m_LocalSynapseGroups),
        [](const SynapseGroupValueType &s)
        {
            return s.second.isWUInitRNGRequired(VarInit::HOST);
        }))
    {
        return true;
    }

    return false;
}

bool NNmodel::isDeviceRNGRequired() const
{
    // If any neuron groupsrequire device RNG for initialisation, return true
    if(any_of(begin(m_LocalNeuronGroups), end(m_LocalNeuronGroups),
        [](const NeuronGroupValueType &n)
        {
            return n.second.isInitRNGRequired(VarInit::DEVICE);
        }))
    {
        return true;
    }

    // If any synapse groups require a device RNG for initialisation, return true
    if(any_of(begin(m_LocalSynapseGroups), end(m_LocalSynapseGroups),
        [](const SynapseGroupValueType &s)
        {
            return s.second.isWUInitRNGRequired(VarInit::DEVICE);
        }))
    {
        return true;
    }

    return false;
}

bool NNmodel::canRunOnCPU() const
{
#ifndef CPU_ONLY
    // If any of the neuron groups can't run on the CPU, return false
    if(any_of(begin(m_LocalNeuronGroups), end(m_LocalNeuronGroups),
        [](const NeuronGroupValueType &n)
        {
            return !n.second.canRunOnCPU();
        }))
    {
        return false;
    }

    // If any of the synapse groups can't run on the CPU, return false
    if(any_of(begin(m_LocalSynapseGroups), end(m_LocalSynapseGroups),
        [](const SynapseGroupValueType &s)
        {
            return !s.second.canRunOnCPU();
        }))
    {
        return false;
    }
#endif
    return true;
}

std::string NNmodel::getGeneratedCodePath(const std::string &path, const std::string &filename) const{
#ifdef MPI_ENABLE
    int localHostID = 0;
    MPI_Comm_rank(MPI_COMM_WORLD, &localHostID);
    return path + "/" + getName() + "_" + std::to_string(localHostID) + "_CODE/" + filename;
#else
    return path + "/" + getName() + "_CODE/" + filename;
#endif
    }

//--------------------------------------------------------------------------
/*! \brief This function is for setting which host and which device a neuron group will be simulated on
 */
//--------------------------------------------------------------------------

void NNmodel::setNeuronClusterIndex(const string &, int, int)
{
    gennError("This function has been deprecated since GeNN 3.1.0. Specify neuron cluster index in call to addNeuronPopulation instead.");
}

unsigned int NNmodel::getNeuronGridSize() const
{
    if(m_LocalNeuronGroups.empty()) {
        return 0;
    }
    else {
        return m_LocalNeuronGroups.rbegin()->second.getPaddedIDRange().second;
    }

}

unsigned int NNmodel::getNumLocalNeurons() const
{
    // Return sum of local neuron group sizes
    return std::accumulate(m_LocalNeuronGroups.cbegin(), m_LocalNeuronGroups.cend(), 0,
                           [](unsigned int total, const NeuronGroupValueType &n)
                           {
                               return total + n.second.getNumNeurons();
                           });
}

unsigned int NNmodel::getNumRemoteNeurons() const
{
    // Return sum of local remote neuron group sizes
    return std::accumulate(m_RemoteNeuronGroups.cbegin(), m_RemoteNeuronGroups.cend(), 0,
                           [](unsigned int total, const NeuronGroupValueType &n)
                           {
                               return total + n.second.getNumNeurons();
                           });
}

const NeuronGroup *NNmodel::findNeuronGroup(const std::string &name) const
{
    // If a matching local neuron group is found, return it
    auto localNeuronGroup = m_LocalNeuronGroups.find(name);
    if(localNeuronGroup != m_LocalNeuronGroups.cend()) {
        return &localNeuronGroup->second;
    }

    // Otherwise, if a matching remote neuron group is found, return it
    auto remoteNeuronGroup = m_RemoteNeuronGroups.find(name);
    if(remoteNeuronGroup != m_RemoteNeuronGroups.cend()) {
        return &remoteNeuronGroup->second;

    }
    // Otherwise, error
    else {
        gennError("neuron group " + name + " not found, aborting ...");
        return NULL;
    }
}

NeuronGroup *NNmodel::findNeuronGroup(const std::string &name)
{
    // If a matching local neuron group is found, return it
    auto localNeuronGroup = m_LocalNeuronGroups.find(name);
    if(localNeuronGroup != m_LocalNeuronGroups.cend()) {
        return &localNeuronGroup->second;
    }

    // Otherwise, if a matching remote neuron group is found, return it
    auto remoteNeuronGroup = m_RemoteNeuronGroups.find(name);
    if(remoteNeuronGroup != m_RemoteNeuronGroups.cend()) {
        return &remoteNeuronGroup->second;
    }
    // Otherwise, error
    else {
        gennError("neuron group " + name + " not found, aborting ...");
        return NULL;
    }
}

//--------------------------------------------------------------------------
/*! \overload

  This function adds a neuron population to a neuronal network models, assigning the name, the number of neurons in the group, the neuron type, parameters and initial values, the latter two defined as double *
 */
//--------------------------------------------------------------------------

NeuronGroup *NNmodel::addNeuronPopulation(
  const string &name, /**<  The name of the neuron population*/
  unsigned int nNo, /**<  Number of neurons in the population */
  unsigned int type, /**<  Type of the neurons, refers to either a standard type or user-defined type*/
  const double *p, /**< Parameters of this neuron type */
  const double *ini, /**< Initial values for variables of this neuron type */
  int hostID, /**< host ID for neuron group*/
  int deviceID /*device ID for neuron group*/)
{
  vector<double> vp;
  vector<double> vini;
  for (size_t i= 0; i < nModels[type].pNames.size(); i++) {
    vp.push_back(p[i]);
  }
  for (size_t i= 0; i < nModels[type].varNames.size(); i++) {
    vini.push_back(ini[i]);
  }
  return addNeuronPopulation(name, nNo, type, vp, vini, hostID, deviceID);
}
  

//--------------------------------------------------------------------------
/*! \brief This function adds a neuron population to a neuronal network models, assigning the name, the number of neurons in the group, the neuron type, parameters and initial values. The latter two defined as STL vectors of double.
 */
//--------------------------------------------------------------------------

NeuronGroup *NNmodel::addNeuronPopulation(
  const string &name, /**<  The name of the neuron population*/
  unsigned int nNo, /**<  Number of neurons in the population */
  unsigned int type, /**<  Type of the neurons, refers to either a standard type or user-defined type*/
  const vector<double> &p, /**< Parameters of this neuron type */
  const vector<double> &ini, /**< Initial values for variables of this neuron type */
  int hostID,
  int deviceID)
{
    if (!GeNNReady) {
        gennError("You need to call initGeNN first.");
    }
    if (final) {
        gennError("Trying to add a neuron population to a finalized model.");
    }
    if (p.size() != nModels[type].pNames.size()) {
        gennError("The number of parameter values for neuron group " + name + " does not match that of their neuron type, " + to_string(p.size()) + " != " + to_string(nModels[type].pNames.size()));
    }
    if (ini.size() != nModels[type].varNames.size()) {
        gennError("The number of variable initial values for neuron group " + name + " does not match that of their neuron type, " + to_string(ini.size()) + " != " + to_string(nModels[type].varNames.size()));
    }

    // Create variable initialisers from old-style values
    std::vector<NewModels::VarInit> varInitialisers;
    createVarInitialiserFromLegacyVars(ini, varInitialisers);

#ifdef MPI_ENABLE
    // Determine the host ID
    int mpiHostID = 0;
    MPI_Comm_rank(MPI_COMM_WORLD, &mpiHostID);

    // Pick map to add group to appropriately
    auto &groupMap = (hostID == mpiHostID) ? m_LocalNeuronGroups : m_RemoteNeuronGroups;
#else
    // If MPI is disabled always add to local neuron groups and zero host id
    auto &groupMap = m_LocalNeuronGroups;
    hostID = 0;
#endif

    // Add neuron group to map
    auto result = groupMap.emplace(std::piecewise_construct,
        std::forward_as_tuple(name),
        std::forward_as_tuple(name, nNo, new NeuronModels::LegacyWrapper(type), p, varInitialisers, hostID, deviceID));

    if(!result.second)
    {
        gennError("Cannot add a neuron population with duplicate name:" + name);
        return NULL;
    }
    else
    {
        return &result.first->second;
    }
}


//--------------------------------------------------------------------------
/*! \brief This function defines the type of the explicit input to the neuron model. Current options are common constant input to all neurons, input  from a file and input defines as a rule.
*/ 
//--------------------------------------------------------------------------
void NNmodel::activateDirectInput(
  const string &, /**< Name of the neuron population */
  unsigned int /**< Type of input: 1 if common input, 2 if custom input from file, 3 if custom input as a rule*/)
{
    gennError("This function has been deprecated since GeNN 2.2. Use neuron variables, extraGlobalNeuronKernelParameters, or parameters instead.");
}

unsigned int NNmodel::getSynapseKernelGridSize() const
{
    if(m_LocalSynapseGroups.empty()) {
        return 0;
    }
    else {
        return m_LocalSynapseGroups.rbegin()->second.getPaddedKernelIDRange().second;
    }

}

unsigned int NNmodel::getSynapsePostLearnGridSize() const
{
    if(m_SynapsePostLearnGroups.empty()) {
        return 0;
    }
    else {
        return m_SynapsePostLearnGroups.rbegin()->second.second;
    }
}

unsigned int NNmodel::getSynapseDynamicsGridSize() const
{
    if(m_SynapseDynamicsGroups.empty()) {
        return 0;
    }
    else {
        return m_SynapseDynamicsGroups.rbegin()->second.second;
    }
}

const SynapseGroup *NNmodel::findSynapseGroup(const std::string &name) const
{
    // If a matching local synapse group is found, return it
    auto localSynapseGroup = m_LocalSynapseGroups.find(name);
    if(localSynapseGroup != m_LocalSynapseGroups.cend()) {
        return &localSynapseGroup->second;
    }

    // Otherwise, if a matching remote synapse group is found, return it
    auto remoteSynapseGroup = m_RemoteSynapseGroups.find(name);
    if(remoteSynapseGroup != m_RemoteSynapseGroups.cend()) {
        return &remoteSynapseGroup->second;

    }
    // Otherwise, error
    else {
        gennError("synapse group " + name + " not found, aborting ...");
        return NULL;
    }
}

SynapseGroup *NNmodel::findSynapseGroup(const std::string &name)
{
    // If a matching local synapse group is found, return it
    auto localSynapseGroup = m_LocalSynapseGroups.find(name);
    if(localSynapseGroup != m_LocalSynapseGroups.cend()) {
        return &localSynapseGroup->second;
    }

    // Otherwise, if a matching remote synapse group is found, return it
    auto remoteSynapseGroup = m_RemoteSynapseGroups.find(name);
    if(remoteSynapseGroup != m_RemoteSynapseGroups.cend()) {
        return &remoteSynapseGroup->second;

    }
    // Otherwise, error
    else {
        gennError("synapse group " + name + " not found, aborting ...");
        return NULL;
    }
}

bool NNmodel::isSynapseGroupDynamicsRequired(const std::string &name) const
{
    return (m_SynapseDynamicsGroups.find(name) != end(m_SynapseDynamicsGroups));
}

bool NNmodel::isSynapseGroupPostLearningRequired(const std::string &name) const
{
    return (m_SynapsePostLearnGroups.find(name) != end(m_SynapsePostLearnGroups));
}

//--------------------------------------------------------------------------
/*! \overload

  This deprecated function is provided for compatibility with the previous release of GeNN.
 * Default values are provide for new parameters, it is strongly recommended these be selected explicity via the new version othe function
 */
//--------------------------------------------------------------------------

SynapseGroup *NNmodel::addSynapsePopulation(
  const string &, /**<  The name of the synapse population*/
  unsigned int, /**< The type of synapse to be added (i.e. learning mode) */
  SynapseConnType, /**< The type of synaptic connectivity*/
  SynapseGType, /**< The way how the synaptic conductivity g will be defined*/
  const string &, /**< Name of the (existing!) pre-synaptic neuron population*/
  const string &, /**< Name of the (existing!) post-synaptic neuron population*/
  const double*) /**< A C-type array of doubles that contains synapse parameter values (common to all synapses of the population) which will be used for the defined synapses.*/
{
  gennError("This version of addSynapsePopulation() has been deprecated since GeNN 2.2. Please use the newer addSynapsePopulation functions instead.");
  return NULL;
}


//--------------------------------------------------------------------------
/*! \brief Overloaded old version (deprecated)
*/
//--------------------------------------------------------------------------

SynapseGroup *NNmodel::addSynapsePopulation(
  const string &name, /**<  The name of the synapse population*/
  unsigned int syntype, /**< The type of synapse to be added (i.e. learning mode) */
  SynapseConnType conntype, /**< The type of synaptic connectivity*/
  SynapseGType gtype, /**< The way how the synaptic conductivity g will be defined*/
  unsigned int delaySteps, /**< Number of delay slots*/
  unsigned int postsyn, /**< Postsynaptic integration method*/
  const string &src, /**< Name of the (existing!) pre-synaptic neuron population*/
  const string &trg, /**< Name of the (existing!) post-synaptic neuron population*/
  const double *p, /**< A C-type array of doubles that contains synapse parameter values (common to all synapses of the population) which will be used for the defined synapses.*/
  const double* PSVini, /**< A C-type array of doubles that contains the initial values for postsynaptic mechanism variables (common to all synapses of the population) which will be used for the defined synapses.*/
  const double *ps /**< A C-type array of doubles that contains postsynaptic mechanism parameter values (common to all synapses of the population) which will be used for the defined synapses.*/)
{
    cerr << "!!!!!!GeNN WARNING: This function has been deprecated since GeNN 2.2, and will be removed in a future release. You use the overloaded method which passes a null pointer for the initial values of weight update variables. If you use a method that uses synapse variables, please add a pointer to this vector in the function call, like:\n          addSynapsePopulation(name, syntype, conntype, gtype, NO_DELAY, EXPDECAY, src, target, double * SYNVARINI, params, postSynV,postExpSynapsePopn);" << endl;
    const double *iniv = NULL;
    return addSynapsePopulation(name, syntype, conntype, gtype, delaySteps, postsyn, src, trg, iniv, p, PSVini, ps);
}


//--------------------------------------------------------------------------
/*! \brief This function adds a synapse population to a neuronal network model, assigning the name, the synapse type, the connectivity type, the type of conductance specification, the source and destination neuron populations, and the synaptic parameters.
 */
//--------------------------------------------------------------------------

SynapseGroup *NNmodel::addSynapsePopulation(
  const string &name, /**<  The name of the synapse population*/
  unsigned int syntype, /**< The type of synapse to be added (i.e. learning mode) */
  SynapseConnType conntype, /**< The type of synaptic connectivity*/
  SynapseGType gtype, /**< The way how the synaptic conductivity g will be defined*/
  unsigned int delaySteps, /**< Number of delay slots*/
  unsigned int postsyn, /**< Postsynaptic integration method*/
  const string &src, /**< Name of the (existing!) pre-synaptic neuron population*/
  const string &trg, /**< Name of the (existing!) post-synaptic neuron population*/
  const double* synini, /**< A C-type array of doubles that contains the initial values for synapse variables (common to all synapses of the population) which will be used for the defined synapses.*/
  const double *p, /**< A C-type array of doubles that contains synapse parameter values (common to all synapses of the population) which will be used for the defined synapses.*/
  const double* PSVini, /**< A C-type array of doubles that contains the initial values for postsynaptic mechanism variables (common to all synapses of the population) which will be used for the defined synapses.*/
  const double *ps /**< A C-type array of doubles that contains postsynaptic mechanism parameter values (common to all synapses of the population) which will be used for the defined synapses.*/)
{
  vector<double> vsynini;
  for (size_t j= 0; j < weightUpdateModels[syntype].varNames.size(); j++) {
    vsynini.push_back(synini[j]);
  }
  vector<double> vp;
  for (size_t j= 0; j < weightUpdateModels[syntype].pNames.size(); j++) {
    vp.push_back(p[j]);
  }
  vector<double> vpsini;
  for (size_t j= 0; j < postSynModels[postsyn].varNames.size(); j++) {
    vpsini.push_back(PSVini[j]);
  }
  vector<double> vps;
  for (size_t j= 0; j <  postSynModels[postsyn].pNames.size(); j++) {
    vps.push_back(ps[j]);
  }
  return addSynapsePopulation(name, syntype, conntype, gtype, delaySteps, postsyn, src, trg, vsynini, vp, vpsini, vps);
}


//--------------------------------------------------------------------------
/*! \brief This function adds a synapse population to a neuronal network model, assigning the name, the synapse type, the connectivity type, the type of conductance specification, the source and destination neuron populations, and the synaptic parameters.
 */
//--------------------------------------------------------------------------

SynapseGroup *NNmodel::addSynapsePopulation(
  const string &name, /**<  The name of the synapse population*/
  unsigned int syntype, /**< The type of synapse to be added (i.e. learning mode) */
  SynapseConnType conntype, /**< The type of synaptic connectivity*/
  SynapseGType gtype, /**< The way how the synaptic conductivity g will be defined*/
  unsigned int delaySteps, /**< Number of delay slots*/
  unsigned int postsyn, /**< Postsynaptic integration method*/
  const string &src, /**< Name of the (existing!) pre-synaptic neuron population*/
  const string &trg, /**< Name of the (existing!) post-synaptic neuron population*/
  const vector<double> &synini, /**< A C-type array of doubles that contains the initial values for synapse variables (common to all synapses of the population) which will be used for the defined synapses.*/
  const vector<double> &p, /**< A C-type array of doubles that contains synapse parameter values (common to all synapses of the population) which will be used for the defined synapses.*/
  const vector<double> &PSVini, /**< A C-type array of doubles that contains the initial values for postsynaptic mechanism variables (common to all synapses of the population) which will be used for the defined synapses.*/
  const vector<double> &ps /**< A C-type array of doubles that contains postsynaptic mechanism parameter values (common to all synapses of the population) which will be used for the defined synapses.*/)
{
    if (!GeNNReady) {
        gennError("You need to call initGeNN first.");
    }
    if (final) {
        gennError("Trying to add a synapse population to a finalized model.");
    }
    if (p.size() != weightUpdateModels[syntype].pNames.size()) {
        gennError("The number of presynaptic parameter values for synapse group " + name + " does not match that of their synapse type, " + to_string(p.size()) + " != " + to_string(weightUpdateModels[syntype].pNames.size()));
    }
    if (synini.size() != weightUpdateModels[syntype].varNames.size()) {
        gennError("The number of presynaptic variable initial values for synapse group " + name + " does not match that of their synapse type, " + to_string(synini.size()) + " != " + to_string(weightUpdateModels[syntype].varNames.size()));
    }
    if (ps.size() != postSynModels[postsyn].pNames.size()) {
        gennError("The number of presynaptic parameter values for synapse group " + name + " does not match that of their synapse type, " + to_string(ps.size()) + " != " + to_string(postSynModels[postsyn].pNames.size()));
    }
    if (PSVini.size() != postSynModels[postsyn].varNames.size()) {
        gennError("The number of presynaptic variable initial values for synapse group " + name + " does not match that of their synapse type, " + to_string(PSVini.size()) + " != " + to_string(postSynModels[postsyn].varNames.size()));
    }

    SynapseMatrixType mtype;
    if(conntype == SPARSE && gtype == GLOBALG)
    {
        mtype = SynapseMatrixType::SPARSE_GLOBALG;
    }
    else if(conntype == SPARSE && gtype == INDIVIDUALG)
    {
        mtype = SynapseMatrixType::SPARSE_INDIVIDUALG;
    }
    else if((conntype == DENSE || conntype == ALLTOALL) && gtype == INDIVIDUALG)
    {
        mtype = SynapseMatrixType::DENSE_INDIVIDUALG;
    }
    else if((conntype == DENSE || conntype == ALLTOALL) && gtype == GLOBALG)
    {
        mtype = SynapseMatrixType::DENSE_GLOBALG;
    }
    else if(gtype == INDIVIDUALID)
    {
        mtype = SynapseMatrixType::BITMASK_GLOBALG;
    }
    else
    {
        gennError("Combination of connection type " + to_string(conntype) + " and weight type " + to_string(gtype) + " not supported");
        return NULL;
    }

    // Get source and target neuron groups
    auto srcNeuronGrp = findNeuronGroup(src);
    auto trgNeuronGrp = findNeuronGroup(trg);

    // Create variable initialisers from old-style values
    std::vector<NewModels::VarInit> psVarInitialisers;
    createVarInitialiserFromLegacyVars(PSVini, psVarInitialisers);

    std::vector<NewModels::VarInit> wuVarInitialisers;
    createVarInitialiserFromLegacyVars(synini, wuVarInitialisers);

<<<<<<< HEAD
    // Add synapse group
    auto result = m_SynapseGroups.insert(
        pair<string, SynapseGroup>(
            name, SynapseGroup(name, mtype, delaySteps,
                               new WeightUpdateModels::LegacyWrapper(syntype), p, synini, {}, {},
                               new PostsynapticModels::LegacyWrapper(postsyn), ps, PSVini,
                               srcNeuronGrp, trgNeuronGrp)));
=======
#ifdef MPI_ENABLE
    // Get host ID of target neuron group
    const int hostID = trgNeuronGrp->getClusterHostID();

    // Determine the host ID
    int mpiHostID = 0;
    MPI_Comm_rank(MPI_COMM_WORLD, &mpiHostID);

    // Pick map to add group to appropriately
    auto &groupMap = (hostID == mpiHostID) ? m_LocalSynapseGroups : m_RemoteSynapseGroups;
#else
    // If MPI is disabled always add to local synapse groups
    auto &groupMap = m_LocalSynapseGroups;
#endif

    // Add synapse group to map
    auto result = groupMap.emplace(
        std::piecewise_construct,
        std::forward_as_tuple(name),
        std::forward_as_tuple(name, mtype, delaySteps,
                              new WeightUpdateModels::LegacyWrapper(syntype), p, wuVarInitialisers,
                              new PostsynapticModels::LegacyWrapper(postsyn), ps, psVarInitialisers,
                              srcNeuronGrp, trgNeuronGrp));
>>>>>>> 98aebfdf

    if(!result.second)
    {
        gennError("Cannot add a synapse population with duplicate name:" + name);
        return NULL;
    }
    else
    {
        return &result.first->second;
    }
}


//--------------------------------------------------------------------------
/*! \brief This function defines the maximum number of connections for a neuron in the population
*/ 
//--------------------------------------------------------------------------

void NNmodel::setMaxConn(const string &sname, /**<  */
                         unsigned int maxConnP /**<  */)
{
    if (final) {
        gennError("Trying to set MaxConn in a finalized model.");
    }
    findSynapseGroup(sname)->setMaxConnections(maxConnP);

}


//--------------------------------------------------------------------------
/*! \brief This function defines the execution order of the synapses in the kernels
  (0 : execute for every postsynaptic neuron 1: execute for every presynaptic neuron)
 */ 
//--------------------------------------------------------------------------

void NNmodel::setSpanTypeToPre(const string &sname /**< name of the synapse group to which to apply the pre-synaptic span type */)
{
    if (final) {
        gennError("Trying to set spanType in a finalized model.");
    }
    findSynapseGroup(sname)->setSpanType(SynapseGroup::SpanType::PRESYNAPTIC);

}


//--------------------------------------------------------------------------
/*! \brief This functions sets the global value of the maximal synaptic conductance for a synapse population that was idfentified as conductance specifcation method "GLOBALG" 
 */
//--------------------------------------------------------------------------

void NNmodel::setSynapseG(const string &, /**<  */
                          double /**<  */)
{
    gennError("NOTE: This function has been deprecated as of GeNN 2.2. Please provide the correct initial values in \"addSynapsePopulation\" for all your variables and they will be the constant values in the GLOBALG mode.");
}


//--------------------------------------------------------------------------
/*! \brief This function sets a global input value to the specified neuron group.
 */
//--------------------------------------------------------------------------

void NNmodel::setConstInp(const string &, /**<  */
                          double /**<  */)
{
    gennError("This function has been deprecated as of GeNN 2.2. Use parameters in the neuron model instead.");
}


//--------------------------------------------------------------------------
/*! \brief This function sets the integration time step DT of the model
 */
//--------------------------------------------------------------------------

void NNmodel::setDT(double newDT /**<  */)
{
    if (final) {
        gennError("Trying to set DT in a finalized model.");
    }
    dt = newDT;
}


//--------------------------------------------------------------------------
/*! \brief This function sets the numerical precision of floating type variables. By default, it is GENN_GENN_FLOAT.
 */
//--------------------------------------------------------------------------

void NNmodel::setPrecision(FloatType floattype /**<  */)
{
    if (final) {
        gennError("Trying to set the precision of a finalized model.");
    }
    switch (floattype) {
    case GENN_FLOAT:
        ftype = "float";
        break;
    case GENN_DOUBLE:
        ftype = "double"; // not supported by compute capability < 1.3
        break;
    case GENN_LONG_DOUBLE:
        ftype = "long double"; // not supported by CUDA at the moment.
        break;
    default:
        gennError("Unrecognised floating-point type.");
    }
}


//--------------------------------------------------------------------------
/*! \brief This function sets a flag to determine whether timers and timing commands are to be included in generated code.
 */
//--------------------------------------------------------------------------

void NNmodel::setTiming(bool theTiming /**<  */)
{
    if (final) {
        gennError("Trying to set timing flag in a finalized model.");
    }
    timing= theTiming;
}


//--------------------------------------------------------------------------
/*! \brief This function sets the random seed. If the passed argument is > 0, automatic seeding is disabled. If the argument is 0, the underlying seed is obtained from the time() function.
 */
//--------------------------------------------------------------------------

void NNmodel::setSeed(unsigned int inseed /*!< the new seed  */)
{
    if (final) {
        gennError("Trying to set the random seed in a finalized model.");
    }
    seed= inseed;
}

//--------------------------------------------------------------------------
/*! \brief Sets the underlying type for random number generation (default: uint64_t)
 */
//--------------------------------------------------------------------------
void NNmodel::setRNType(const std::string &type)
{
    if (final) {
        gennError("Trying to set the random number type in a finalized model.");
    }
    RNtype= type;
}

#ifndef CPU_ONLY
//--------------------------------------------------------------------------
/*! \brief This function defines the way how the GPU is chosen. If "AUTODEVICE" (-1) is given as the argument, GeNN will use internal heuristics to choose the device. Otherwise the argument is the device number and the indicated device will be used.
*/ 
//--------------------------------------------------------------------------

void NNmodel::setGPUDevice(int device)
{
  int deviceCount;
  CHECK_CUDA_ERRORS(cudaGetDeviceCount(&deviceCount));
  assert(device >= -1);
  assert(device < deviceCount);
  if (device == -1) GENN_PREFERENCES::autoChooseDevice= 1;
  else {
      GENN_PREFERENCES::autoChooseDevice= 0;
      GENN_PREFERENCES::defaultDevice= device;
  }
}
#endif


string NNmodel::scalarExpr(const double val) const
{
    string tmp;
    float fval= (float) val;
    if (ftype == "float") {
        tmp= to_string(fval) + "f";
    }
    if (ftype == "double") {
        tmp= to_string(val);
    }
    return tmp;
}

//--------------------------------------------------------------------------
/*! \brief Accumulate the sums and block-size-padded sums of all simulation groups.

  This method saves the neuron numbers of the populations rounded to the next multiple of the block size as well as the sums s(i) = sum_{1...i} n_i of the rounded population sizes. These are later used to determine the branching structure for the generated neuron kernel code. 
*/
//--------------------------------------------------------------------------

void NNmodel::setPopulationSums()
{
    // NEURON GROUPS
    unsigned int neuronIDStart = 0;
    unsigned int paddedNeuronIDStart = 0;
    for(auto &n : m_LocalNeuronGroups) {
        n.second.calcSizes(neuronBlkSz, neuronIDStart, paddedNeuronIDStart);
    }

    // SYNAPSE groups
    unsigned int paddedSynapseKernelIDStart = 0;
    unsigned int paddedSynapseDynamicsIDStart = 0;
    unsigned int paddedSynapsePostLearnIDStart = 0;
    for(auto &s : m_LocalSynapseGroups) {
        // Calculate synapse kernel sizes
        s.second.calcKernelSizes(synapseBlkSz, paddedSynapseKernelIDStart);

        if (!s.second.getWUModel()->getLearnPostCode().empty()) {
            const unsigned int startID = paddedSynapsePostLearnIDStart;
            paddedSynapsePostLearnIDStart += s.second.getPaddedPostLearnKernelSize(learnBlkSz);

            // Add this synapse group to map of synapse groups with postsynaptic learning
            // or update the existing entry with the new block sizes
            m_SynapsePostLearnGroups[s.first] = std::make_pair(startID, paddedSynapsePostLearnIDStart);
        }

         if (!s.second.getWUModel()->getSynapseDynamicsCode().empty()) {
            const unsigned int startID = paddedSynapseDynamicsIDStart;
            paddedSynapseDynamicsIDStart += s.second.getPaddedDynKernelSize(synDynBlkSz);

            // Add this synapse group to map of synapse groups with dynamics
            // or update the existing entry with the new block sizes
            m_SynapseDynamicsGroups[s.first] = std::make_pair(startID, paddedSynapseDynamicsIDStart);
         }
    }
}

void NNmodel::finalize()
{
    //initializing learning parameters to start
    if (final) {
        gennError("Your model has already been finalized");
    }
    final = true;

    // Loop through neuron populations and their outgoing synapse populations
    for(auto &n : m_LocalNeuronGroups) {
        for(auto *sg : n.second.getOutSyn()) {
            const auto *wu = sg->getWUModel();

            if (!wu->getEventCode().empty()) {
                sg->setSpikeEventRequired(true);
                n.second.setSpikeEventRequired(true);
                assert(!wu->getEventThresholdConditionCode().empty());

                 // Create iteration context to iterate over derived and extra global parameters
                ExtraGlobalParamNameIterCtx wuExtraGlobalParams(wu->getExtraGlobalParams());
                DerivedParamNameIterCtx wuDerivedParams(wu->getDerivedParams());

                // do an early replacement of parameters, derived parameters and extraglobalsynapse parameters
                string eCode = wu->getEventThresholdConditionCode();
                value_substitutions(eCode, wu->getParamNames(), sg->getWUParams());
                value_substitutions(eCode, wuDerivedParams.nameBegin, wuDerivedParams.nameEnd, sg->getWUDerivedParams());
                name_substitutions(eCode, "", wuExtraGlobalParams.nameBegin, wuExtraGlobalParams.nameEnd, sg->getName());

                // Add code and name of
                string supportCodeNamespaceName = wu->getSimSupportCode().empty() ?
                    "" : sg->getName() + "_weightupdate_simCode";

                // Add code and name of support code namespace to set
                n.second.addSpkEventCondition(eCode, supportCodeNamespaceName);

                // analyze which neuron variables need queues
                n.second.updateVarQueues(wu->getEventCode());
            }
        }
        if (n.second.getSpikeEventCondition().size() > 1) {
            for(auto *sg : n.second.getOutSyn()) {
                if (!sg->getWUModel()->getEventCode().empty()) {
                    sg->setEventThresholdReTestRequired(true);
                }
            }
        }
    }

    // NEURON GROUPS
    for(auto &n : m_LocalNeuronGroups) {
        // Initialize derived parameters
        n.second.initDerivedParams(dt);

        // Make extra global parameter lists
        n.second.addExtraGlobalParams(neuronKernelParameters);
    }

    // SYNAPSE groups
    for(auto &s : m_LocalSynapseGroups) {
        const auto *wu = s.second.getWUModel();

        // Initialize derived parameters
        s.second.initDerivedParams(dt);

        if (!wu->getSimCode().empty()) {
            s.second.setTrueSpikeRequired(true);
            s.second.getSrcNeuronGroup()->setTrueSpikeRequired(true);

            // analyze which neuron variables need queues
            s.second.getSrcNeuronGroup()->updateVarQueues(wu->getSimCode());
        }

        if (!wu->getLearnPostCode().empty()) {
            s.second.getSrcNeuronGroup()->updateVarQueues(wu->getLearnPostCode());
        }

        if (!wu->getSynapseDynamicsCode().empty()) {
            s.second.getSrcNeuronGroup()->updateVarQueues(wu->getSynapseDynamicsCode());
        }

        // Make extra global parameter lists
        s.second.addExtraGlobalNeuronParams(neuronKernelParameters);
        s.second.addExtraGlobalSynapseParams(synapseKernelParameters);
        s.second.addExtraGlobalPostLearnParams(simLearnPostKernelParameters);
        s.second.addExtraGlobalSynapseDynamicsParams(synapseDynamicsKernelParameters);
    }

    setPopulationSums();

#ifndef CPU_ONLY
    // figure out where to reset the spike counters
    if (m_LocalSynapseGroups.empty()) { // no synapses -> reset in neuron kernel
        resetKernel= GENN_FLAGS::calcNeurons;
    }
    else { // there are synapses
        if (!m_SynapsePostLearnGroups.empty()) {
            resetKernel= GENN_FLAGS::learnSynapsesPost;
        }
        else {
            resetKernel= GENN_FLAGS::calcSynapses;
        }
    }
#endif
}



#endif // MODELSPEC_CC<|MERGE_RESOLUTION|>--- conflicted
+++ resolved
@@ -686,15 +686,6 @@
     std::vector<NewModels::VarInit> wuVarInitialisers;
     createVarInitialiserFromLegacyVars(synini, wuVarInitialisers);
 
-<<<<<<< HEAD
-    // Add synapse group
-    auto result = m_SynapseGroups.insert(
-        pair<string, SynapseGroup>(
-            name, SynapseGroup(name, mtype, delaySteps,
-                               new WeightUpdateModels::LegacyWrapper(syntype), p, synini, {}, {},
-                               new PostsynapticModels::LegacyWrapper(postsyn), ps, PSVini,
-                               srcNeuronGrp, trgNeuronGrp)));
-=======
 #ifdef MPI_ENABLE
     // Get host ID of target neuron group
     const int hostID = trgNeuronGrp->getClusterHostID();
@@ -715,10 +706,9 @@
         std::piecewise_construct,
         std::forward_as_tuple(name),
         std::forward_as_tuple(name, mtype, delaySteps,
-                              new WeightUpdateModels::LegacyWrapper(syntype), p, wuVarInitialisers,
+                              new WeightUpdateModels::LegacyWrapper(syntype), p, wuVarInitialisers, {}, {},
                               new PostsynapticModels::LegacyWrapper(postsyn), ps, psVarInitialisers,
                               srcNeuronGrp, trgNeuronGrp));
->>>>>>> 98aebfdf
 
     if(!result.second)
     {

--- conflicted
+++ resolved
@@ -656,24 +656,8 @@
         substitute(wCode, "$(V_pre)", to_string(sg->getSrcNeuronGroup()->getParams()[2]));
     }
 
-<<<<<<< HEAD
     neuronSubstitutionsInSynapticCode(wCode, sg->getSrcNeuronGroup(), offset, axonalDelayOffset, preIdx, "_pre", devPrefix, varWrapFunc);
 }
-=======
-    const std::string axonalDelayMs = writePreciseString(dt * (double)(sg->getDelaySteps() + 1));
-    substitute(wCode, "$(sT_pre)", "(" + devPrefix+ "sT" + sg->getSrcNeuronGroup()->getName() + "[" + preOffset + preIdx + "] + " + axonalDelayMs + ")");
-    for(const auto &v : srcNeuronModel->getVars()) {
-        if (sg->getSrcNeuronGroup()->isVarQueueRequired(v.first)) {
-            substitute(wCode, "$(" + v.first + "_pre)",
-                       devPrefix + v.first + sg->getSrcNeuronGroup()->getName() + "[" + preOffset + preIdx + "]");
-        }
-        else {
-            substitute(wCode, "$(" + v.first + "_pre)",
-                       devPrefix + v.first + sg->getSrcNeuronGroup()->getName() + "[" + preIdx + "]");
-        }
-    }
-    value_substitutions(wCode, srcNeuronModel->getParamNames(), sg->getSrcNeuronGroup()->getParams(), "_pre");
->>>>>>> b26fe2f0
 
 void postNeuronSubstitutionsInSynapticCode(
     string &wCode, //!< the code string to work on
@@ -699,34 +683,11 @@
     StringWrapFunc postVarWrapFunc) //!<function used to 'wrap' postsynaptic variable accesses
 {
     
-    const std::string axonalDelayOffset = writePreciseString(dt * (double)sg->getDelaySteps()) + " + ";
+    const std::string axonalDelayOffset = writePreciseString(dt * (double)(sg->getDelaySteps() + 1)) + " + ";
     const std::string preOffset = sg->getSrcNeuronGroup()->isDelayRequired() ? "preReadDelayOffset + " : "";
     preNeuronSubstitutionsInSynapticCode(wCode, sg, preOffset, axonalDelayOffset, preIdx, devPrefix, preVarWrapFunc);
     
-    const std::string backPropDelayMs = writePreciseString(dt * (double)sg->getBackPropDelaySteps()) + " + ";
+    const std::string backPropDelayMs = writePreciseString(dt * (double)(sg->getBackPropDelaySteps() + 1)) + " + ";
     const std::string postOffset = sg->getTrgNeuronGroup()->isDelayRequired() ? "postReadDelayOffset + " : "";
-<<<<<<< HEAD
     postNeuronSubstitutionsInSynapticCode(wCode, sg, postOffset, backPropDelayMs, postIdx, devPrefix, postVarWrapFunc);
-=======
-    const auto *trgNeuronModel = sg->getTrgNeuronGroup()->getNeuronModel();
-    const std::string backPropDelayMs = writePreciseString(dt * (double)(sg->getBackPropDelaySteps() + 1));
-    substitute(wCode, "$(sT_post)", "(" + devPrefix + "sT" + sg->getTrgNeuronGroup()->getName() + "[" + postOffset + postIdx + "] + " + backPropDelayMs + ")");
-    for(const auto &v : trgNeuronModel->getVars()) {
-        if (sg->getTrgNeuronGroup()->isVarQueueRequired(v.first)) {
-            substitute(wCode, "$(" + v.first + "_post)",
-                       devPrefix + v.first + sg->getTrgNeuronGroup()->getName() + "[" + postOffset + postIdx + "]");
-        }
-        else {
-            substitute(wCode, "$(" + v.first + "_post)",
-                       devPrefix + v.first + sg->getTrgNeuronGroup()->getName() + "[" + postIdx + "]");
-        }
-    }
-    value_substitutions(wCode, trgNeuronModel->getParamNames(), sg->getTrgNeuronGroup()->getParams(), "_post");
-
-    DerivedParamNameIterCtx postDerivedParams(trgNeuronModel->getDerivedParams());
-    value_substitutions(wCode, postDerivedParams.nameBegin, postDerivedParams.nameEnd, sg->getTrgNeuronGroup()->getDerivedParams(), "_post");
-
-    ExtraGlobalParamNameIterCtx postExtraGlobalParams(trgNeuronModel->getExtraGlobalParams());
-    name_substitutions(wCode, "", postExtraGlobalParams.nameBegin, postExtraGlobalParams.nameEnd, sg->getTrgNeuronGroup()->getName(), "_post");
->>>>>>> b26fe2f0
 }
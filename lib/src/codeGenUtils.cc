--- conflicted
+++ resolved
@@ -116,21 +116,13 @@
     // If type is double, substitute any single precision maths functions for double precision version
     if (type == "double") {
         for(const auto &m : mathsFuncs) {
-<<<<<<< HEAD
-            regexVarSubstitute(code, m[MathsFuncSingle] + string("\\("), m[MathsFuncDouble] + string("\\("));
-=======
             regexFuncSubstitute(code, m[MathsFuncSingle], m[MathsFuncDouble]);
->>>>>>> 0dd74ff9
         }
     }
     // Otherwise, substitute any double precision maths functions for single precision version
     else {
         for(const auto &m : mathsFuncs) {
-<<<<<<< HEAD
-            regexVarSubstitute(code, m[MathsFuncDouble] + string("\\("), m[MathsFuncSingle] + string("\\("));
-=======
             regexFuncSubstitute(code, m[MathsFuncDouble], m[MathsFuncSingle]);
->>>>>>> 0dd74ff9
         }
     }
 }
@@ -218,11 +210,7 @@
 }
 
 //--------------------------------------------------------------------------
-<<<<<<< HEAD
-//! \brief Tool for substituting strings in the neuron code strings or other templates using regular expressions
-=======
 //! \brief Tool for substituting variable  names in the neuron code strings or other templates using regular expressions
->>>>>>> 0dd74ff9
 //--------------------------------------------------------------------------
 bool regexVarSubstitute(string &s, const string &trg, const string &rep)
 {
@@ -235,47 +223,6 @@
     // **NOTE** preceding character is captured as C++ regex doesn't support lookbehind so this needs to be replaced in
     const std::string format = "$1" + rep;
 
-<<<<<<< HEAD
-    // **NOTE** the following code performs the same function as std::regex_replace
-    // but has a return value indicating whether any replacements are made
-    // see http://en.cppreference.com/w/cpp/regex/regex_replace
-
-    // Create regex iterator to iterate over matches found in code
-    std::sregex_iterator matchesBegin(s.cbegin(), s.cend(), regex);
-    std::sregex_iterator matchesEnd;
-
-    // If there are no matches, leave s unmodified and return false
-    if(matchesBegin == matchesEnd) {
-        return false;
-    }
-    // Otherwise
-    else {
-        // Loop through matches
-        std::string output;
-        for(std::sregex_iterator m = matchesBegin;;) {
-            // Copy the non-matched subsequence (m->prefix()) onto output
-            std::copy(m->prefix().first, m->prefix().second, std::back_inserter(output));
-
-            // Then replaces the matched subsequence with the formatted replacement string
-            m->format(std::back_inserter(output), format);
-
-            // If there are no subsequent matches
-            if(std::next(m) == matchesEnd) {
-                // Copy the remaining non-matched characters onto output
-                std::copy(m->suffix().first, m->suffix().second, std::back_inserter(output));
-                break;
-            }
-            // Otherwise go onto next match
-            else {
-                m++;
-            }
-        }
-
-        // Set reference to newly processed version and return true
-        s = output;
-        return true;
-    }
-=======
     return regexSubstitute(s, regex, format);
 }
 
@@ -294,7 +241,6 @@
     const std::string format = "$1" + rep;
 
     return regexSubstitute(s, regex, format);
->>>>>>> 0dd74ff9
 }
 
 //--------------------------------------------------------------------------

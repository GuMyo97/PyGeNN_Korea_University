/*--------------------------------------------------------------------------
   Author: Thomas Nowotny
  
   Institute: Center for Computational Neuroscience and Robotics
              University of Sussex
	      Falmer, Brighton BN1 9QJ, UK 
  
   email to:  T.Nowotny@sussex.ac.uk
  
   initial version: 2010-02-07
  
--------------------------------------------------------------------------*/

//------------------------------------------------------------------------
/*! \file generateKernels.cc

  \brief Contains functions that generate code for CUDA kernels. Part of the code generation section.
*/
//-------------------------------------------------------------------------

//-------------------------------------------------------------------------
/*!
  \brief Function for generating the CUDA kernel that simulates all neurons in the model->

  The code generated upon execution of this function is for defining GPU side global variables that will hold model state in the GPU global memory and for the actual kernel function for simulating the neurons for one time step.
*/
//-------------------------------------------------------------------------

short *isGrpVarNeeded;

void genCudaNeuron(unsigned int deviceID, //!< device number to generate code for
		   ostream &mos //!< output stream for messages
		   )
{
<<<<<<< HEAD
	//hlp.setVerbose(true);//this will show the generation of bracketing (brace) levels. Helps to debug a bracketing issue

	// write header content
	string name, s, localID;
	ofstream os;
	isGrpVarNeeded = new short[model.neuronGrpN];

	name= path + toString("/") + model.name + toString("_CODE/neuronKrnl.cc");
	os.open(name.c_str());

	writeHeader(os);
	// compiler/include control (include once)
	os << "#ifndef _" << model.name << "_neuronKrnl_cc" << ENDL;
	os << "#define _" << model.name << "_neuronKrnl_cc" << ENDL;

	// write doxygen comment
	os << "//-------------------------------------------------------------------------" << ENDL;
	os << "/*! \\file neuronKrnl.cc" << ENDL << ENDL;
	os << "\\brief File generated from GeNN for the model " << model.name << " containing the neuron kernel function." << ENDL;
	os << "*/" << ENDL;
	os << "//-------------------------------------------------------------------------" << ENDL << ENDL;

	// global device variables
	os << "// relevant neuron variables" << ENDL;
	os << "__device__ volatile unsigned int d_done;" << ENDL;
	for (int i= 0; i < model.neuronGrpN; i++) {
		nt= model.neuronType[i];
		isGrpVarNeeded[i] = 0;

		//these now hold just true spikes for benefit of the user (raster plots etc)
		os << "__device__ volatile unsigned int d_glbscnt" << model.neuronName[i] << ";" << ENDL;
		os << "__device__ volatile unsigned int d_glbSpk" << model.neuronName[i] << "[" << model.neuronN[i] << "];" << ENDL;


		if (model.neuronDelaySlots[i] == 1) {//i.e. no delay
			os << "__device__ volatile unsigned int d_glbSpkEvntCnt" << model.neuronName[i] << ";" << ENDL;
			os << "__device__ volatile unsigned int d_glbSpkEvnt" << model.neuronName[i] << "[" << model.neuronN[i] << "];" << ENDL;
		}
		else {
			os << "__device__ volatile unsigned int d_spkEvntQuePtr" << model.neuronName[i] << ";" << ENDL;
			os << "__device__ volatile unsigned int d_glbSpkEvntCnt" << model.neuronName[i] << "[";
			os << model.neuronDelaySlots[i] << "];" << ENDL;
			os << "__device__ volatile unsigned int d_glbSpkEvnt" << model.neuronName[i] << "[";
			os << model.neuronN[i] * model.neuronDelaySlots[i] << "];" << ENDL;
		}
		if (model.neuronType[i] != POISSONNEURON) {
			for (int j= 0; j < model.inSyn[i].size(); j++) {
				os << "__device__ " << model.ftype << " d_inSyn" << model.neuronName[i] << j << "[" << model.neuronN[i] << "];";
				os << "// summed input for neurons in grp" << model.neuronName[i] << ENDL;
			}
		}
		if (model.neuronNeedSt[i]) {
			os << "__device__ volatile " << model.ftype << " d_sT" << model.neuronName[i] << "[" << model.neuronN[i] << "];" << ENDL;
		}
    os << "__device__ short d_spikeFlag" << model.neuronName[i] << "[" << model.neuronN[i] << "];" << ENDL;
	}


	for (int i= 0; i < model.synapseGrpN; i++) {
		if ((model.synapseConnType[i] == SPARSE)&& (model.neuronN[model.synapseTarget[i]] > synapseBlkSz)) {
			isGrpVarNeeded[model.synapseTarget[i]] = 1; //! Binary flag for the sparse synapses to use atomic operations when the number of connections is bigger than the block size, and shared variables otherwise
		}
	}
  
	// kernel header
	os << "__global__ void calcNeurons(" << ENDL;

	for (int i= 0; i < model.neuronGrpN; i++) {
		nt = model.neuronType[i];
		if (nt == POISSONNEURON) {
			// Note: Poisson neurons only used as input neurons; they do not receive any inputs
			os << "unsigned int *d_rates" << model.neuronName[i];
			os << ", // poisson \"rates\" of grp " << model.neuronName[i] << ENDL;
			os << "unsigned int offset" << model.neuronName[i];
			os << ", // poisson \"rates\" offset of grp " << model.neuronName[i] << ENDL;
		}
		if (model.receivesInputCurrent[i] > 1) {
			os << "float *d_inputI" << model.neuronName[i];
			os << ", // explicit input current to grp " << model.neuronName[i] << ENDL;
		}
		for (int k= 0, l= nModels[nt].varNames.size(); k < l; k++) {
			os << nModels[nt].varTypes[k] << " *d_" << nModels[nt].varNames[k];
			os << model.neuronName[i]<< ", " << ENDL;
		}
	}


	for (int i=0; i< model.synapseName.size(); i++){
		int pst= model.postSynapseType[i];
		for (int k= 0, l= postSynModels[pst].varNames.size(); k < l; k++) {
			os << postSynModels[pst].varTypes[k] << " *d_" << postSynModels[pst].varNames[k];
			os << model.synapseName[i]<< ", " << ENDL;
		}
	}


	os << model.ftype << " t // absolute time" << ENDL;
	os << ")" << ENDL;

	// kernel code
	os << OB(5);
	unsigned int neuronGridSz = model.padSumNeuronN[model.neuronGrpN - 1];
	neuronGridSz = neuronGridSz / neuronBlkSz;
	if (neuronGridSz < deviceProp[theDev].maxGridSize[1]){
		os << "unsigned int id = " << neuronBlkSz << " * blockIdx.x + threadIdx.x;" << ENDL;
	}
	else {
		os << "unsigned int id = " << neuronBlkSz << " * (blockIdx.x * " << ceil(sqrt(neuronGridSz));
		os << " + blockIdx.y) + threadIdx.x;" << ENDL;
	}
	//these variables deal with high V "spike type events"
	os << "__shared__ volatile unsigned int posSpkEvnt;" << ENDL;
	os << "__shared__ unsigned int shSpkEvnt[" << neuronBlkSz << "];" << ENDL;
	os << "unsigned int spkEvntIdx;" << ENDL;
	os << "__shared__ volatile unsigned int spkEvntCount;" << ENDL; //was scnt

	//these variables now deal only with true spikes , not high V "events"
	os << "__shared__ unsigned int shSpk[" << neuronBlkSz << "];" << ENDL;
	os << "__shared__ volatile unsigned int posSpk;" << ENDL;
	os << "unsigned int spkIdx;" << ENDL; //was sidx
	os << "__shared__ volatile unsigned int spkCount;" << ENDL; //was scnt

	os << ENDL;
	os << "if (threadIdx.x == 0)" << OB(7) ;
	os << "spkEvntCount = 0; spkCount = 0;" << ENDL ;
	os << CB(7);
	os << "__syncthreads();" << ENDL;

	for (int i= 0; i < model.neuronGrpN; i++) {
		nt= model.neuronType[i];
		if (i == 0) {
			os << "if (id < " << model.padSumNeuronN[i] << ")" << OB(10);
			localID = string("id");
		}
		else {
			os << "if ((id >= " << model.padSumNeuronN[i-1] << ") && ";
			os << "(id < " << model.padSumNeuronN[i] << "))" << OB(10);
			os << "unsigned int lid;" << ENDL;
			os << "lid = id - " << model.padSumNeuronN[i-1] << ";" << ENDL;
			localID = string("lid");
		}
		os << "// only do this for existing neurons" << ENDL;
		os << "if (" << localID << " < " << model.neuronN[i] << ")" << OB(20);
		os << "// pull V values in a coalesced access" << ENDL;
		if (nt == POISSONNEURON) {
			os << "unsigned int lrate = d_rates" << model.neuronName[i];
			os << "[offset" << model.neuronName[i] << " + " << localID << "]";
			if (DT != 0.5) {
			  os << "*" << DT/0.5;
			}
			os << ";" << ENDL;
		}
		for (int k = 0, l = nModels[nt].varNames.size(); k < l; k++) {
			os << nModels[nt].varTypes[k] << " l" << nModels[nt].varNames[k];
			os << " = d_" <<  nModels[nt].varNames[k] << model.neuronName[i] << "[";
			if ((nModels[nt].varNames[k] == "V") && (model.neuronDelaySlots[i] != 1)) {
				os << "(((d_spkEvntQuePtr" << model.neuronName[i] << " + " << (model.neuronDelaySlots[i] - 1) << ") % ";
				os << model.neuronDelaySlots[i] << ") * " << model.neuronN[i] << ") + ";
			}
			os << localID << "];" << ENDL;
		}
		if (nt != POISSONNEURON) {
			os << "// pull inSyn values in a coalesced access" << ENDL;
			for (int j = 0; j < model.inSyn[i].size(); j++) {
				os << model.ftype << " linSyn" << j << " = d_inSyn" << model.neuronName[i] << j << "[" << localID << "];" << ENDL;
			}
			os << model.ftype << " Isyn = 0;" << ENDL;
			
			if (model.inSyn[i].size() > 0) {
				for (int j = 0; j < model.inSyn[i].size(); j++) {
					os << "// Synapse " << j << " of Population " << i << ENDL;
					for (int k = 0, l = postSynModels[model.postSynapseType[model.inSyn[i][j]]].varNames.size(); k < l; k++) {
						os << postSynModels[model.postSynapseType[model.inSyn[i][j]]].varTypes[k] << " lps" << postSynModels[model.postSynapseType[model.inSyn[i][j]]].varNames[k] << j;
						os << " = d_" <<  postSynModels[model.postSynapseType[model.inSyn[i][j]]].varNames[k] << model.synapseName[model.inSyn[i][j]] << "[";
						os << localID << "];" << ENDL;
					}

					os << "Isyn += ";
					string psCode = postSynModels[model.postSynapseType[model.inSyn[i][j]]].postSyntoCurrent;

					substitute(psCode, tS("$(inSyn)"), tS("linSyn")+tS(j));

					for (int k = 0, l = nModels[nt].varNames.size(); k < l; k++) {
						substitute(psCode, tS("$(") + nModels[nt].varNames[k] + tS(")"),
								tS("l") + nModels[nt].varNames[k]);
					}

					for (int k = 0, l = nModels[nt].pNames.size(); k < l; k++) {
						substitute(psCode, tS("$(") + nModels[nt].pNames[k] + tS(")"),
								tS("l") + nModels[nt].pNames[k]);
					}

					for (int k = 0, l = postSynModels[model.postSynapseType[model.inSyn[i][j]]].pNames.size(); k < l; k++) {
						substitute(psCode, tS("$(") + postSynModels[model.postSynapseType[model.inSyn[i][j]]].pNames[k] + tS(")"),
								tS(model.postSynapsePara[model.inSyn[i][j]][k]));
					}

					for (int k = 0, l = postSynModels[model.postSynapseType[model.inSyn[i][j]]].varNames.size(); k < l; k++) {
						substitute(psCode, tS("$(") + postSynModels[model.postSynapseType[model.inSyn[i][j]]].varNames[k] + tS(")"),
								tS("lps") +tS(postSynModels[model.postSynapseType[model.inSyn[i][j]]].varNames[k])+tS(j));
					}

					for (int k = 0; k < postSynModels[model.postSynapseType[model.inSyn[i][j]]].dpNames.size(); ++k)
						substitute(psCode, tS("$(") + postSynModels[model.postSynapseType[model.inSyn[i][j]]].dpNames[k] + tS(")"), tS(model.dpsp[model.inSyn[i][j]][k]));

					os << psCode;

					os << ";" << ENDL;



				}
			}
		}
		if (model.receivesInputCurrent[i] == 1) { // receives constant  input
			os << "Isyn += " << model.globalInp[i] << ";" << ENDL;
		}
		if (model.receivesInputCurrent[i] >= 2) { // receives explicit input from file
			os << "Isyn += (" << model.ftype<< ") d_inputI" << model.neuronName[i] << "[" << localID << "];" << ENDL;
		}
		os << "// calculate membrane potential" << ENDL;
		//new way of doing it
		string code = nModels[nt].simCode;
		for (int k = 0, l = nModels[nt].varNames.size(); k < l; k++) {
			substitute(code, tS("$(") + nModels[nt].varNames[k] + tS(")"), tS("l")+ nModels[nt].varNames[k]);
		}
		substitute(code, tS("$(Isyn)"), tS("Isyn"));
		for (int k = 0, l = nModels[nt].pNames.size(); k < l; k++) {
			substitute(code, tS("$(") + nModels[nt].pNames[k] + tS(")"), tS(model.neuronPara[i][k]));
		}
		for (int k = 0, l = nModels[nt].dpNames.size(); k < l; k++) {
			substitute(code, tS("$(") + nModels[nt].dpNames[k] + tS(")"), tS(model.dnp[i][k]));
		}
		os << code;
		os << ENDL;

		//insert condition code provided that tests for a true spike
		if (nModels[nt].thresholdConditionCode  == tS("")) { //no condition provided
			cerr << "Generation Error: You must provide thresholdConditionCode for neuron type :  " << model.neuronType[i]  << " used for " << model.name[i];
			exit(1);

		} else {
			code= nModels[nt].thresholdConditionCode;
			for (int k = 0, l = nModels[nt].varNames.size(); k < l; k++) {
				substitute(code, tS("$(") + nModels[nt].varNames[k] + tS(")"), tS("l")+ nModels[nt].varNames[k]);
			}
			substitute(code, tS("$(Isyn)"), tS("Isyn"));
			for (int k = 0, l = nModels[nt].pNames.size(); k < l; k++) {
				substitute(code, tS("$(") + nModels[nt].pNames[k] + tS(")"), tS(model.neuronPara[i][k]));
			}
			for (int k = 0, l = nModels[nt].dpNames.size(); k < l; k++) {
				substitute(code, tS("$(") + nModels[nt].dpNames[k] + tS(")"), tS(model.dnp[i][k]));
			}
			os << "if (" << code << ")" << OB(30);
			os << "// register a true spike" << ENDL;
      os << "if (d_spikeFlag" << model.neuronName[i] << "[" << localID << "]==0)" << OB(31);
			os << "spkIdx = atomicAdd((unsigned int *) &spkCount, 1);" << ENDL;
			os << "shSpk[spkIdx] = " << localID << ";" << ENDL;
			os << "d_spikeFlag" << model.neuronName[i] << "[" << localID << "]=1;" << ENDL;
		}

		//add optional reset code after a true spike, if provided
		if (nModels[nt].resetCode != tS("")) {
			code = nModels[nt].resetCode;
			for (int k = 0, l = nModels[nt].varNames.size(); k < l; k++) {
				substitute(code, tS("$(") + nModels[nt].varNames[k] + tS(")"), tS("l")+ nModels[nt].varNames[k]);
			}
			substitute(code, tS("$(Isyn)"), tS("Isyn"));
			for (int k = 0, l = nModels[nt].pNames.size(); k < l; k++) {
				substitute(code, tS("$(") + nModels[nt].pNames[k] + tS(")"), tS(model.neuronPara[i][k]));
			}
			for (int k = 0, l = nModels[nt].dpNames.size(); k < l; k++) {
				substitute(code, tS("$(") + nModels[nt].dpNames[k] + tS(")"), tS(model.dnp[i][k]));
			}
			os << "// spike reset code" << ENDL;
			os << code << ENDL;
		}
		os << CB(31);
		os << CB(30);
		os << "else if (d_spikeFlag" << model.neuronName[i] << "[" << localID << "]==1) d_spikeFlag" << model.neuronName[i] << "[" << localID << "]=0;" << ENDL;

		//test if a spike type event occurred
		os << "if (lV >= " << model.nSpkEvntThreshold[i] << ")" << OB(40);
		os << "// register a spike type event" << ENDL;
		os << "spkEvntIdx = atomicAdd((unsigned int *) &spkEvntCount, 1);" << ENDL;
		os << "shSpkEvnt[spkEvntIdx] = " << localID << ";" << ENDL;

		os << CB(40);

		//store the defined parts of the neuron state into the global state variables d_V.. etc
		for (int k = 0, l = nModels[nt].varNames.size(); k < l; k++) {
			os << "d_" << nModels[nt].varNames[k] <<  model.neuronName[i] << "[";
			if ((nModels[nt].varNames[k] == "V") && (model.neuronDelaySlots[i] != 1)) {
				os << "(d_spkEvntQuePtr" << model.neuronName[i] << " * " << model.neuronN[i] << ") + ";
			}
			os << localID << "] = l" << nModels[nt].varNames[k] << ";" << ENDL;
		}
		for (int j = 0; j < model.inSyn[i].size(); j++) {

			string psCode = postSynModels[model.postSynapseType[model.inSyn[i][j]]].postSynDecay;

			substitute(psCode, tS("$(inSyn)"), tS("linSyn") + tS(j));
			for (int k = 0, l = postSynModels[model.postSynapseType[model.inSyn[i][j]]].pNames.size(); k < l; k++) {
				substitute(psCode, tS("$(") + postSynModels[model.postSynapseType[model.inSyn[i][j]]].pNames[k] + tS(")"), 
						tS(model.postSynapsePara[model.inSyn[i][j]][k]));
			}

			for (int k = 0, l = postSynModels[model.postSynapseType[model.inSyn[i][j]]].varNames.size(); k < l; k++) {
				substitute(psCode, tS("$(") + postSynModels[model.postSynapseType[model.inSyn[i][j]]].varNames[k] + tS(")"), 
						tS("lps") +tS(postSynModels[model.postSynapseType[model.inSyn[i][j]]].varNames[k])+tS(j));
			}

			for (int k = 0; k < postSynModels[model.postSynapseType[model.inSyn[i][j]]].dpNames.size(); ++k)
				substitute(psCode, tS("$(") + postSynModels[model.postSynapseType[model.inSyn[i][j]]].dpNames[k] + tS(")"), tS(model.dpsp[model.inSyn[i][j]][k]));

			for (int k = 0, l = nModels[nt].varNames.size(); k < l; k++) {
				substitute(psCode, tS("$(") + nModels[nt].varNames[k] + tS(")"),
						tS("l") + nModels[nt].varNames[k]);
			}

			for (int k = 0, l = nModels[nt].pNames.size(); k < l; k++) {
				substitute(psCode, tS("$(") + nModels[nt].pNames[k] + tS(")"),
						tS("l") + nModels[nt].pNames[k]);
			}


			os << psCode;
			os << "d_inSyn"  << model.neuronName[i] << j << "[" << localID << "] = linSyn"<< j << ";" << ENDL;

			for (int k = 0, l = postSynModels[model.postSynapseType[model.inSyn[i][j]]].varNames.size(); k < l; k++) {
				os << "d_" <<  postSynModels[model.postSynapseType[model.inSyn[i][j]]].varNames[k] << model.synapseName[model.inSyn[i][j]] << "[";
				os << localID << "] = lps" << postSynModels[model.postSynapseType[model.inSyn[i][j]]].varNames[k] << j << ";"<< ENDL;
			}
		}
		os << CB(20);

		os << "__syncthreads();" << ENDL; 

		os << "if (threadIdx.x == 0)" << OB(50);
		os << "posSpkEvnt = atomicAdd((unsigned int *) &d_glbSpkEvntCnt" << model.neuronName[i];
		if (model.neuronDelaySlots[i] != 1) {
			os << "[d_spkEvntQuePtr" << model.neuronName[i] << "]";
		}
		os << ", spkEvntCount);" << ENDL;

		os << "posSpk = atomicAdd((unsigned int *) &d_glbscnt" << model.neuronName[i] << ", spkCount);" << ENDL;

		os << CB(50);  //end if (threadIdx.x == 0)

		os << "__syncthreads();" << ENDL;


		os << "if (threadIdx.x < spkEvntCount)" << OB(60);
		os << "d_glbSpkEvnt" << model.neuronName[i] << "[";

		if (model.neuronDelaySlots[i] != 1) {
			os << "(d_spkEvntQuePtr" << model.neuronName[i] << " * " << model.neuronN[i] << ") + ";
		}
		os << "posSpkEvnt + threadIdx.x] = shSpkEvnt[threadIdx.x];" << ENDL;
		os << CB(60);

		os << "if (threadIdx.x < spkCount)" << OB(70);
		os << "d_glbSpk" << model.neuronName[i] << "[";

		os << "posSpk + threadIdx.x] = shSpk[threadIdx.x];" << ENDL;
		if (model.neuronNeedSt[i]) {
			os << "d_sT" << model.neuronName[i] << "[shSpk[threadIdx.x]] = t;" << ENDL;
		}
		os << CB(70);

		os << CB(10);
	}
	os << CB(5);
	os << ENDL;
	os << "#endif" << ENDL;
	os.close();
=======
  unsigned int nt;
  string name, localID;
  ofstream os;
  isGrpVarNeeded = new short[model->neuronGrpN];
  name = path + toString("/") + model->name + toString("_CODE_CUDA") + toString(deviceID) + toString("/neuron.cu");
  os.open(name.c_str());
  
  // write header content
  writeHeader(os);

  // compiler/include control (include once)
  os << "#ifndef _" << model->name << "_neuronKrnl_cc" << ENDL;
  os << "#define _" << model->name << "_neuronKrnl_cc" << ENDL;
  os << ENDL;

  // write doxygen comment
  os << "//-------------------------------------------------------------------------" << ENDL;
  os << "/*! \\file neuronKrnl.cc" << ENDL << ENDL;
  os << "\\brief File generated from GeNN for the model " << model->name << " containing the neuron kernel function." << ENDL;
  os << "*/" << ENDL;
  os << "//-------------------------------------------------------------------------" << ENDL << ENDL;

  // global device variables
  os << "// relevant neuron variables" << ENDL;
  os << "__device__ volatile unsigned int d_done" << deviceID << ";" << ENDL;

  for (int i = 0; i < model->neuronGrpN; i++) {
    // conditional skip if neuron group is not on this device
    if ((model->nrnHostID[i] != hostID) || (model->nrnDevID[i] != deviceID)) {
      // ... but not if this host and device recieves this group's spikes
      if ((!model->hostRecvSpkFrom[hostID][i]) || (!model->deviceRecvSpkFrom[deviceID][i])) {
	continue;
      }
    }
    nt = model->neuronType[i];
    isGrpVarNeeded[i] = 0;

    // these now hold just true spikes for benefit of the user (raster plots etc)
    os << "__device__ volatile unsigned int d_glbscnt" << model->neuronName[i] << deviceID << ";" << ENDL;
    os << "__device__ volatile unsigned int d_glbSpk" << model->neuronName[i] << deviceID << "[" << model->neuronN[i] << "];" << ENDL;
    if (model->neuronDelaySlots[i] == 1) { // i.e. no delay
      os << "__device__ volatile unsigned int d_glbSpkEvntCnt" << model->neuronName[i] << deviceID << ";" << ENDL;
      os << "__device__ volatile unsigned int d_glbSpkEvnt" << model->neuronName[i] << deviceID << "[" << model->neuronN[i] << "];" << ENDL;
    }
    else {
      os << "__device__ volatile unsigned int d_spkEvntQuePtr" << model->neuronName[i] << deviceID << ";" << ENDL;
      os << "__device__ volatile unsigned int d_glbSpkEvntCnt" << model->neuronName[i] << deviceID << "[";
      os << model->neuronDelaySlots[i] << "];" << ENDL;
      os << "__device__ volatile unsigned int d_glbSpkEvnt" << model->neuronName[i] << deviceID << "[";
      os << model->neuronN[i] * model->neuronDelaySlots[i] << "];" << ENDL;
    }
    if (model->neuronType[i] != POISSONNEURON) {
      for (int j = 0; j < model->inSyn[i].size(); j++) {
	os << "__device__ " << model->ftype << " d_inSyn" << model->neuronName[i] << j << deviceID << "[" << model->neuronN[i];
	os << "]; // summed input for neurons in grp " << model->neuronName[i] << ENDL;
      }
    }
    if (model->neuronNeedSt[i]) {
      os << "__device__ volatile " << model->ftype << " d_sT" << model->neuronName[i] << deviceID << "[" << model->neuronN[i] << "];" << ENDL;
    }
    os << "__device__ short d_spikeFlag" << model->neuronName[i] << "[" << model->neuronN[i] << "];" << ENDL;
    os << ENDL;
  }

  for (int i = 0; i < model->synapseGrpN; i++) {
    // conditional skip if synapse group is not on this device
    if ((model->synHostID[i] != hostID) || (model->synDevID[i] != deviceID)) {
      continue;
    }
    if ((model->synapseConnType[i] == SPARSE) && (model->neuronN[model->synapseTarget[i]] > synapseBlkSz[deviceID])) {
      isGrpVarNeeded[model->synapseTarget[i]] = 1; //! Binary flag for the sparse synapses to use atomic operations when the number of connections is bigger than the block size, and shared variables otherwise
    }		
  }

  // kernel header
  os << "__global__ void calcNeuronsCuda" << deviceID << "(" << ENDL;
  for (int i = 0; i < model->neuronGrpN; i++) {
    // conditional skip if neuron group is not on this device
    if ((model->nrnHostID[i] != hostID) || (model->nrnDevID[i] != deviceID)) {
      continue;
    }
    nt = model->neuronType[i];
    if (nt == POISSONNEURON) {
      // Note: Poisson neurons only used as input neurons; they do not receive any inputs
      os << "unsigned int *d_rates" << model->neuronName[i] << deviceID;
      os << ", // poisson \"rates\" of grp " << model->neuronName[i] << ENDL;
      os << "unsigned int offset" << model->neuronName[i];
      os << ", // poisson \"rates\" offset of grp " << model->neuronName[i] << ENDL;
    }
    if (model->receivesInputCurrent[i] > 1) {
      os << "float *d_inputI" << model->neuronName[i] << deviceID;
      os << ", // explicit input current to grp " << model->neuronName[i] << ENDL;    	
    }
    for (int j = 0; j < nModels[nt].varNames.size(); j++) {
      os << nModels[nt].varTypes[j] << " *d_" << nModels[nt].varNames[j];
      os << model->neuronName[i] << deviceID << ", " << ENDL;
    }
  }
  for (int i = 0; i < model->synapseName.size(); i++) {
    // conditional skip if synapse group is not on this device
    if ((model->synHostID[i] != hostID) || (model->synDevID[i] != deviceID)) {
      continue;
    }
    int pst = model->postSynapseType[i];
    for (int j = 0; j < postSynModels[pst].varNames.size(); j++) {
      os << postSynModels[pst].varTypes[j] << " *d_" << postSynModels[pst].varNames[j];
      os << model->synapseName[i] << deviceID << ", " << ENDL;
    }
  }
  os << model->ftype << " t // absolute time" << ENDL;
  os << ")" << ENDL;

  // kernel code
  os << OB(5);
  unsigned int neuronGridSz = model->padSumNeuronN[deviceID].back();
  neuronGridSz = neuronGridSz / neuronBlkSz[deviceID];
  if (neuronGridSz < deviceProp[deviceID].maxGridSize[1]) {
    os << "unsigned int id = " << neuronBlkSz[deviceID] << " * blockIdx.x + threadIdx.x;" << ENDL;
  }
  else {
    os << "unsigned int id = " << neuronBlkSz[deviceID] << " * (blockIdx.x * " << ceil(sqrt(neuronGridSz));
    os << " + blockIdx.y) + threadIdx.x;" << ENDL;  	
  }
  //these variables deal with high V "spike type events"
  os << "__shared__ volatile unsigned int posSpkEvnt;" << ENDL;
  os << "__shared__ unsigned int shSpkEvnt[" << neuronBlkSz[deviceID] << "];" << ENDL;
  os << "unsigned int spkEvntIdx;" << ENDL;
  os << "__shared__ volatile unsigned int spkEvntCount;" << ENDL; //was scnt

  //these variables now deal only with true spikes , not high V "events"
  os << "__shared__ unsigned int shSpk[" << neuronBlkSz[deviceID] << "];" << ENDL;
  os << "__shared__ volatile unsigned int posSpk;" << ENDL;
  os << "unsigned int spkIdx;" << ENDL; //was sidx
  os << "__shared__ volatile unsigned int spkCount;" << ENDL; //was scnt
  os << ENDL;

  // reset spike counts and increment spike queue pointers
  os << "if (threadIdx.x == 0) " << OB(7);
  os << "spkCount = 0;" << ENDL;
  os << "spkEvntCount = 0;" << ENDL;
  for (int i = 0; i < model->neuronGrpN; i++) {
    if (model->neuronDelaySlots[i] != 1) {
      os << "d_spkEvntQuePtr" << model->neuronName[i] << deviceID << " = (d_spkEvntQuePtr";
      os << model->neuronName[i] << deviceID << " + 1) % " << model->neuronDelaySlots[i] << ";" << ENDL;
    }
  }
  os << CB(7);

  os << "__syncthreads();" << ENDL;
  for (int i = 0; i < model->neuronGrpN; i++) {
    // conditional skip if neuron group is not on this device
    if ((model->nrnHostID[i] != hostID) || (model->nrnDevID[i] != deviceID)) {
      continue;
    }
    nt = model->neuronType[i];
    if (model->localNeuronID[i] == 0) {
      os << "if (id < " << model->padSumNeuronN[deviceID][model->localNeuronID[i]] << ") " << OB(10);
      localID = string("id");
    }
    else {
      os << "if ((id >= " << model->padSumNeuronN[deviceID][model->localNeuronID[i - 1]] << ") && ";
      os << "(id < " << model->padSumNeuronN[deviceID][model->localNeuronID[i]] << ")) " << OB(10);
      os << "unsigned int lid;" << ENDL;
      os << "lid = id - " << model->padSumNeuronN[deviceID][model->localNeuronID[i - 1]] << ";" << ENDL;
      localID = string("lid");
    }
    os << "// only do this for existing neurons" << ENDL;
    os << "if (" << localID << " < " << model->neuronN[i] << ") " << OB(20);
    os << "// pull V values in a coalesced access" << ENDL;
    if (nt == POISSONNEURON) {
      os << "unsigned int lrate = d_rates" << model->neuronName[i] << deviceID;
      os << "[offset" << model->neuronName[i] << " + " << localID << "]";
      if (DT != 0.5) {
	os << " * " << DT / 0.5;
      }
      os << ";" << ENDL;
    }
    for (int k = 0, l = nModels[nt].varNames.size(); k < l; k++) {
      os << nModels[nt].varTypes[k] << " l" << nModels[nt].varNames[k];
      os << " = d_" <<  nModels[nt].varNames[k] << model->neuronName[i] << deviceID << "[";
      if ((nModels[nt].varNames[k] == "V") && (model->neuronDelaySlots[i] != 1)) {
	os << "(((d_spkEvntQuePtr" << model->neuronName[i] << deviceID << " + " << (model->neuronDelaySlots[i] - 1) << ") % ";
	os << model->neuronDelaySlots[i] << ") * " << model->neuronN[i] << ") + ";
      }
      os << localID << "];" << ENDL;
    }
    if (nt != POISSONNEURON) {
      os << "// pull inSyn values in a coalesced access" << ENDL;
      for (int j = 0; j < model->inSyn[i].size(); j++) {
      	os << model->ftype << " linSyn" << j << " = d_inSyn" << model->neuronName[i] << j << deviceID << "[" << localID << "];" << ENDL;
      }
      os << model->ftype << " Isyn = 0;" << ENDL;
      if (model->inSyn[i].size() > 0) {
	for (int j = 0; j < model->inSyn[i].size(); j++) {
	  os << "// Synapse " << j << " of Population " << i << ENDL;
	  for (int k = 0, l = postSynModels[model->postSynapseType[model->inSyn[i][j]]].varNames.size(); k < l; k++) {
	    os << postSynModels[model->postSynapseType[model->inSyn[i][j]]].varTypes[k] << " lps" << postSynModels[model->postSynapseType[model->inSyn[i][j]]].varNames[k] << j;
	    os << " = d_" <<  postSynModels[model->postSynapseType[model->inSyn[i][j]]].varNames[k] << model->synapseName[model->inSyn[i][j]] << deviceID << "[";
	    os << localID << "];" << ENDL;
	  }
	  os << "Isyn += ";
	  string psCode = postSynModels[model->postSynapseType[model->inSyn[i][j]]].postSyntoCurrent;
	  substitute(psCode, tS("$(inSyn)"), tS("linSyn")+tS(j));
	  for (int k = 0, l = nModels[nt].varNames.size(); k < l; k++) {
	    substitute(psCode, tS("$(") + nModels[nt].varNames[k] + tS(")"),
		       tS("l") + nModels[nt].varNames[k]);
	  }
	  for (int k = 0, l = nModels[nt].pNames.size(); k < l; k++) {
	    substitute(psCode, tS("$(") + nModels[nt].pNames[k] + tS(")"),
		       tS("l") + nModels[nt].pNames[k]);
	  }
	  for (int k = 0, l = postSynModels[model->postSynapseType[model->inSyn[i][j]]].pNames.size(); k < l; k++) {
	    substitute(psCode, tS("$(") + postSynModels[model->postSynapseType[model->inSyn[i][j]]].pNames[k] + tS(")"),
		       tS(model->postSynapsePara[model->inSyn[i][j]][k]));
	  }
	  for (int k = 0, l = postSynModels[model->postSynapseType[model->inSyn[i][j]]].varNames.size(); k < l; k++) {
	    substitute(psCode, tS("$(") + postSynModels[model->postSynapseType[model->inSyn[i][j]]].varNames[k] + tS(")"),
		       tS("lps") +tS(postSynModels[model->postSynapseType[model->inSyn[i][j]]].varNames[k])+tS(j));
	  }
	  for (int k = 0; k < postSynModels[model->postSynapseType[model->inSyn[i][j]]].dpNames.size(); ++k)
	    substitute(psCode, tS("$(") + postSynModels[model->postSynapseType[model->inSyn[i][j]]].dpNames[k] + tS(")"), tS(model->dpsp[model->inSyn[i][j]][k]));
	  os << psCode;
	  os << ";" << ENDL;
	}
      }
    }
    if (model->receivesInputCurrent[i] == 1) { // receives constant input
      os << "Isyn += " << model->globalInp[i] << ";" << ENDL;
    }    	
    if (model->receivesInputCurrent[i] >= 2) { // receives explicit input from file
      os << "Isyn += (" << model->ftype<< ") d_inputI" << model->neuronName[i] << deviceID << "[" << localID << "];" << ENDL;
    }
    os << "// calculate membrane potential" << ENDL;

    // insert the provided neuron model code
    string code = nModels[nt].simCode;
    substitute(code, tS("$(DT)"), tS(model->dt));
    for (int k = 0, l = nModels[nt].varNames.size(); k < l; k++) {
      substitute(code, tS("$(") + nModels[nt].varNames[k] + tS(")"), tS("l")+ nModels[nt].varNames[k]);
    }
    substitute(code, tS("$(Isyn)"), tS("Isyn"));
    for (int k = 0, l = nModels[nt].pNames.size(); k < l; k++) {
      substitute(code, tS("$(") + nModels[nt].pNames[k] + tS(")"), tS(model->neuronPara[i][k]));
    }
    for (int k = 0, l = nModels[nt].dpNames.size(); k < l; k++) {
      substitute(code, tS("$(") + nModels[nt].dpNames[k] + tS(")"), tS(model->dnp[i][k]));
    }
    os << code << ENDL;

    // insert condition code provided that tests for a true spike
    if (nModels[nt].thresholdConditionCode  == tS("")) { // no condition provided
      cerr << "Generation Error: You must provide thresholdConditionCode for neuron type :  " << model->neuronType[i]  << " used for " << model->name[i];
      exit(1);
    }
    else {
      code = nModels[nt].thresholdConditionCode;
      for (int k = 0, l = nModels[nt].varNames.size(); k < l; k++) {
	substitute(code, tS("$(") + nModels[nt].varNames[k] + tS(")"), tS("l")+ nModels[nt].varNames[k]);
      }
      substitute(code, tS("$(Isyn)"), tS("Isyn"));
      for (int k = 0, l = nModels[nt].pNames.size(); k < l; k++) {
	substitute(code, tS("$(") + nModels[nt].pNames[k] + tS(")"), tS(model->neuronPara[i][k]));
      }
      for (int k = 0, l = nModels[nt].dpNames.size(); k < l; k++) {
	substitute(code, tS("$(") + nModels[nt].dpNames[k] + tS(")"), tS(model->dnp[i][k]));
      }
      os << "if (" << code << ") " << OB(30);
      os << "// register a true spike" << ENDL;
      os << "if (d_spikeFlag" << model->neuronName[i] << "[" << localID << "] == 0)" << OB(31);
      os << "spkIdx = atomicAdd((unsigned int *) &spkCount, 1);" << ENDL;
      os << "shSpk[spkIdx] = " << localID << ";" << ENDL;
      os << "d_spikeFlag" << model->neuronName[i] << "[" << localID << "] = 1;" << ENDL;
    }

    // add optional reset code after a true spike, if provided
    if (nModels[nt].resetCode != tS("")) {
      code = nModels[nt].resetCode;
      for (int k = 0, l = nModels[nt].varNames.size(); k < l; k++) {
	substitute(code, tS("$(") + nModels[nt].varNames[k] + tS(")"), tS("l")+ nModels[nt].varNames[k]);
      }
      substitute(code, tS("$(Isyn)"), tS("Isyn"));
      for (int k = 0, l = nModels[nt].pNames.size(); k < l; k++) {
	substitute(code, tS("$(") + nModels[nt].pNames[k] + tS(")"), tS(model->neuronPara[i][k]));
      }
      for (int k = 0, l = nModels[nt].dpNames.size(); k < l; k++) {
	substitute(code, tS("$(") + nModels[nt].dpNames[k] + tS(")"), tS(model->dnp[i][k]));
      }
      os << "// spike reset code" << ENDL;
      os << code << ENDL;
    }
    os << CB(31);
    os << CB(30);
    os << "else if (d_spikeFlag" << model->neuronName[i] << "[" << localID << "] == 1) d_spikeFlag" << model->neuronName[i] << "[" << localID << "] = 0;" << ENDL;

    // test if a spike type event occurred
    os << "if (lV >= " << model->nSpkEvntThreshold[i] << ") " << OB(40);
    os << "// register a spike type event" << ENDL;
    os << "spkEvntIdx = atomicAdd((unsigned int *) &spkEvntCount, 1);" << ENDL;
    os << "shSpkEvnt[spkEvntIdx] = " << localID << ";" << ENDL;
    os << CB(40);

    // store the defined parts of the neuron state into the global state variables d_V.. etc
    for (int k = 0, l = nModels[nt].varNames.size(); k < l; k++) {
      os << "d_" << nModels[nt].varNames[k] <<  model->neuronName[i] << deviceID << "[";
      if ((nModels[nt].varNames[k] == "V") && (model->neuronDelaySlots[i] != 1)) {
	os << "(d_spkEvntQuePtr" << model->neuronName[i] << deviceID << " * " << model->neuronN[i] << ") + ";
      }
      os << localID << "] = l" << nModels[nt].varNames[k] << ";" << ENDL;
    }
    for (int j = 0; j < model->inSyn[i].size(); j++) {
      string psCode = postSynModels[model->postSynapseType[model->inSyn[i][j]]].postSynDecay;
      substitute(psCode, tS("$(inSyn)"), tS("linSyn") + tS(j));
      for (int k = 0, l = postSynModels[model->postSynapseType[model->inSyn[i][j]]].pNames.size(); k < l; k++) {
	substitute(psCode, tS("$(") + postSynModels[model->postSynapseType[model->inSyn[i][j]]].pNames[k] + tS(")"), 
		   tS(model->postSynapsePara[model->inSyn[i][j]][k]));
      }
      for (int k = 0, l = postSynModels[model->postSynapseType[model->inSyn[i][j]]].varNames.size(); k < l; k++) {
	substitute(psCode, tS("$(") + postSynModels[model->postSynapseType[model->inSyn[i][j]]].varNames[k] + tS(")"), 
		   tS("lps") +tS(postSynModels[model->postSynapseType[model->inSyn[i][j]]].varNames[k])+tS(j));
      }  
      for (int k = 0; k < postSynModels[model->postSynapseType[model->inSyn[i][j]]].dpNames.size(); ++k)
	substitute(psCode, tS("$(") + postSynModels[model->postSynapseType[model->inSyn[i][j]]].dpNames[k] + tS(")"), tS(model->dpsp[model->inSyn[i][j]][k]));			
      for (int k = 0, l = nModels[nt].varNames.size(); k < l; k++) {
	substitute(psCode, tS("$(") + nModels[nt].varNames[k] + tS(")"),
		   tS("l") + nModels[nt].varNames[k]);
      }	
      for (int k = 0, l = nModels[nt].pNames.size(); k < l; k++) {
	substitute(psCode, tS("$(") + nModels[nt].pNames[k] + tS(")"),
		   tS("l") + nModels[nt].pNames[k]);
      }
      os << psCode;
      os << "d_inSyn"  << model->neuronName[i] << j << deviceID << "[" << localID << "] = linSyn"<< j << ";" << ENDL;
      for (int k = 0, l = postSynModels[model->postSynapseType[model->inSyn[i][j]]].varNames.size(); k < l; k++) {
	os << "d_" <<  postSynModels[model->postSynapseType[model->inSyn[i][j]]].varNames[k] << model->synapseName[model->inSyn[i][j]] << deviceID << "[";
	os << localID << "] = lps" << postSynModels[model->postSynapseType[model->inSyn[i][j]]].varNames[k] << j << ";"<< ENDL;
      }
    }
    os << CB(20);

    os << "__syncthreads();" << ENDL;
    os << "if (threadIdx.x == 0) " << OB(50);
    os << "posSpkEvnt = atomicAdd((unsigned int *) &d_glbSpkEvntCnt" << model->neuronName[i] << deviceID;
    if (model->neuronDelaySlots[i] != 1) {
      os << "[d_spkEvntQuePtr" << model->neuronName[i] << deviceID << "]";
    }
    os << ", spkEvntCount);" << ENDL;
    os << "posSpk = atomicAdd((unsigned int *) &d_glbscnt" << model->neuronName[i] << deviceID << ", spkCount);" << ENDL;
    os << CB(50); // end if (threadIdx.x == 0)

    os << "__syncthreads();" << ENDL;
    os << "if (threadIdx.x < spkEvntCount) " << OB(60);
    os << "d_glbSpkEvnt" << model->neuronName[i] << deviceID << "[";
    if (model->neuronDelaySlots[i] != 1) {
      os << "(d_spkEvntQuePtr" << model->neuronName[i] << deviceID << " * " << model->neuronN[i] << ") + ";
    }
    os << "posSpkEvnt + threadIdx.x] = shSpkEvnt[threadIdx.x];" << ENDL;
    os << CB(60);

    os << "if (threadIdx.x < spkCount) " << OB(70);
    os << "d_glbSpk" << model->neuronName[i] << deviceID << "[";
    os << "posSpk + threadIdx.x] = shSpk[threadIdx.x];" << ENDL;
    if (model->neuronNeedSt[i]) {
      os << "d_sT" << model->neuronName[i] << deviceID << "[shSpk[threadIdx.x]] = t;" << ENDL;
    }
    os << CB(70);

    os << CB(10);
    os << ENDL;
  }
  os << CB(5);
  os << ENDL;
  os << "#endif" << ENDL;
  os.close();
>>>>>>> de3ed718
}


//-------------------------------------------------------------------------
/*!
  \brief Function for generating a CUDA kernel for simulating all synapses.

  This functions generates code for global variables on the GPU side that are synapse-related and the actual CUDA kernel for simulating one time step of the synapses.
*/
//-------------------------------------------------------------------------

void genCudaSynapse(unsigned int deviceID, //!< device number to generate code for
		    ostream &mos //!< output stream for messages
		    )
{
  // abort if no synapse groups are on this device
  if (model->padSumSynapseKrnl[deviceID].empty()) return;

  string name, localID, theLG;
  unsigned int numOfBlocks, trgN, nt;
  ofstream os;

  name = path + toString("/") + model->name + toString("_CODE_CUDA") + toString(deviceID) + toString("/synapse.cu");
  os.open(name.c_str());

  // write header content
  writeHeader(os);

  // count how many neuron blocks to use: one thread for each synapse target
  // targets of several input groups are counted multiply
  numOfBlocks = model->padSumSynapseKrnl[deviceID].back() / synapseBlkSz[deviceID];

  // compiler/include control (include once)
  os << "#ifndef _" << model->name << "_synapseKrnl_cc" << ENDL;
  os << "#define _" << model->name << "_synapseKrnl_cc" << ENDL;
  os << "#define BLOCKSZ_SYN " << synapseBlkSz[deviceID] << ENDL;
  os << ENDL;

  // write doxygen comment
  os << "//-------------------------------------------------------------------------" << ENDL;
  os << "/*! \\file synapseKrnl.cc" << ENDL << ENDL;
  os << "\\brief File generated from GeNN for the model " << model->name;
  os << " containing the synapse kernel and learning kernel functions." << ENDL;
  os << "*/" << ENDL;
  os << "//-------------------------------------------------------------------------" << ENDL;
  os << ENDL;

  // Kernel header
  unsigned int src;
  os << "__global__ void calcSynapsesCuda" << deviceID << "(" << ENDL;
  for (int i = 0; i < model->synapseGrpN; i++) {
    // conditional skip if synapse group is not on this device
    if ((model->synHostID[i] != hostID) || (model->synDevID[i] != deviceID)) {
      continue;
    }
    if (model->synapseGType[i] == INDIVIDUALG) {
      os << model->ftype << " * d_gp" << model->synapseName[i] << deviceID << ", " << ENDL;	
    }
    if (model->synapseConnType[i] == SPARSE) {
      os << "unsigned int * d_gp" << model->synapseName[i] << "_ind" << deviceID << ", " << ENDL;
      os << "unsigned int * d_gp" << model->synapseName[i] << "_indInG" << deviceID << ", " << ENDL;
      trgN = model->neuronN[model->synapseTarget[i]];
    }
    if (model->synapseGType[i] == (INDIVIDUALID )) {
      os << "unsigned int *d_gp" << model->synapseName[i] << deviceID << ", " << ENDL;	
    }
    if (model->synapseType[i] == LEARN1SYNAPSE) {
      os << model->ftype << " * d_grawp" << model->synapseName[i] << deviceID << ", " << ENDL;
    }   	
  }
  for (int i = 0; i < model->neuronGrpN; i++) {
    // conditional skip if neuron group is not on this device
    if ((model->nrnHostID[i] != hostID) || (model->nrnDevID[i] != deviceID)) {
      // ... but not if this host and device recieves this group's spikes
      if ((!model->hostRecvSpkFrom[hostID][i]) || (!model->deviceRecvSpkFrom[deviceID][i])) {
	continue;
      }
    }
    nt = model->neuronType[i];
    os << nModels[nt].varTypes[0] << " *d_" << nModels[nt].varNames[0] << model->neuronName[i] << deviceID; // Vm
    if (i < (model->neuronGrpN - 1) || model->needSt) os << "," << ENDL;
  }
  if (model->needSt) {
    os << model->ftype << " t";
  }
  os << ENDL << ")";
  os << ENDL;

  // kernel code
  os << OB(75);
  os << "unsigned int id = BLOCKSZ_SYN * blockIdx.x + threadIdx.x;" << ENDL;
  os << "__shared__ unsigned int shSpkEvnt[BLOCKSZ_SYN];" << ENDL;
  os << "__shared__ " << model->ftype << " shSpkEvntV[BLOCKSZ_SYN];" << ENDL;
  os << "volatile __shared__ " << model->ftype << " shLg[" << neuronBlkSz[deviceID] << "];" << ENDL;
  os << "unsigned int lscntEvnt, numSpikeEvntSubsets, lmax, j, p, r, ipost, npost;" << ENDL;
  for (int i = 0; i < model->synapseGrpN; i++) {
    // conditional skip if synapse group is not on this device
    if ((model->synHostID[i] != hostID) || (model->synDevID[i] != deviceID)) {
      continue;
    }
    if ((model->synapseConnType[i] != SPARSE) || (isGrpVarNeeded[model->synapseTarget[i]] == 0)) {
      os << model->ftype << " linSyn, lg;" << ENDL;
      break;
    }
  }
  for (int i = 0; i < model->synapseGrpN; i++) {
    if (model->synapseType[i] == LEARN1SYNAPSE) {
      os << "__shared__ unsigned int shSpk[BLOCKSZ_SYN];" << ENDL;
      os << "__shared__ " << model->ftype << " shSpkV[BLOCKSZ_SYN];" << ENDL;
      os << "unsigned int lscnt, numSpikeSubsets;" << ENDL;
      break;
    }
  }
  if (model->needSynapseDelay == 1) {
    os << "int delaySlot;" << ENDL;
  }
  os << ENDL;
  os << "ipost = 0;" << ENDL;

  for (int i = 0; i < model->synapseGrpN; i++) {
    // conditional skip if synapse group is not on this device
    if ((model->synHostID[i] != hostID) || (model->synDevID[i] != deviceID)) {
      continue;
    }
    if (model->localSynapseID[i] == 0) {
      os << "if (id < " << model->padSumSynapseKrnl[deviceID][model->localSynapseID[i]] << ") " << OB(77);
      os << " // synapse group " << model->synapseName[i] << ENDL;
      localID = string("id");
    }
    else {
      os << "if ((id >= " << model->padSumSynapseKrnl[deviceID][model->localSynapseID[i - 1]] << ") && ";
      os << "(id < " << model->padSumSynapseKrnl[deviceID][model->localSynapseID[i]] << ")) " << OB(77);
      os << " // synapse group " << model->synapseName[i] << ENDL;
      os << "unsigned int lid;" << ENDL;
      os << "lid = id - " << model->padSumSynapseKrnl[deviceID][model->localSynapseID[i - 1]] << ";" << ENDL;
      localID = string("lid");
    }
    unsigned int trg = model->synapseTarget[i];
    unsigned int nN = model->neuronN[trg];
    src = model->synapseSource[i];
    float Epre = model->synapsePara[i][1];
    float Vslope;
    if (model->synapseType[i] == NGRADSYNAPSE) {
      Vslope = model->synapsePara[i][3]; 
    }
    unsigned int inSynNo = model->synapseInSynNo[i];
    if (model->neuronDelaySlots[src] != 1) {
      os << "delaySlot = (d_spkEvntQuePtr" << model->neuronName[src] << deviceID << " + ";
      os << (int) (model->neuronDelaySlots[src] - model->synapseDelay[i] + 1);
      os << ") % " << model->neuronDelaySlots[src] << ";" << ENDL;
    }
    if ((model->synapseConnType[i] != SPARSE) || (isGrpVarNeeded[model->synapseTarget[i]] == 0)) {
      os << "// only do this for existing neurons" << ENDL;
      os << "if (" << localID << " < " << nN << ") " << OB(80);
      os << "linSyn = d_inSyn" << model->neuronName[trg] << inSynNo << deviceID << "[" << localID << "];" << ENDL;
      os << CB(80);
    }
    os << "lscntEvnt = d_glbSpkEvntCnt" << model->neuronName[src] << deviceID;
    if (model->neuronDelaySlots[src] != 1) {
      os << "[delaySlot]";
    }
    os << ";" << ENDL;
    os << "numSpikeEvntSubsets = (unsigned int) (ceilf((float) lscntEvnt / (float) BLOCKSZ_SYN));" << ENDL;
    if (model->synapseType[i] == LEARN1SYNAPSE) {
      os << "lscnt = d_glbscnt" << model->neuronName[src];
      if (model->neuronDelaySlots[src] != 1) {
	os << "[delaySlot]";
      }
      os << ";" << ENDL;
      os << "numSpikeSubsets = (unsigned int) (ceilf((float) lscntEvnt / (float) BLOCKSZ_SYN));" << ENDL;
    }
    os << "for (r = 0; r < numSpikeEvntSubsets; r++) " << OB(90);
    os << "if (r == numSpikeEvntSubsets - 1) lmax = lscntEvnt % BLOCKSZ_SYN;" << ENDL;
    os << "else lmax = BLOCKSZ_SYN;" << ENDL;
    os << "if (threadIdx.x < lmax) " << OB(100);
    os << "shSpkEvnt[threadIdx.x] = d_glbSpkEvnt" << model->neuronName[src] << deviceID << "[";
    if (model->neuronDelaySlots[src] != 1) {
      os << "(delaySlot * " << model->neuronN[src] << ") + ";
    }
    os << "(r * BLOCKSZ_SYN) + threadIdx.x];" << ENDL;
    if (model->synapseType[i] == LEARN1SYNAPSE) {
      os << "shSpk[threadIdx.x] = d_glbSpk" << model->neuronName[src] << "[";
      if (model->neuronDelaySlots[src] != 1) {
	os << "(delaySlot * " << model->neuronN[src] << ") + ";
      }
      os << "(r * BLOCKSZ_SYN) + threadIdx.x];" << ENDL;
    }
    if (model->neuronType[src] != POISSONNEURON) {
      os << "shSpkEvntV[threadIdx.x] = d_V" << model->neuronName[src] << deviceID << "[";
      if (model->neuronDelaySlots[src] != 1) {
	os << "(delaySlot * " << model->neuronN[src] << ") + ";
      }
      os << "shSpkEvnt[threadIdx.x]];" << ENDL;
      if (model->synapseType[i] == LEARN1SYNAPSE) {
	os << "shSpkV[threadIdx.x] = d_V" << model->neuronName[src] << "[";
	if (model->neuronDelaySlots[src] != 1) {
	  os << "(delaySlot * " << model->neuronN[src] << ") + ";
	}
	os << "shSpk[threadIdx.x]];" << ENDL;
      }
    }
    os << CB(100);
    if ((model->synapseConnType[i] == SPARSE) && (isGrpVarNeeded[model->synapseTarget[i]] == 0)) {
      os << "if (threadIdx.x < " << neuronBlkSz[deviceID] << ") shLg[threadIdx.x] = 0;" << ENDL;
    }
    os << "__syncthreads();" << ENDL;
    os << "// only work on existing neurons" << ENDL;
    if ((model->synapseConnType[i] == SPARSE) && (isGrpVarNeeded[model->synapseTarget[i]] == 1)) {
      if (model->maxConn.size() == 0) {
	fprintf(stderr,"Model Generation error: for every SPARSE synapse group used you must also supply (in your model) a max possible number of connections via the model->setMaxConn() function.");
	exit(1);
      }
      int maxConnections = model->maxConn[i];
      os << "if (" << localID << " < " << maxConnections << ") " << OB(110);
    }
    else {
      os << "if (" << localID << " < " << model->neuronN[trg] << ") " << OB(110);
    }
    os << "// loop through all incoming spikes" << ENDL;
    os << "for (j = 0; j < lmax; j++) " << OB(120);
    if (model->synapseGType[i] == INDIVIDUALID) {
      os << "unsigned int gid = (shSpkEvnt[j] * " << model->neuronN[trg];
      os << " + " << localID << ");" << ENDL;
    }
    if (model->neuronType[src] != POISSONNEURON) {
      os << "if ";
      if (model->synapseGType[i] == INDIVIDUALID) {
	// Note: we will just access global mem. For compute >= 1.2
	// simultaneous access to same global mem in the (half-)warp
	// will be coalesced - no worries
	os << "((B(d_gp" << model->synapseName[i] << deviceID << "[gid >> " << logUIntSz << "], gid & ";
	os << UIntSz - 1 << ")) && ";
      } 
      os << "(shSpkEvntV[j] > " << Epre << ")";
      if (model->synapseGType[i] == INDIVIDUALID) {
	os << ")";
      }
      os << " " << OB(130);
    }
    else {
      if (model->synapseGType[i] == INDIVIDUALID) {
	os << "if (B(d_gp" << model->synapseName[i] << deviceID << "[gid >> " << logUIntSz << "], gid & ";
	os << UIntSz - 1 << ")) " << OB(135);
      }
    }
    if (model->synapseConnType[i] == SPARSE) {
      os << "npost = d_gp" << model->synapseName[i] << "_indInG" << deviceID << "[shSpkEvnt[j] + 1] - d_gp";
      os << model->synapseName[i] << "_indInG" << deviceID << "[shSpkEvnt[j]];" << ENDL;
      os << "if (" << localID << " < npost) " << OB(140);
      os << "ipost = d_gp" << model->synapseName[i] << "_ind" << deviceID << "[d_gp";
      os << model->synapseName[i] << "_indInG" << deviceID << "[shSpkEvnt[j]] + " << localID << "];" << ENDL;
      if (isGrpVarNeeded[model->synapseTarget[i]] == 0) {
	theLG = toString("shLg[" + localID + "]");
	if (model->synapseGType[i] != INDIVIDUALG) {
	  os << "shLg[ipost] += " << model->g0[i] << "];";
	}
	else {
	  os << "shLg[ipost] += d_gp" << model->synapseName[i] << deviceID << "[d_gp" << model->synapseName[i] << "_indInG" << deviceID << "[shSpkEvnt[j]] + " << localID << "];";
	}
<<<<<<< HEAD
	os << ENDL << ")";
	os << ENDL;

	// kernel code
	os << OB(75);
	os << "unsigned int id = " << "BLOCKSZ_SYN" << " * blockIdx.x + threadIdx.x;" << ENDL;
	os << "__shared__ unsigned int shSpkEvnt[" << "BLOCKSZ_SYN" << "];" << ENDL;
	os << "__shared__ " << model.ftype << " shSpkEvntV[" << "BLOCKSZ_SYN" << "];" << ENDL;
	os << "volatile __shared__ " << model.ftype << " shLg[" << neuronBlkSz << "];" << ENDL;
	os << "unsigned int lscntEvnt, numSpikeEvntSubsets, lmax, j, p, r, ipost, npost;" << ENDL;
	for (int i = 0; i < model.synapseGrpN; i++) {
		if ((model.synapseConnType[i] != SPARSE) || (isGrpVarNeeded[model.synapseTarget[i]] == 0)){
			os << model.ftype << " linSyn, lg;" << ENDL;
			break;
		}
	}
  for (int i = 0; i < model.synapseGrpN; i++) {
	  if (model.synapseType[i] == LEARN1SYNAPSE) {  
	    os << "__shared__ unsigned int shSpk[" << "BLOCKSZ_SYN" << "];" << ENDL;
	    os << "__shared__ " << model.ftype << " shSpkV[" << "BLOCKSZ_SYN" << "];" << ENDL;
	    os << "unsigned int lscnt, numSpikeSubsets;" << ENDL;
      break;
    }
  }
	if (model.needSynapseDelay == 1) {
		os << "int delaySlot;" << ENDL;
	}
	os << ENDL;
	os << "ipost = 0;" << ENDL;
	for (int i = 0; i < model.synapseGrpN; i++) {
		if (i == 0) {
			os << "if (id < " << model.padSumSynapseKrnl[i] << ") "  << OB(77);
			os << "//synapse group " << model.synapseName[i] << ENDL;
			localID = string("id");
		}
		else {
			os << "if ((id >= " << model.padSumSynapseKrnl[i - 1] << ") && ";
			os << "(id < " << model.padSumSynapseKrnl[i] << ")) "  << OB(77);
			os << "//synapse group " << model.synapseName[i] << ENDL;
			os << "unsigned int lid;" << ENDL;
			os << "lid = id - " << model.padSumSynapseKrnl[i - 1] << ";" << ENDL;
			localID = string("lid");
		}
		unsigned int trg = model.synapseTarget[i];
		unsigned int nN = model.neuronN[trg];
		src = model.synapseSource[i];
		float Epre = model.synapsePara[i][1];
		float Vslope;
		if (model.synapseType[i] == NGRADSYNAPSE) {
			Vslope = model.synapsePara[i][3];
		}
		unsigned int inSynNo = model.synapseInSynNo[i];
		if (model.neuronDelaySlots[src] != 1) {
			os << "delaySlot = (d_spkEvntQuePtr" << model.neuronName[src] << " + ";
			os << (int) (model.neuronDelaySlots[src] - model.synapseDelay[i] + 1);
			os << ") % " << model.neuronDelaySlots[src] << ";" << ENDL;
		}
		if ((model.synapseConnType[i] != SPARSE) || (isGrpVarNeeded[model.synapseTarget[i]] == 0)){
			os << "// only do this for existing neurons" << ENDL;
			os << "if (" << localID << " < " << nN <<")" << OB(80);
			os << "linSyn = d_inSyn" << model.neuronName[trg] << inSynNo << "[" << localID << "];" << ENDL;

			os << CB(80);
		}
		os << "lscntEvnt = d_glbSpkEvntCnt" << model.neuronName[src];
		if (model.neuronDelaySlots[src] != 1) {
			os << "[delaySlot]";
		}
		os << ";" << ENDL;
		os << "numSpikeEvntSubsets = (unsigned int) (ceilf((float) lscntEvnt / " << "((float)BLOCKSZ_SYN)" << "));" << ENDL;

   	if (model.synapseType[i] == LEARN1SYNAPSE) {
        os << "lscnt = d_glbscnt" << model.neuronName[src];	
        if (model.neuronDelaySlots[src] != 1) {
			os << "[delaySlot]";
		  }	
        os << ";" << ENDL;		
        os << "numSpikeSubsets = (unsigned int) (ceilf((float) lscntEvnt / " << "((float)BLOCKSZ_SYN)" << "));" << ENDL;
		}
				
		os << "for (r = 0; r < numSpikeEvntSubsets; r++)" << OB(90);
		os << "if (r == numSpikeEvntSubsets - 1) lmax = lscntEvnt % " << "BLOCKSZ_SYN" << ";" << ENDL;
		os << "else lmax = " << "BLOCKSZ_SYN" << ";" << ENDL;
		os << "if (threadIdx.x < lmax)" << OB(100);
		os << "shSpkEvnt[threadIdx.x] = d_glbSpkEvnt" << model.neuronName[src] << "[";
		if (model.neuronDelaySlots[src] != 1) {
			os << "(delaySlot * " << model.neuronN[src] << ") + ";
		}
		os << "(r * " << "BLOCKSZ_SYN" << ") + threadIdx.x];" << ENDL;
    if (model.synapseType[i] == LEARN1SYNAPSE) {
      os << "shSpk[threadIdx.x] = d_glbSpk" << model.neuronName[src] << "[";
		  if (model.neuronDelaySlots[src] != 1) {
			  os << "(delaySlot * " << model.neuronN[src] << ") + ";
		  }
		  os << "(r * " << "BLOCKSZ_SYN" << ") + threadIdx.x];" << ENDL;

    }

		if (model.neuronType[src] != POISSONNEURON) {
			os << "shSpkEvntV[threadIdx.x] = d_V" << model.neuronName[src] << "[";
			if (model.neuronDelaySlots[src] != 1) {
				os << "(delaySlot * " << model.neuronN[src] << ") + ";
			}
			os << "shSpkEvnt[threadIdx.x]];" << ENDL;

      if (model.synapseType[i] == LEARN1SYNAPSE) {
        os << "shSpkV[threadIdx.x] = d_V" << model.neuronName[src] << "[";
			if (model.neuronDelaySlots[src] != 1) {
				os << "(delaySlot * " << model.neuronN[src] << ") + ";
			}
			os << "shSpk[threadIdx.x]];" << ENDL;
      }
		}
    

		os << CB(100);
		if ((model.synapseConnType[i] == SPARSE) && (isGrpVarNeeded[model.synapseTarget[i]] == 0)) {
			os << "if (threadIdx.x < " << neuronBlkSz << ") shLg[threadIdx.x] = 0;" << ENDL;
		}
		os << "__syncthreads();" << ENDL;
		os << "// only work on existing neurons" << ENDL;
		if ((model.synapseConnType[i] == SPARSE) && (isGrpVarNeeded[model.synapseTarget[i]] == 1)) {
			if(model.maxConn.size()==0) {
				fprintf(stderr,"Model Generation error: for every SPARSE synapse group used you must also supply (in your model) a max possible number of connections via the model.setMaxConn() function.");
				exit(1);
			}
			int maxConnections  = model.maxConn[i];
			os << "if (" << localID << " < " << maxConnections << ")" << OB(110);
		}
		else{
			os << "if (" << localID << " < " << model.neuronN[trg] << ")" << OB(110);
		}

		os << "// loop through all incoming spikes" << ENDL;
		os << "for (j = 0; j < lmax; j++)" << OB(120);
		if (model.synapseGType[i] == INDIVIDUALID) {
			os << "unsigned int gid = (shSpkEvnt[j] * " << model.neuronN[trg];
			os << " + " << localID << ");" << ENDL;
		}
		if (model.neuronType[src] != POISSONNEURON) {
			os << "if ";
			if (model.synapseGType[i] == INDIVIDUALID) {
				// Note: we will just access global mem. For compute >= 1.2
				// simultaneous access to same global mem in the (half-)warp
				// will be coalesced - no worries
				os << "((B(d_gp" << model.synapseName[i] << "[gid >> " << logUIntSz << "], gid & ";
				os << UIntSz - 1 << ")) && ";
			}
			os << "(shSpkEvntV[j] > " << Epre << ")";
			if (model.synapseGType[i] == INDIVIDUALID) {
				os << ")";
			}
			os << OB(130);
		}
		else {
			if (model.synapseGType[i] == INDIVIDUALID) {
				os << "if (B(d_gp" << model.synapseName[i] << "[gid >> " << logUIntSz << "], gid & ";
				os << UIntSz - 1 << "))" << OB(135);
			}
		}

		if (model.synapseConnType[i] == SPARSE) {
			os << "npost = d_gp" << model.synapseName[i] << "_indInG[shSpkEvnt[j] + 1] - d_gp";
			os << model.synapseName[i] << "_indInG[shSpkEvnt[j]];" << ENDL;
			os << "if ("<< localID <<" < npost)" << OB(140);
			os << "ipost = d_gp" << model.synapseName[i] << "_ind[d_gp";
			os << model.synapseName[i] << "_indInG[shSpkEvnt[j]] + "<< localID <<"];" << ENDL;
			if (isGrpVarNeeded[model.synapseTarget[i]] == 0) {
				theLG = toString("shLg[" + localID + "]");
				if (model.synapseGType[i] != INDIVIDUALG) {
					os << "shLg[ipost] += " << model.g0[i] <<"];";
				}
				else{
					os << "shLg[ipost] += d_gp" << model.synapseName[i] << "[d_gp" << model.synapseName[i] << "_indInG[shSpkEvnt[j]] + "<< localID <<"];";
				}
			}
			else {
				if (model.synapseGType[i] != INDIVIDUALG) {
					os << "atomicAdd(&d_inSyn" << model.neuronName[trg] << inSynNo << "[ipost]," << model.g0[i] <<");";
				}
				else{
					os << "atomicAdd(&d_inSyn" << model.neuronName[trg] << inSynNo << "[ipost],d_gp" << model.synapseName[i] << "[d_gp" << model.synapseName[i] << "_indInG[shSpkEvnt[j]] + "<< localID <<"]);" << ENDL;
				}
			}

			os << CB(140); // end if (id < npost)
			if (model.neuronType[src] != POISSONNEURON) {
			  	os << CB(130) << ENDL; // end if (shSpkEvntV[j]>postthreshold)
			}
			else {
				if (model.synapseGType[i] == INDIVIDUALID) {
					os << CB(135) << ENDL; // end if (B(d_gp" << model.synapseName[i] << "[gid >> " << logUIntSz << "], gid 
				}
			}

		if (isGrpVarNeeded[model.synapseTarget[i]] == 0) {	
			os << "__syncthreads();" << ENDL;
		}
		}
		else {
			if (model.synapseGType[i] == INDIVIDUALG){
				os << "lg = d_gp" << model.synapseName[i] << "[shSpkEvnt[j]*" << model.neuronN[trg] << " + " << localID << "];";
				theLG = toString("lg");
			}
		}
		os << ENDL;


		if ((model.synapseGType[i] == GLOBALG) || (model.synapseGType[i] == INDIVIDUALID)) {
			theLG = toString(model.g0[i]);
		}

		if ((model.synapseConnType[i] != SPARSE) || (isGrpVarNeeded[model.synapseTarget[i]] == 0)) {
			if ((model.synapseType[i] == NSYNAPSE) || (model.synapseType[i] == LEARN1SYNAPSE)) {
				os << "linSyn = linSyn + " << theLG << "; " << ENDL;
			}
			if (model.synapseType[i] == NGRADSYNAPSE) {
				if (model.neuronType[src] == POISSONNEURON) {
					os << "linSyn = linSyn + " << theLG << " * tanh((";
					os << SAVEP(model.neuronPara[src][2]) << " - " << SAVEP(Epre);
				}
				else {
					os << "linSyn = linSyn + " << theLG << " * tanh((shSpkEvntV[j] - " << SAVEP(Epre);
				}
				os << ") / " << Vslope << ");" << ENDL;
			}
		}
    if ((model.synapseConnType[i] == SPARSE) && (isGrpVarNeeded[model.synapseTarget[i]] == 0)) {
			os << theLG << " = 0;" << ENDL; 
			os << "__syncthreads();" << ENDL;
		}

		if (model.synapseConnType[i] != SPARSE) {
			if (model.neuronType[src] != POISSONNEURON) {
			  	os << CB(130) << ENDL; // end if (shSpkEvntV[j]>postthreshold)
			}
			else {
				if (model.synapseGType[i] == INDIVIDUALID) {
					os << CB(135) << ENDL; // end if (B(d_gp" << model.synapseName[i] << "[gid >> " << logUIntSz << "], gid 
				}
			}
		}

    os << CB(120) << ENDL;
    os << CB(110) << ENDL;
    os << CB(90) << ENDL;

    // if needed, do some learning (this is for pre-synaptic spikes)
		if (model.synapseType[i] == LEARN1SYNAPSE) {
			
			
			
















os << "for (r = 0; r < numSpikeEvntSubsets; r++)" << OB(2090);
		os << "if (r == numSpikeEvntSubsets - 1) lmax = lscntEvnt % " << "BLOCKSZ_SYN" << ";" << ENDL;
		os << "else lmax = " << "BLOCKSZ_SYN" << ";" << ENDL;
		os << "if (threadIdx.x < lmax)" << OB(2100);
		os << "shSpkEvnt[threadIdx.x] = d_glbSpkEvnt" << model.neuronName[src] << "[";
		if (model.neuronDelaySlots[src] != 1) {
			os << "(delaySlot * " << model.neuronN[src] << ") + ";
		}
		os << "(r * " << "BLOCKSZ_SYN" << ") + threadIdx.x];" << ENDL;
    if (model.synapseType[i] == LEARN1SYNAPSE) {
      os << "shSpk[threadIdx.x] = d_glbSpk" << model.neuronName[src] << "[";
		  if (model.neuronDelaySlots[src] != 1) {
			  os << "(delaySlot * " << model.neuronN[src] << ") + ";
		  }
		  os << "(r * " << "BLOCKSZ_SYN" << ") + threadIdx.x];" << ENDL;

    }

		if (model.neuronType[src] != POISSONNEURON) {
			os << "shSpkEvntV[threadIdx.x] = d_V" << model.neuronName[src] << "[";
			if (model.neuronDelaySlots[src] != 1) {
				os << "(delaySlot * " << model.neuronN[src] << ") + ";
			}
			os << "shSpkEvnt[threadIdx.x]];" << ENDL;

      if (model.synapseType[i] == LEARN1SYNAPSE) {
        os << "shSpkV[threadIdx.x] = d_V" << model.neuronName[src] << "[";
			if (model.neuronDelaySlots[src] != 1) {
				os << "(delaySlot * " << model.neuronN[src] << ") + ";
			}
			os << "shSpk[threadIdx.x]];" << ENDL;
      }
		}
    

		os << CB(2100);
		if ((model.synapseConnType[i] == SPARSE) && (isGrpVarNeeded[model.synapseTarget[i]] == 0)) {
			os << "if (threadIdx.x < " << neuronBlkSz << ") shLg[threadIdx.x] = 0;" << ENDL;
		}
		os << "__syncthreads();" << ENDL;
		os << "// only work on existing neurons" << ENDL;
		if ((model.synapseConnType[i] == SPARSE) && (isGrpVarNeeded[model.synapseTarget[i]] == 1)) {
			if(model.maxConn.size()==0) {
				fprintf(stderr,"Model Generation error: for every SPARSE synapse group used you must also supply (in your model) a max possible number of connections via the model.setMaxConn() function.");
				exit(1);
			}
			int maxConnections  = model.maxConn[i];
			os << "if (" << localID << " < " << maxConnections << ")" << OB(2110);
		}
		else{
			os << "if (" << localID << " < " << model.neuronN[trg] << ")" << OB(2110);
		}

		os << "// loop through all incoming spikes" << ENDL;
		os << "for (j = 0; j < lmax; j++)" << OB(2120);
		if (model.synapseGType[i] == INDIVIDUALID) {
			os << "unsigned int gid = (shSpkEvnt[j] * " << model.neuronN[trg];
			os << " + " << localID << ");" << ENDL;
		}

      if (model.neuronType[src] != POISSONNEURON) {
		  	os << "if ";
		  	if (model.synapseGType[i] == INDIVIDUALID) {
			  	// Note: we will just access global mem. For compute >= 1.2
		  		// simultaneous access to same global mem in the (half-)warp
			  	// will be coalesced - no worries
		  		os << "((B(d_gp" << model.synapseName[i] << "[gid >> " << logUIntSz << "], gid & ";
		  		os << UIntSz - 1 << ")) && ";
		  	}
		  	os << "(shSpkV[j] > " << Epre << ")";
		  	if (model.synapseGType[i] == INDIVIDUALID) {
		  		os << ")";
			}
			os << OB(1130);
		}
		else {
			if (model.synapseGType[i] == INDIVIDUALID) {
				os << "if (B(d_gp" << model.synapseName[i] << "[gid >> " << logUIntSz << "], gid & ";
				os << UIntSz - 1 << "))" << OB(1135);
			}
		}
         //we may need something like the following, if sparse:
         /*
    		if (model.synapseConnType[i] == SPARSE) {
			os << "npost = d_gp" << model.synapseName[i] << "_indInG[shSpkEvnt[j] + 1] - d_gp";
			os << model.synapseName[i] << "_indInG[shSpkEvnt[j]];" << ENDL;
			os << "if ("<< localID <<" < npost)" << OB(140);
			os << "ipost = d_gp" << model.synapseName[i] << "_ind[d_gp";
			os << model.synapseName[i] << "_indInG[shSpkEvnt[j]] + "<< localID <<"];" << ENDL;
			if (isGrpVarNeeded[model.synapseTarget[i]] == 0) {
				theLG = toString("shLg[" + localID + "]");         
         */
         
			// simply assume INDIVIDUALG for now
			os << "lg = d_grawp" << model.synapseName[i] << "[shSpk[j] * " << model.neuronN[trg] << " + " << localID << "];" << ENDL;
			os << model.ftype << " dt = d_sT" << model.neuronName[trg] << "[" << localID << "] - t - ";
			os << SAVEP(model.synapsePara[i][11]) << ";" << ENDL;
			os << "if (dt > " << model.dsp[i][1] << ")" << OB(150);
			os << "dt = - " << SAVEP(model.dsp[i][5]) << ";" << ENDL;
			os << CB(150);
			os << "else if (dt > 0.0)" << OB(160);
			os << "dt = " << SAVEP(model.dsp[i][3]) << " * dt + " << SAVEP(model.dsp[i][6]) << ";" << ENDL;
			os << CB(160);
			os << "else if (dt > " << model.dsp[i][2] << ")" << OB(170);
			os << "dt = " << SAVEP(model.dsp[i][4]) << " * dt + " << SAVEP(model.dsp[i][6]) << ";" << ENDL;
			os << CB(170);
			os << "else" << OB(180);
			os << "dt = - " << SAVEP(model.dsp[i][7]) << ";" << ENDL;
			os << CB(180);
			os << "lg = lg + dt;" << ENDL;
			os << "d_grawp" << model.synapseName[i] << "[shSpk[j] * " << model.neuronN[trg] << " + " << localID << "] = lg;" << ENDL;
			os << "d_gp" << model.synapseName[i] << "[shSpk[j] * " << model.neuronN[trg] << " + " << localID << "] = ";
			os << "gFunc" << model.synapseName[i] << "(lg);" << ENDL;

  		if (model.synapseConnType[i] != SPARSE) { 
	  		if (model.neuronType[src] != POISSONNEURON) {
	  	  	os << CB(1130) << ENDL; // end if (shSpkEvntV[j]>postthreshold)
  			}
	  		else {
		  		if (model.synapseGType[i] == INDIVIDUALID) {
			  		os << CB(1135) << ENDL; // end if (B(d_gp" << model.synapseName[i] << "[gid >> " << logUIntSz << "], gid 
				  }
		  	}
		  }
		  os << CB(2120); ////2 for (j = 0; j < lmax; j++)

		  os << CB(2110); ////3 if (id < Npre)   
		  os << CB(2090); ////4 for (r = 0; r < numSpikeEvntSubsets; r++)
		}

		if ((model.synapseConnType[i] != SPARSE)|| (isGrpVarNeeded[model.synapseTarget[i]] == 0)) {


			os << "// only do this for existing neurons" << ENDL;
			os << "if (" << localID << " < " << model.neuronN[trg] <<")" << OB(190);
			os << "d_inSyn" << model.neuronName[trg] << inSynNo << "[" << localID << "] = linSyn;" << ENDL;

			os << CB(190);
		}
		if (model.lrnGroups == 0) {
			os << "if (threadIdx.x == 0)" << OB(200);
			os << "j = atomicAdd((unsigned int *) &d_done, 1);" << ENDL;
			os << "if (j == " << numOfBlocks - 1 << ")" << OB(210);
			for (int j = 0; j < model.neuronGrpN; j++) {
			os << "d_glbscnt" << model.neuronName[j] << " = 0;" << ENDL;
				if (model.neuronDelaySlots[j] != 1) {
					os << "d_spkEvntQuePtr" << model.neuronName[j] << " = (d_spkEvntQuePtr";
					os << model.neuronName[j] << " + 1) % " << model.neuronDelaySlots[j] << ";" << ENDL;
					os << "d_glbSpkEvntCnt" << model.neuronName[j] << "[d_spkEvntQuePtr";
					os << model.neuronName[j] << "] = 0;" << ENDL;
				}
				else {
					os << "d_glbSpkEvntCnt" << model.neuronName[j] << " = 0;" << ENDL;
				}
			}
			os << "d_done = 0;" << ENDL;
			os << CB(210);
			os << CB(200);
		}
		os << CB(77);
		os << ENDL;
	}
	os << CB(75);
	os << ENDL;


	///////////////////////////////////////////////////////////////
	// Kernel for learning synapses, post-synaptic spikes

	if (model.lrnGroups > 0) {

		// count how many learn blocks to use: one thread for each synapse source
		// sources of several output groups are counted multiply
		numOfBlocks = model.padSumLearnN[model.lrnGroups - 1] / learnBlkSz;

		// Kernel header
		os << "__global__ void learnSynapsesPost(" << ENDL;
		for (int i = 0; i < model.synapseGrpN; i++) {
			if (model.synapseGType[i] == (INDIVIDUALG )) {
				os << model.ftype << " *d_gp" << model.synapseName[i] << "," << ENDL;
			}
			if (model.synapseGType[i] == (INDIVIDUALID )) {
				os << "unsigned int *d_gp" << model.synapseName[i] << "," << ENDL;
			}
			if (model.synapseType[i] == LEARN1SYNAPSE) {
				os << model.ftype << " *d_grawp"  << model.synapseName[i] << "," << ENDL;
			}
		}
		for (int i = 0; i < model.neuronGrpN; i++) {
			nt = model.neuronType[i];
			os << nModels[nt].varTypes[0] << " *d_" << nModels[nt].varNames[0] << model.neuronName[i] << ","; // Vm
		}
		os << model.ftype << " t" << ENDL;
		os << ")" << ENDL;

		// kernel code
		os << OB(215);
		os << "unsigned int id = " << learnBlkSz << " * blockIdx.x + threadIdx.x;" << ENDL;
		os << "__shared__ unsigned int shSpk[" << learnBlkSz << "];" << ENDL;
		os << "__shared__ " << model.ftype << " shSpkV[" << learnBlkSz << "];" << ENDL;
		os << "unsigned int lscnt, numSpikeSubsets, lmax, j, r;" << ENDL;
		os << model.ftype << " lg;" << ENDL;
		os << ENDL;

		for (int i = 0; i < model.lrnGroups; i++) {
			if (i == 0) {
				os << "if (id < " << model.padSumLearnN[i] << ")" << OB(220);
				localID = string("id");
			}
			else {
				os << "if ((id >= " << model.padSumLearnN[i - 1] << ") && ";
				os << "(id < " << model.padSumLearnN[i] << "))" << OB(220);
				os << "unsigned int lid;" << ENDL;
				os << "lid = id - " << model.padSumLearnN[i - 1] << ";" << ENDL;
				localID = string("lid");
			}
			unsigned int k = model.lrnSynGrp[i];
			unsigned int src = model.synapseSource[k];
			unsigned int nN = model.neuronN[src];
			unsigned int trg = model.synapseTarget[k];
			float Epre = model.synapsePara[k][1];

			os << "lscnt = d_glbscnt" << model.neuronName[trg];
			if (model.neuronDelaySlots[trg] != 1) os << "[d_spkQuePtr" << model.neuronName[trg] << "]";
			os << ";" << ENDL;

			os << "numSpikeSubsets = (unsigned int) (ceilf((float) lscnt / " << learnBlkSz << ".0f));" << ENDL;
			os << "for (r = 0; r < numSpikeSubsets; r++)" << OB(230);
			os << "if (r == numSpikeSubsets - 1) lmax = lscnt % " << learnBlkSz << ";" << ENDL;
			os << "else lmax = " << learnBlkSz << ";" << ENDL;
			os << "if (threadIdx.x < lmax)" << OB(240);
			os << "shSpk[threadIdx.x] = d_glbSpk" << model.neuronName[trg] << "[";
			if (model.neuronDelaySlots[trg] != 1) {
				os << "(d_spkQuePtr" << model.neuronName[trg] << " * " << model.neuronN[trg] << ") + ";
			}
			os << "(r * " << learnBlkSz << ") + threadIdx.x];" << ENDL;
			os << "shSpkV[threadIdx.x] = d_V" << model.neuronName[trg] << "[";
			if (model.neuronDelaySlots[trg] != 1) {
				os << "(d_spkQuePtr" << model.neuronName[trg] << " * " << model.neuronN[trg] << ") + ";
			}
			os << "shSpk[threadIdx.x]];" << ENDL;
			os << CB(240);
			os << "__syncthreads();" << ENDL;
			os << "// only work on existing neurons" << ENDL;
			os << "if (" << localID << " < " << model.neuronN[src] << ")" << OB(250);
			os << "// loop through all incoming spikes for learning" << ENDL;
			os << "for (j = 0; j < lmax; j++)" << OB(260);
			os << "if (shSpkV[j] > " << Epre << ")" << OB(270); //!TODO: shouldn't that be something equivalent to Epost???
			os << "lg = d_grawp" << model.synapseName[k] << "[" << localID << " * ";
			os << model.neuronN[trg] << " + shSpk[j]];" << ENDL;
			os << model.ftype << " dt = t - d_sT" << model.neuronName[src] << "[" << localID << "]";
			if (model.neuronDelaySlots[src] != 1) {
				os << " + " << (DT * model.synapseDelay[k]);
			}
			os << " - " << SAVEP(model.synapsePara[k][11]) << ";" << ENDL;
			os << "if (dt > " << model.dsp[k][1] << ")" << OB(280);
			os << "dt = - " << SAVEP(model.dsp[k][5]) << ";" << ENDL;
			os << CB(280);
			os << "else if (dt > 0.0)" << OB(290);
			os << "dt = " << SAVEP(model.dsp[k][3]) << " * dt + " << SAVEP(model.dsp[k][6]) << ";" << ENDL;
			os << CB(290);
			os << "else if (dt > " << model.dsp[k][2] << ")" << OB(300);
			os << "dt = " << SAVEP(model.dsp[k][4]) << " * dt + " << SAVEP(model.dsp[k][6]) << ";" << ENDL;
			os << CB(300);
			os << "else" << OB(310);
			os << "dt = - " << SAVEP(model.dsp[k][7]) << ";" << ENDL;
			os << CB(310);
			os << "lg = lg + dt;" << ENDL;
			os << "d_grawp" << model.synapseName[k] << "[" << localID << " * ";
			os << model.neuronN[trg] << " + shSpk[j]] = lg;" << ENDL;
			os << "d_gp" << model.synapseName[k] << "[" << localID << " * ";
			os << model.neuronN[trg] << " + shSpk[j]] = gFunc" << model.synapseName[k] << "(lg);" << ENDL;
			os << CB(270);
			os << CB(260);
			os << CB(250);
			os << CB(230);
			os << "__threadfence();" << ENDL;
			os << "if (threadIdx.x == 0)" << OB(320);
			os << "j = atomicAdd((unsigned int *) &d_done, 1);" << ENDL;
			os << "if (j == " << numOfBlocks - 1 << ")" << OB(330);
			for (int j = 0; j < model.neuronGrpN; j++) {
			os << "d_glbscnt" << model.neuronName[j] << " = 0;" << ENDL;
				if (model.neuronDelaySlots[j] != 1) {
					os << "d_spkQuePtr" << model.neuronName[j] << " = (d_spkQuePtr";
					os << model.neuronName[j] << " + 1) % " << model.neuronDelaySlots[j] << ";" << ENDL;
					os << "d_glbSpkEvntCnt" << model.neuronName[j] << "[d_spkQuePtr";
					os << model.neuronName[j] << "] = 0;" << ENDL;
				}
				else {
					os << "d_glbSpkEvntCnt" << model.neuronName[j] << " = 0;" << ENDL;
				}
			}
			os << "d_done = 0;" << ENDL;
			os << CB(330);
			os << CB(320);
			os << CB(220);
		}
		os << CB(215);
=======
      }
      else {
	if (model->synapseGType[i] != INDIVIDUALG) {
	  os << "atomicAdd(&d_inSyn" << model->neuronName[trg] << inSynNo << deviceID << "[ipost], " << model->g0[i] << ");";
	}
	else{
	  os << "atomicAdd(&d_inSyn" << model->neuronName[trg] << inSynNo << deviceID << "[ipost], d_gp";
	  os << model->synapseName[i] << deviceID << "[d_gp" << model->synapseName[i] << "_indInG" << deviceID << "[shSpkEvnt[j]] + " << localID << "]);" << ENDL;
	}
      }
      os << CB(140); // end if (id < npost)
      if (model->neuronType[src] != POISSONNEURON) {
        os << CB(130) << ENDL; // end if (shSpkEvntV[j] > postthreshold)
      }
      else {
	if (model->synapseGType[i] == INDIVIDUALID) {
	  os << CB(135) << ENDL; // end if (B(d_gp" << model->synapseName[i] << "[gid >> " << logUIntSz << "], gid 
	}
      }
      if (isGrpVarNeeded[model->synapseTarget[i]] == 0) {	
        os << "__syncthreads();" << ENDL;
      }
    }
    else {
      if (model->synapseGType[i] == INDIVIDUALG) {
	os << "lg = d_gp" << model->synapseName[i] << deviceID << "[shSpkEvnt[j]*" << model->neuronN[trg] << " + " << localID << "];";
	theLG = toString("lg");
      }
    }
    os << ENDL;

    if ((model->synapseGType[i] == GLOBALG) || (model->synapseGType[i] == INDIVIDUALID)) {
      theLG = toString(model->g0[i]);
    }
    if ((model->synapseConnType[i] != SPARSE) || (isGrpVarNeeded[model->synapseTarget[i]] == 0)) {
      if ((model->synapseType[i] == NSYNAPSE) || (model->synapseType[i] == LEARN1SYNAPSE)) {
	os << "linSyn = linSyn + " << theLG << "; " << ENDL;
      }
      if (model->synapseType[i] == NGRADSYNAPSE) {
      	if (model->neuronType[src] == POISSONNEURON) {
	  os << "linSyn = linSyn + " << theLG << " * tanh((";
	  os << SAVEP(model->neuronPara[src][2]) << " - " << SAVEP(Epre);
      	}
      	else {
	  os << "linSyn = linSyn + " << theLG << " * tanh((shSpkEvntV[j] - " << SAVEP(Epre);
      	}
      	os << ") / " << Vslope << ");" << ENDL;
      }
    }
    if ((model->synapseConnType[i] == SPARSE) && (isGrpVarNeeded[model->synapseTarget[i]] == 0)) {
      os << theLG << " = 0;" << ENDL; 
      os << "__syncthreads();" << ENDL;
    }
    if (model->synapseConnType[i] != SPARSE) {
      if (model->neuronType[src] != POISSONNEURON) {
	os << CB(130) << ENDL; // end if (shSpkEvntV[j] > postthreshold)
      }
      else {
	if (model->synapseGType[i] == INDIVIDUALID) {
	  os << CB(135) << ENDL; // end if (B(d_gp" << model->synapseName[i] << "[gid >> " << logUIntSz << "], gid
>>>>>>> de3ed718
	}
      }
    }
    os << CB(120);
    os << CB(110);
    os << CB(90);

    // if needed, do some learning (this is for pre-synaptic spikes)
    if (model->synapseType[i] == LEARN1SYNAPSE) {
      os << "for (r = 0; r < numSpikeEvntSubsets; r++) " << OB(2090);
      os << "if (r == numSpikeEvntSubsets - 1) lmax = lscntEvnt % BLOCKSZ_SYN;" << ENDL;
      os << "else lmax = BLOCKSZ_SYN;" << ENDL;
      os << "if (threadIdx.x < lmax) " << OB(2100);
      os << "shSpkEvnt[threadIdx.x] = d_glbSpkEvnt" << model->neuronName[src] << "[";
      if (model->neuronDelaySlots[src] != 1) {
	os << "(delaySlot * " << model->neuronN[src] << ") + ";
      }
      os << "(r * BLOCKSZ_SYN) + threadIdx.x];" << ENDL;
      if (model->synapseType[i] == LEARN1SYNAPSE) {
	os << "shSpk[threadIdx.x] = d_glbSpk" << model->neuronName[src] << "[";
	if (model->neuronDelaySlots[src] != 1) {
	  os << "(delaySlot * " << model->neuronN[src] << ") + ";
	}
	os << "(r * BLOCKSZ_SYN) + threadIdx.x];" << ENDL;
      }
      if (model->neuronType[src] != POISSONNEURON) {
	os << "shSpkEvntV[threadIdx.x] = d_V" << model->neuronName[src] << "[";
	if (model->neuronDelaySlots[src] != 1) {
	  os << "(delaySlot * " << model->neuronN[src] << ") + ";
	}
	os << "shSpkEvnt[threadIdx.x]];" << ENDL;
	if (model->synapseType[i] == LEARN1SYNAPSE) {
	  os << "shSpkV[threadIdx.x] = d_V" << model->neuronName[src] << "[";
	  if (model->neuronDelaySlots[src] != 1) {
	    os << "(delaySlot * " << model->neuronN[src] << ") + ";
	  }
	  os << "shSpk[threadIdx.x]];" << ENDL;
	}
      }
      os << CB(2100);
      if ((model->synapseConnType[i] == SPARSE) && (isGrpVarNeeded[model->synapseTarget[i]] == 0)) {
	os << "if (threadIdx.x < " << neuronBlkSz << ") shLg[threadIdx.x] = 0;" << ENDL;
      }
      os << "__syncthreads();" << ENDL;
      os << "// only work on existing neurons" << ENDL;
      if ((model->synapseConnType[i] == SPARSE) && (isGrpVarNeeded[model->synapseTarget[i]] == 1)) {
	if(model->maxConn.size() == 0) {
	  fprintf(stderr, "Model Generation error: for every SPARSE synapse group used you must also supply (in your model) a max possible number of connections via the model->setMaxConn() function.");
	  exit(1);
	}
	int maxConnections  = model->maxConn[i];
	os << "if (" << localID << " < " << maxConnections << ") " << OB(2110);
      }
      else {
	os << "if (" << localID << " < " << model->neuronN[trg] << ") " << OB(2110);
      }
      os << "// loop through all incoming spikes" << ENDL;
      os << "for (j = 0; j < lmax; j++) " << OB(2120);
      if (model->synapseGType[i] == INDIVIDUALID) {
	os << "unsigned int gid = (shSpkEvnt[j] * " << model->neuronN[trg];
	os << " + " << localID << ");" << ENDL;
      }
      if (model->neuronType[src] != POISSONNEURON) {
	os << "if ";
	if (model->synapseGType[i] == INDIVIDUALID) {
	  // Note: we will just access global mem. For compute >= 1.2
	  // simultaneous access to same global mem in the (half-)warp
	  // will be coalesced - no worries
	  os << "((B(d_gp" << model->synapseName[i] << "[gid >> " << logUIntSz << "], gid & ";
	  os << UIntSz - 1 << ")) && ";
	}
	os << "(shSpkV[j] > " << Epre << ")";
	if (model->synapseGType[i] == INDIVIDUALID) {
	  os << ")";
	}
	os << " " << OB(1130);
      }
      else {
	if (model->synapseGType[i] == INDIVIDUALID) {
	  os << "if (B(d_gp" << model->synapseName[i] << "[gid >> " << logUIntSz << "], gid & ";
	  os << UIntSz - 1 << ")) " << OB(1135);
	}
      }
      //we may need something like the following, if sparse:
      /*
	if (model->synapseConnType[i] == SPARSE) {
	os << "npost = d_gp" << model->synapseName[i] << "_indInG[shSpkEvnt[j] + 1] - d_gp";
	os << model->synapseName[i] << "_indInG[shSpkEvnt[j]];" << ENDL;
	os << "if (" << localID << " < npost) " << OB(140);
	os << "ipost = d_gp" << model->synapseName[i] << "_ind[d_gp";
	os << model->synapseName[i] << "_indInG[shSpkEvnt[j]] + " << localID << "];" << ENDL;
	if (isGrpVarNeeded[model->synapseTarget[i]] == 0) {
	theLG = tS("shLg[" + localID + "]");
      */

      // simply assume INDIVIDUALG for now
      os << "lg = d_grawp" << model->synapseName[i] << deviceID << "[shSpk[j] * " << model->neuronN[trg] << " + " << localID << "];" << ENDL;
      os << model->ftype << " dt = d_sT" << model->neuronName[trg] << deviceID << "[" << localID << "] - t - ";
      os << SAVEP(model->synapsePara[i][11]) << ";" << ENDL;
      os << "if (dt > " << model->dsp[i][1] << ") " << OB(150);
      os << "dt = - " << SAVEP(model->dsp[i][5]) << ";" << ENDL;
      os << CB(150);
      os << "else if (dt > 0.0) " << OB(160);
      os << "dt = " << SAVEP(model->dsp[i][3]) << " * dt + " << SAVEP(model->dsp[i][6]) << ";" << ENDL;
      os << CB(160);
      os << "else if (dt > " << model->dsp[i][2] << ") " << OB(170);
      os << "dt = " << SAVEP(model->dsp[i][4]) << " * dt + " << SAVEP(model->dsp[i][6]) << ";" << ENDL;
      os << CB(170);
      os << "else " << OB(180);
      os << "dt = - " << SAVEP(model->dsp[i][7]) << ";" << ENDL;
      os << CB(180);
      os << "lg = lg + dt;" << ENDL;
      os << "d_grawp" << model->synapseName[i] << deviceID << "[shSpk[j] * " << model->neuronN[trg] << " + " << localID << "] = lg;" << ENDL;
      os << "d_gp" << model->synapseName[i] << deviceID << "[shSpk[j] * " << model->neuronN[trg] << " + " << localID << "] = ";
      os << "gFunc" << model->synapseName[i] << "Cuda" << deviceID << "(lg);" << ENDL; 
      if (model->synapseConnType[i] != SPARSE) {
	if (model->neuronType[src] != POISSONNEURON) {
	  os << CB(1130) << ENDL; // end if (shSpkEvntV[j] > postthreshold)
	}
	else {
	  if (model->synapseGType[i] == INDIVIDUALID) {
	    os << CB(1135) << ENDL; // end if (B(d_gp" << model->synapseName[i] << "[gid >> " << logUIntSz << "], gid 
	  }
	}
      }
      os << CB(2120); //// 2 for (j = 0; j < lmax; j++)
      os << CB(2110); //// 3 if (id < Npre)
      os << CB(2090); //// 4 for (r = 0; r < numSpikeEvntSubsets; r++)
    }

    if ((model->synapseConnType[i] != SPARSE) || (isGrpVarNeeded[model->synapseTarget[i]] == 0)) {
      os << "// only do this for existing neurons" << ENDL;
      os << "if (" << localID << " < " << model->neuronN[trg] << ") " << OB(190);
      os << "d_inSyn" << model->neuronName[trg] << inSynNo << deviceID << "[" << localID << "] = linSyn;" << ENDL;
      os << CB(190);
    }
    if (model->lrnGroups == 0) {
      os << "if (threadIdx.x == 0) " << OB(200);
      os << "j = atomicAdd((unsigned int *) &d_done" << deviceID << ", 1);" << ENDL;
      os << "if (j == " << numOfBlocks - 1 << ") " << OB(210);
      for (int j = 0; j < model->neuronGrpN; j++) {
	os << "d_glbscnt" << model->neuronName[j] << deviceID << " = 0;" << ENDL;
	if (model->neuronDelaySlots[j] != 1) {
	  os << "d_glbSpkEvntCnt" << model->neuronName[j] << deviceID << "[d_spkEvntQuePtr";
	  os << model->neuronName[j] << deviceID << "] = 0;" << ENDL;
	}
	else {
	  os << "d_glbSpkEvntCnt" << model->neuronName[j] << deviceID << " = 0;" << ENDL;
	}
      }
      os << "d_done" << deviceID << " = 0;" << ENDL;
      os << CB(210);
      os << CB(200);
    }
    os << CB(77);
    os << ENDL;
  }
  os << CB(75);
  os << ENDL;



  ///////////////////////////////////////////////////////////////
  // Kernel for learning synapses, post-synaptic spikes

  if ((model->lrnGroups > 0) && (!model->padSumLearnN[deviceID].empty())) {

    // count how many learn blocks to use: one thread for each synapse source
    // sources of several output groups are counted multiply
    numOfBlocks = model->padSumLearnN[deviceID].back() / learnBlkSz[deviceID];

    // Kernel header
    os << "__global__ void learnSynapsesPostCuda" << deviceID << "(" << ENDL;
    for (int i = 0; i < model->synapseGrpN; i++) {
      // conditional skip if synapse group is not on this device
      if ((model->synHostID[i] != hostID) || (model->synDevID[i] != deviceID)) {
	continue;
      }
      if (model->synapseGType[i] == (INDIVIDUALG )) {
	os << model->ftype << " *d_gp" << model->synapseName[i] << deviceID << ", " << ENDL;	
      }
      if (model->synapseGType[i] == (INDIVIDUALID )) {
	os << "unsigned int *d_gp" << model->synapseName[i] << deviceID << ", " << ENDL;	
      }
      if (model->synapseType[i] == LEARN1SYNAPSE) {
	os << model->ftype << " *d_grawp"  << model->synapseName[i] << deviceID << ", " << ENDL;
      }
    }
    for (int i = 0; i < model->neuronGrpN; i++) {
      // conditional skip if neuron group is not on this device
      if ((model->nrnHostID[i] != hostID) || (model->nrnDevID[i] != deviceID)) {
	continue;
      }
      nt = model->neuronType[i];
      os << nModels[nt].varTypes[0] << " *d_" << nModels[nt].varNames[0] << model->neuronName[i] << deviceID << ", "; // Vm
    }
    os << model->ftype << " t" << ENDL;
    os << ")" << ENDL;

    // kernel code
    os << OB(215);
    os << "unsigned int id = " << learnBlkSz[deviceID] << " * blockIdx.x + threadIdx.x;" << ENDL;
    os << "__shared__ unsigned int shSpk[" << learnBlkSz[deviceID] << "];" << ENDL;
    os << "__shared__ " << model->ftype << " shSpkV[" << learnBlkSz[deviceID] << "];" << ENDL;
    os << "unsigned int lscnt, numSpikeSubsets, lmax, j, r;" << ENDL;
    os << model->ftype << " lg;" << ENDL;
    os << ENDL;

    for (int i = 0; i < model->lrnGroups; i++) {
      // conditional skip if plastic synapse group is not on this device
      if ((model->synHostID[model->lrnSynGrp[i]] != hostID) || (model->synDevID[model->lrnSynGrp[i]] != deviceID)) {
	continue;
      }
      if (model->localLearnID[i] == 0) {
	os << "if (id < " << model->padSumLearnN[deviceID][model->localLearnID[i]] << ") " << OB(220);
	localID = string("id");
      }
      else {
	os << "if ((id >= " << model->padSumLearnN[deviceID][model->localLearnID[i - 1]] << ") && ";
	os << "(id < " << model->padSumLearnN[deviceID][model->localLearnID[i]] << ")) " << OB(220);
	os << "unsigned int lid;" << ENDL;
	os << "lid = id - " << model->padSumLearnN[deviceID][model->localLearnID[i - 1]] << ";" << ENDL;
	localID = string("lid");
      }
      unsigned int k = model->lrnSynGrp[i];
      unsigned int src = model->synapseSource[k];
      unsigned int nN = model->neuronN[src];
      unsigned int trg = model->synapseTarget[k];
      float Epre = model->synapsePara[k][1];
      os << "lscnt = d_glbscnt" << model->neuronName[trg] << deviceID;
      if (model->neuronDelaySlots[trg] != 1) os << "[d_spkQuePtr" << model->neuronName[trg] << deviceID << "]";
      os << ";" << ENDL;
      os << "numSpikeSubsets = (unsigned int) (ceilf((float) lscnt / " << learnBlkSz[deviceID] << ".0f));" << ENDL;
      os << "for (r = 0; r < numSpikeSubsets; r++) " << OB(230);
      os << "if (r == numSpikeSubsets - 1) lmax = lscnt % " << learnBlkSz[deviceID] << ";" << ENDL;
      os << "else lmax = " << learnBlkSz[deviceID] << ";" << ENDL;
      os << "if (threadIdx.x < lmax) " << OB(240);
      os << "shSpk[threadIdx.x] = d_glbSpk" << model->neuronName[trg] << deviceID << "[";
      if (model->neuronDelaySlots[trg] != 1) {
	os << "(d_spkQuePtr" << model->neuronName[trg] << deviceID << " * " << model->neuronN[trg] << ") + ";
      }
      os << "(r * " << learnBlkSz[deviceID] << ") + threadIdx.x];" << ENDL;
      os << "shSpkV[threadIdx.x] = d_V" << model->neuronName[trg] << deviceID << "[";
      if (model->neuronDelaySlots[trg] != 1) {
	os << "(d_spkQuePtr" << model->neuronName[trg] << deviceID << " * " << model->neuronN[trg] << ") + ";
      }
      os << "shSpk[threadIdx.x]];" << ENDL;
      os << CB(240);
      os << "__syncthreads();" << ENDL;
      os << "// only work on existing neurons" << ENDL;
      os << "if (" << localID << " < " << model->neuronN[src] << ") " << OB(250);
      os << "// loop through all incoming spikes for learning" << ENDL;
      os << "for (j = 0; j < lmax; j++) " << OB(260);
      os << "if (shSpkV[j] > " << Epre << ")" << OB(270); //!TODO: shouldn't that be something equivalent to Epost???
      os << "lg = d_grawp" << model->synapseName[k] << deviceID << "[" << localID << " * ";
      os << model->neuronN[trg] << " + shSpk[j]];" << ENDL;
      os << model->ftype << " dt = t - d_sT" << model->neuronName[src] << deviceID << "[" << localID << "]";
      if (model->neuronDelaySlots[src] != 1) {
	os << " + " << (model->dt * model->synapseDelay[k]);
      }
      os << " - " << SAVEP(model->synapsePara[k][11]) << ";" << ENDL;
      os << "if (dt > " << model->dsp[k][1] << ") " << OB(280);
      os << "dt = - " << SAVEP(model->dsp[k][5]) << ";" << ENDL;
      os << CB(280);
      os << "else if (dt > 0.0) " << OB(290);
      os << "dt = " << SAVEP(model->dsp[k][3]) << " * dt + " << SAVEP(model->dsp[k][6]) << ";" << ENDL;
      os << CB(290);
      os << "else if (dt > " << model->dsp[k][2] << ") " << OB(300);
      os << "dt = " << SAVEP(model->dsp[k][4]) << " * dt + " << SAVEP(model->dsp[k][6]) << ";" << ENDL;
      os << CB(300);
      os << "else " << OB(310);
      os << "dt = - " << SAVEP(model->dsp[k][7]) << ";" << ENDL;
      os << CB(310);
      os << "lg = lg + dt;" << ENDL;
      os << "d_grawp" << model->synapseName[k] << deviceID << "[" << localID << " * ";
      os << model->neuronN[trg] << " + shSpk[j]] = lg;" << ENDL;
      os << "d_gp" << model->synapseName[k] << deviceID << "[" << localID << " * ";
      os << model->neuronN[trg] << " + shSpk[j]] = gFunc" << model->synapseName[k] << "Cuda" << deviceID << "(lg);" << ENDL;
      os << CB(270);
      os << CB(260);
      os << CB(250);
      os << CB(230);
      os << "__threadfence();" << ENDL;
      os << "if (threadIdx.x == 0) " << OB(320);
      os << "j = atomicAdd((unsigned int *) &d_done" << deviceID << ", 1);" << ENDL;
      os << "if (j == " << numOfBlocks - 1 << ") " << OB(330);
      for (int j = 0; j < model->neuronGrpN; j++) {
	os << "d_glbscnt" << model->neuronName[j] << deviceID << " = 0;" << ENDL;
	if (model->neuronDelaySlots[j] != 1) {
	  os << "d_spkQuePtr" << model->neuronName[j] << deviceID << " = (d_spkQuePtr";
	  os << model->neuronName[j] << deviceID << " + 1) % " << model->neuronDelaySlots[j] << ";" << ENDL;
	  os << "d_glbSpkEvntCnt" << model->neuronName[j] << deviceID << "[d_spkQuePtr";
	  os << model->neuronName[j] << deviceID << "] = 0;" << ENDL;
	}
	else {
	  os << "d_glbSpkEvntCnt" << model->neuronName[j] << deviceID << " = 0;" << ENDL;
	}
      }
      os << "d_done" << deviceID << " = 0;" << ENDL;
      os << CB(330);
      os << CB(320);
      os << CB(220);
    }
    os << CB(215);
  }
  os << ENDL;

  os << "#endif" << ENDL;
  os.close();
}<|MERGE_RESOLUTION|>--- conflicted
+++ resolved
@@ -32,384 +32,6 @@
 		   ostream &mos //!< output stream for messages
 		   )
 {
-<<<<<<< HEAD
-	//hlp.setVerbose(true);//this will show the generation of bracketing (brace) levels. Helps to debug a bracketing issue
-
-	// write header content
-	string name, s, localID;
-	ofstream os;
-	isGrpVarNeeded = new short[model.neuronGrpN];
-
-	name= path + toString("/") + model.name + toString("_CODE/neuronKrnl.cc");
-	os.open(name.c_str());
-
-	writeHeader(os);
-	// compiler/include control (include once)
-	os << "#ifndef _" << model.name << "_neuronKrnl_cc" << ENDL;
-	os << "#define _" << model.name << "_neuronKrnl_cc" << ENDL;
-
-	// write doxygen comment
-	os << "//-------------------------------------------------------------------------" << ENDL;
-	os << "/*! \\file neuronKrnl.cc" << ENDL << ENDL;
-	os << "\\brief File generated from GeNN for the model " << model.name << " containing the neuron kernel function." << ENDL;
-	os << "*/" << ENDL;
-	os << "//-------------------------------------------------------------------------" << ENDL << ENDL;
-
-	// global device variables
-	os << "// relevant neuron variables" << ENDL;
-	os << "__device__ volatile unsigned int d_done;" << ENDL;
-	for (int i= 0; i < model.neuronGrpN; i++) {
-		nt= model.neuronType[i];
-		isGrpVarNeeded[i] = 0;
-
-		//these now hold just true spikes for benefit of the user (raster plots etc)
-		os << "__device__ volatile unsigned int d_glbscnt" << model.neuronName[i] << ";" << ENDL;
-		os << "__device__ volatile unsigned int d_glbSpk" << model.neuronName[i] << "[" << model.neuronN[i] << "];" << ENDL;
-
-
-		if (model.neuronDelaySlots[i] == 1) {//i.e. no delay
-			os << "__device__ volatile unsigned int d_glbSpkEvntCnt" << model.neuronName[i] << ";" << ENDL;
-			os << "__device__ volatile unsigned int d_glbSpkEvnt" << model.neuronName[i] << "[" << model.neuronN[i] << "];" << ENDL;
-		}
-		else {
-			os << "__device__ volatile unsigned int d_spkEvntQuePtr" << model.neuronName[i] << ";" << ENDL;
-			os << "__device__ volatile unsigned int d_glbSpkEvntCnt" << model.neuronName[i] << "[";
-			os << model.neuronDelaySlots[i] << "];" << ENDL;
-			os << "__device__ volatile unsigned int d_glbSpkEvnt" << model.neuronName[i] << "[";
-			os << model.neuronN[i] * model.neuronDelaySlots[i] << "];" << ENDL;
-		}
-		if (model.neuronType[i] != POISSONNEURON) {
-			for (int j= 0; j < model.inSyn[i].size(); j++) {
-				os << "__device__ " << model.ftype << " d_inSyn" << model.neuronName[i] << j << "[" << model.neuronN[i] << "];";
-				os << "// summed input for neurons in grp" << model.neuronName[i] << ENDL;
-			}
-		}
-		if (model.neuronNeedSt[i]) {
-			os << "__device__ volatile " << model.ftype << " d_sT" << model.neuronName[i] << "[" << model.neuronN[i] << "];" << ENDL;
-		}
-    os << "__device__ short d_spikeFlag" << model.neuronName[i] << "[" << model.neuronN[i] << "];" << ENDL;
-	}
-
-
-	for (int i= 0; i < model.synapseGrpN; i++) {
-		if ((model.synapseConnType[i] == SPARSE)&& (model.neuronN[model.synapseTarget[i]] > synapseBlkSz)) {
-			isGrpVarNeeded[model.synapseTarget[i]] = 1; //! Binary flag for the sparse synapses to use atomic operations when the number of connections is bigger than the block size, and shared variables otherwise
-		}
-	}
-  
-	// kernel header
-	os << "__global__ void calcNeurons(" << ENDL;
-
-	for (int i= 0; i < model.neuronGrpN; i++) {
-		nt = model.neuronType[i];
-		if (nt == POISSONNEURON) {
-			// Note: Poisson neurons only used as input neurons; they do not receive any inputs
-			os << "unsigned int *d_rates" << model.neuronName[i];
-			os << ", // poisson \"rates\" of grp " << model.neuronName[i] << ENDL;
-			os << "unsigned int offset" << model.neuronName[i];
-			os << ", // poisson \"rates\" offset of grp " << model.neuronName[i] << ENDL;
-		}
-		if (model.receivesInputCurrent[i] > 1) {
-			os << "float *d_inputI" << model.neuronName[i];
-			os << ", // explicit input current to grp " << model.neuronName[i] << ENDL;
-		}
-		for (int k= 0, l= nModels[nt].varNames.size(); k < l; k++) {
-			os << nModels[nt].varTypes[k] << " *d_" << nModels[nt].varNames[k];
-			os << model.neuronName[i]<< ", " << ENDL;
-		}
-	}
-
-
-	for (int i=0; i< model.synapseName.size(); i++){
-		int pst= model.postSynapseType[i];
-		for (int k= 0, l= postSynModels[pst].varNames.size(); k < l; k++) {
-			os << postSynModels[pst].varTypes[k] << " *d_" << postSynModels[pst].varNames[k];
-			os << model.synapseName[i]<< ", " << ENDL;
-		}
-	}
-
-
-	os << model.ftype << " t // absolute time" << ENDL;
-	os << ")" << ENDL;
-
-	// kernel code
-	os << OB(5);
-	unsigned int neuronGridSz = model.padSumNeuronN[model.neuronGrpN - 1];
-	neuronGridSz = neuronGridSz / neuronBlkSz;
-	if (neuronGridSz < deviceProp[theDev].maxGridSize[1]){
-		os << "unsigned int id = " << neuronBlkSz << " * blockIdx.x + threadIdx.x;" << ENDL;
-	}
-	else {
-		os << "unsigned int id = " << neuronBlkSz << " * (blockIdx.x * " << ceil(sqrt(neuronGridSz));
-		os << " + blockIdx.y) + threadIdx.x;" << ENDL;
-	}
-	//these variables deal with high V "spike type events"
-	os << "__shared__ volatile unsigned int posSpkEvnt;" << ENDL;
-	os << "__shared__ unsigned int shSpkEvnt[" << neuronBlkSz << "];" << ENDL;
-	os << "unsigned int spkEvntIdx;" << ENDL;
-	os << "__shared__ volatile unsigned int spkEvntCount;" << ENDL; //was scnt
-
-	//these variables now deal only with true spikes , not high V "events"
-	os << "__shared__ unsigned int shSpk[" << neuronBlkSz << "];" << ENDL;
-	os << "__shared__ volatile unsigned int posSpk;" << ENDL;
-	os << "unsigned int spkIdx;" << ENDL; //was sidx
-	os << "__shared__ volatile unsigned int spkCount;" << ENDL; //was scnt
-
-	os << ENDL;
-	os << "if (threadIdx.x == 0)" << OB(7) ;
-	os << "spkEvntCount = 0; spkCount = 0;" << ENDL ;
-	os << CB(7);
-	os << "__syncthreads();" << ENDL;
-
-	for (int i= 0; i < model.neuronGrpN; i++) {
-		nt= model.neuronType[i];
-		if (i == 0) {
-			os << "if (id < " << model.padSumNeuronN[i] << ")" << OB(10);
-			localID = string("id");
-		}
-		else {
-			os << "if ((id >= " << model.padSumNeuronN[i-1] << ") && ";
-			os << "(id < " << model.padSumNeuronN[i] << "))" << OB(10);
-			os << "unsigned int lid;" << ENDL;
-			os << "lid = id - " << model.padSumNeuronN[i-1] << ";" << ENDL;
-			localID = string("lid");
-		}
-		os << "// only do this for existing neurons" << ENDL;
-		os << "if (" << localID << " < " << model.neuronN[i] << ")" << OB(20);
-		os << "// pull V values in a coalesced access" << ENDL;
-		if (nt == POISSONNEURON) {
-			os << "unsigned int lrate = d_rates" << model.neuronName[i];
-			os << "[offset" << model.neuronName[i] << " + " << localID << "]";
-			if (DT != 0.5) {
-			  os << "*" << DT/0.5;
-			}
-			os << ";" << ENDL;
-		}
-		for (int k = 0, l = nModels[nt].varNames.size(); k < l; k++) {
-			os << nModels[nt].varTypes[k] << " l" << nModels[nt].varNames[k];
-			os << " = d_" <<  nModels[nt].varNames[k] << model.neuronName[i] << "[";
-			if ((nModels[nt].varNames[k] == "V") && (model.neuronDelaySlots[i] != 1)) {
-				os << "(((d_spkEvntQuePtr" << model.neuronName[i] << " + " << (model.neuronDelaySlots[i] - 1) << ") % ";
-				os << model.neuronDelaySlots[i] << ") * " << model.neuronN[i] << ") + ";
-			}
-			os << localID << "];" << ENDL;
-		}
-		if (nt != POISSONNEURON) {
-			os << "// pull inSyn values in a coalesced access" << ENDL;
-			for (int j = 0; j < model.inSyn[i].size(); j++) {
-				os << model.ftype << " linSyn" << j << " = d_inSyn" << model.neuronName[i] << j << "[" << localID << "];" << ENDL;
-			}
-			os << model.ftype << " Isyn = 0;" << ENDL;
-			
-			if (model.inSyn[i].size() > 0) {
-				for (int j = 0; j < model.inSyn[i].size(); j++) {
-					os << "// Synapse " << j << " of Population " << i << ENDL;
-					for (int k = 0, l = postSynModels[model.postSynapseType[model.inSyn[i][j]]].varNames.size(); k < l; k++) {
-						os << postSynModels[model.postSynapseType[model.inSyn[i][j]]].varTypes[k] << " lps" << postSynModels[model.postSynapseType[model.inSyn[i][j]]].varNames[k] << j;
-						os << " = d_" <<  postSynModels[model.postSynapseType[model.inSyn[i][j]]].varNames[k] << model.synapseName[model.inSyn[i][j]] << "[";
-						os << localID << "];" << ENDL;
-					}
-
-					os << "Isyn += ";
-					string psCode = postSynModels[model.postSynapseType[model.inSyn[i][j]]].postSyntoCurrent;
-
-					substitute(psCode, tS("$(inSyn)"), tS("linSyn")+tS(j));
-
-					for (int k = 0, l = nModels[nt].varNames.size(); k < l; k++) {
-						substitute(psCode, tS("$(") + nModels[nt].varNames[k] + tS(")"),
-								tS("l") + nModels[nt].varNames[k]);
-					}
-
-					for (int k = 0, l = nModels[nt].pNames.size(); k < l; k++) {
-						substitute(psCode, tS("$(") + nModels[nt].pNames[k] + tS(")"),
-								tS("l") + nModels[nt].pNames[k]);
-					}
-
-					for (int k = 0, l = postSynModels[model.postSynapseType[model.inSyn[i][j]]].pNames.size(); k < l; k++) {
-						substitute(psCode, tS("$(") + postSynModels[model.postSynapseType[model.inSyn[i][j]]].pNames[k] + tS(")"),
-								tS(model.postSynapsePara[model.inSyn[i][j]][k]));
-					}
-
-					for (int k = 0, l = postSynModels[model.postSynapseType[model.inSyn[i][j]]].varNames.size(); k < l; k++) {
-						substitute(psCode, tS("$(") + postSynModels[model.postSynapseType[model.inSyn[i][j]]].varNames[k] + tS(")"),
-								tS("lps") +tS(postSynModels[model.postSynapseType[model.inSyn[i][j]]].varNames[k])+tS(j));
-					}
-
-					for (int k = 0; k < postSynModels[model.postSynapseType[model.inSyn[i][j]]].dpNames.size(); ++k)
-						substitute(psCode, tS("$(") + postSynModels[model.postSynapseType[model.inSyn[i][j]]].dpNames[k] + tS(")"), tS(model.dpsp[model.inSyn[i][j]][k]));
-
-					os << psCode;
-
-					os << ";" << ENDL;
-
-
-
-				}
-			}
-		}
-		if (model.receivesInputCurrent[i] == 1) { // receives constant  input
-			os << "Isyn += " << model.globalInp[i] << ";" << ENDL;
-		}
-		if (model.receivesInputCurrent[i] >= 2) { // receives explicit input from file
-			os << "Isyn += (" << model.ftype<< ") d_inputI" << model.neuronName[i] << "[" << localID << "];" << ENDL;
-		}
-		os << "// calculate membrane potential" << ENDL;
-		//new way of doing it
-		string code = nModels[nt].simCode;
-		for (int k = 0, l = nModels[nt].varNames.size(); k < l; k++) {
-			substitute(code, tS("$(") + nModels[nt].varNames[k] + tS(")"), tS("l")+ nModels[nt].varNames[k]);
-		}
-		substitute(code, tS("$(Isyn)"), tS("Isyn"));
-		for (int k = 0, l = nModels[nt].pNames.size(); k < l; k++) {
-			substitute(code, tS("$(") + nModels[nt].pNames[k] + tS(")"), tS(model.neuronPara[i][k]));
-		}
-		for (int k = 0, l = nModels[nt].dpNames.size(); k < l; k++) {
-			substitute(code, tS("$(") + nModels[nt].dpNames[k] + tS(")"), tS(model.dnp[i][k]));
-		}
-		os << code;
-		os << ENDL;
-
-		//insert condition code provided that tests for a true spike
-		if (nModels[nt].thresholdConditionCode  == tS("")) { //no condition provided
-			cerr << "Generation Error: You must provide thresholdConditionCode for neuron type :  " << model.neuronType[i]  << " used for " << model.name[i];
-			exit(1);
-
-		} else {
-			code= nModels[nt].thresholdConditionCode;
-			for (int k = 0, l = nModels[nt].varNames.size(); k < l; k++) {
-				substitute(code, tS("$(") + nModels[nt].varNames[k] + tS(")"), tS("l")+ nModels[nt].varNames[k]);
-			}
-			substitute(code, tS("$(Isyn)"), tS("Isyn"));
-			for (int k = 0, l = nModels[nt].pNames.size(); k < l; k++) {
-				substitute(code, tS("$(") + nModels[nt].pNames[k] + tS(")"), tS(model.neuronPara[i][k]));
-			}
-			for (int k = 0, l = nModels[nt].dpNames.size(); k < l; k++) {
-				substitute(code, tS("$(") + nModels[nt].dpNames[k] + tS(")"), tS(model.dnp[i][k]));
-			}
-			os << "if (" << code << ")" << OB(30);
-			os << "// register a true spike" << ENDL;
-      os << "if (d_spikeFlag" << model.neuronName[i] << "[" << localID << "]==0)" << OB(31);
-			os << "spkIdx = atomicAdd((unsigned int *) &spkCount, 1);" << ENDL;
-			os << "shSpk[spkIdx] = " << localID << ";" << ENDL;
-			os << "d_spikeFlag" << model.neuronName[i] << "[" << localID << "]=1;" << ENDL;
-		}
-
-		//add optional reset code after a true spike, if provided
-		if (nModels[nt].resetCode != tS("")) {
-			code = nModels[nt].resetCode;
-			for (int k = 0, l = nModels[nt].varNames.size(); k < l; k++) {
-				substitute(code, tS("$(") + nModels[nt].varNames[k] + tS(")"), tS("l")+ nModels[nt].varNames[k]);
-			}
-			substitute(code, tS("$(Isyn)"), tS("Isyn"));
-			for (int k = 0, l = nModels[nt].pNames.size(); k < l; k++) {
-				substitute(code, tS("$(") + nModels[nt].pNames[k] + tS(")"), tS(model.neuronPara[i][k]));
-			}
-			for (int k = 0, l = nModels[nt].dpNames.size(); k < l; k++) {
-				substitute(code, tS("$(") + nModels[nt].dpNames[k] + tS(")"), tS(model.dnp[i][k]));
-			}
-			os << "// spike reset code" << ENDL;
-			os << code << ENDL;
-		}
-		os << CB(31);
-		os << CB(30);
-		os << "else if (d_spikeFlag" << model.neuronName[i] << "[" << localID << "]==1) d_spikeFlag" << model.neuronName[i] << "[" << localID << "]=0;" << ENDL;
-
-		//test if a spike type event occurred
-		os << "if (lV >= " << model.nSpkEvntThreshold[i] << ")" << OB(40);
-		os << "// register a spike type event" << ENDL;
-		os << "spkEvntIdx = atomicAdd((unsigned int *) &spkEvntCount, 1);" << ENDL;
-		os << "shSpkEvnt[spkEvntIdx] = " << localID << ";" << ENDL;
-
-		os << CB(40);
-
-		//store the defined parts of the neuron state into the global state variables d_V.. etc
-		for (int k = 0, l = nModels[nt].varNames.size(); k < l; k++) {
-			os << "d_" << nModels[nt].varNames[k] <<  model.neuronName[i] << "[";
-			if ((nModels[nt].varNames[k] == "V") && (model.neuronDelaySlots[i] != 1)) {
-				os << "(d_spkEvntQuePtr" << model.neuronName[i] << " * " << model.neuronN[i] << ") + ";
-			}
-			os << localID << "] = l" << nModels[nt].varNames[k] << ";" << ENDL;
-		}
-		for (int j = 0; j < model.inSyn[i].size(); j++) {
-
-			string psCode = postSynModels[model.postSynapseType[model.inSyn[i][j]]].postSynDecay;
-
-			substitute(psCode, tS("$(inSyn)"), tS("linSyn") + tS(j));
-			for (int k = 0, l = postSynModels[model.postSynapseType[model.inSyn[i][j]]].pNames.size(); k < l; k++) {
-				substitute(psCode, tS("$(") + postSynModels[model.postSynapseType[model.inSyn[i][j]]].pNames[k] + tS(")"), 
-						tS(model.postSynapsePara[model.inSyn[i][j]][k]));
-			}
-
-			for (int k = 0, l = postSynModels[model.postSynapseType[model.inSyn[i][j]]].varNames.size(); k < l; k++) {
-				substitute(psCode, tS("$(") + postSynModels[model.postSynapseType[model.inSyn[i][j]]].varNames[k] + tS(")"), 
-						tS("lps") +tS(postSynModels[model.postSynapseType[model.inSyn[i][j]]].varNames[k])+tS(j));
-			}
-
-			for (int k = 0; k < postSynModels[model.postSynapseType[model.inSyn[i][j]]].dpNames.size(); ++k)
-				substitute(psCode, tS("$(") + postSynModels[model.postSynapseType[model.inSyn[i][j]]].dpNames[k] + tS(")"), tS(model.dpsp[model.inSyn[i][j]][k]));
-
-			for (int k = 0, l = nModels[nt].varNames.size(); k < l; k++) {
-				substitute(psCode, tS("$(") + nModels[nt].varNames[k] + tS(")"),
-						tS("l") + nModels[nt].varNames[k]);
-			}
-
-			for (int k = 0, l = nModels[nt].pNames.size(); k < l; k++) {
-				substitute(psCode, tS("$(") + nModels[nt].pNames[k] + tS(")"),
-						tS("l") + nModels[nt].pNames[k]);
-			}
-
-
-			os << psCode;
-			os << "d_inSyn"  << model.neuronName[i] << j << "[" << localID << "] = linSyn"<< j << ";" << ENDL;
-
-			for (int k = 0, l = postSynModels[model.postSynapseType[model.inSyn[i][j]]].varNames.size(); k < l; k++) {
-				os << "d_" <<  postSynModels[model.postSynapseType[model.inSyn[i][j]]].varNames[k] << model.synapseName[model.inSyn[i][j]] << "[";
-				os << localID << "] = lps" << postSynModels[model.postSynapseType[model.inSyn[i][j]]].varNames[k] << j << ";"<< ENDL;
-			}
-		}
-		os << CB(20);
-
-		os << "__syncthreads();" << ENDL; 
-
-		os << "if (threadIdx.x == 0)" << OB(50);
-		os << "posSpkEvnt = atomicAdd((unsigned int *) &d_glbSpkEvntCnt" << model.neuronName[i];
-		if (model.neuronDelaySlots[i] != 1) {
-			os << "[d_spkEvntQuePtr" << model.neuronName[i] << "]";
-		}
-		os << ", spkEvntCount);" << ENDL;
-
-		os << "posSpk = atomicAdd((unsigned int *) &d_glbscnt" << model.neuronName[i] << ", spkCount);" << ENDL;
-
-		os << CB(50);  //end if (threadIdx.x == 0)
-
-		os << "__syncthreads();" << ENDL;
-
-
-		os << "if (threadIdx.x < spkEvntCount)" << OB(60);
-		os << "d_glbSpkEvnt" << model.neuronName[i] << "[";
-
-		if (model.neuronDelaySlots[i] != 1) {
-			os << "(d_spkEvntQuePtr" << model.neuronName[i] << " * " << model.neuronN[i] << ") + ";
-		}
-		os << "posSpkEvnt + threadIdx.x] = shSpkEvnt[threadIdx.x];" << ENDL;
-		os << CB(60);
-
-		os << "if (threadIdx.x < spkCount)" << OB(70);
-		os << "d_glbSpk" << model.neuronName[i] << "[";
-
-		os << "posSpk + threadIdx.x] = shSpk[threadIdx.x];" << ENDL;
-		if (model.neuronNeedSt[i]) {
-			os << "d_sT" << model.neuronName[i] << "[shSpk[threadIdx.x]] = t;" << ENDL;
-		}
-		os << CB(70);
-
-		os << CB(10);
-	}
-	os << CB(5);
-	os << ENDL;
-	os << "#endif" << ENDL;
-	os.close();
-=======
   unsigned int nt;
   string name, localID;
   ofstream os;
@@ -783,7 +405,6 @@
   os << ENDL;
   os << "#endif" << ENDL;
   os.close();
->>>>>>> de3ed718
 }
 
 
@@ -1043,574 +664,6 @@
 	else {
 	  os << "shLg[ipost] += d_gp" << model->synapseName[i] << deviceID << "[d_gp" << model->synapseName[i] << "_indInG" << deviceID << "[shSpkEvnt[j]] + " << localID << "];";
 	}
-<<<<<<< HEAD
-	os << ENDL << ")";
-	os << ENDL;
-
-	// kernel code
-	os << OB(75);
-	os << "unsigned int id = " << "BLOCKSZ_SYN" << " * blockIdx.x + threadIdx.x;" << ENDL;
-	os << "__shared__ unsigned int shSpkEvnt[" << "BLOCKSZ_SYN" << "];" << ENDL;
-	os << "__shared__ " << model.ftype << " shSpkEvntV[" << "BLOCKSZ_SYN" << "];" << ENDL;
-	os << "volatile __shared__ " << model.ftype << " shLg[" << neuronBlkSz << "];" << ENDL;
-	os << "unsigned int lscntEvnt, numSpikeEvntSubsets, lmax, j, p, r, ipost, npost;" << ENDL;
-	for (int i = 0; i < model.synapseGrpN; i++) {
-		if ((model.synapseConnType[i] != SPARSE) || (isGrpVarNeeded[model.synapseTarget[i]] == 0)){
-			os << model.ftype << " linSyn, lg;" << ENDL;
-			break;
-		}
-	}
-  for (int i = 0; i < model.synapseGrpN; i++) {
-	  if (model.synapseType[i] == LEARN1SYNAPSE) {  
-	    os << "__shared__ unsigned int shSpk[" << "BLOCKSZ_SYN" << "];" << ENDL;
-	    os << "__shared__ " << model.ftype << " shSpkV[" << "BLOCKSZ_SYN" << "];" << ENDL;
-	    os << "unsigned int lscnt, numSpikeSubsets;" << ENDL;
-      break;
-    }
-  }
-	if (model.needSynapseDelay == 1) {
-		os << "int delaySlot;" << ENDL;
-	}
-	os << ENDL;
-	os << "ipost = 0;" << ENDL;
-	for (int i = 0; i < model.synapseGrpN; i++) {
-		if (i == 0) {
-			os << "if (id < " << model.padSumSynapseKrnl[i] << ") "  << OB(77);
-			os << "//synapse group " << model.synapseName[i] << ENDL;
-			localID = string("id");
-		}
-		else {
-			os << "if ((id >= " << model.padSumSynapseKrnl[i - 1] << ") && ";
-			os << "(id < " << model.padSumSynapseKrnl[i] << ")) "  << OB(77);
-			os << "//synapse group " << model.synapseName[i] << ENDL;
-			os << "unsigned int lid;" << ENDL;
-			os << "lid = id - " << model.padSumSynapseKrnl[i - 1] << ";" << ENDL;
-			localID = string("lid");
-		}
-		unsigned int trg = model.synapseTarget[i];
-		unsigned int nN = model.neuronN[trg];
-		src = model.synapseSource[i];
-		float Epre = model.synapsePara[i][1];
-		float Vslope;
-		if (model.synapseType[i] == NGRADSYNAPSE) {
-			Vslope = model.synapsePara[i][3];
-		}
-		unsigned int inSynNo = model.synapseInSynNo[i];
-		if (model.neuronDelaySlots[src] != 1) {
-			os << "delaySlot = (d_spkEvntQuePtr" << model.neuronName[src] << " + ";
-			os << (int) (model.neuronDelaySlots[src] - model.synapseDelay[i] + 1);
-			os << ") % " << model.neuronDelaySlots[src] << ";" << ENDL;
-		}
-		if ((model.synapseConnType[i] != SPARSE) || (isGrpVarNeeded[model.synapseTarget[i]] == 0)){
-			os << "// only do this for existing neurons" << ENDL;
-			os << "if (" << localID << " < " << nN <<")" << OB(80);
-			os << "linSyn = d_inSyn" << model.neuronName[trg] << inSynNo << "[" << localID << "];" << ENDL;
-
-			os << CB(80);
-		}
-		os << "lscntEvnt = d_glbSpkEvntCnt" << model.neuronName[src];
-		if (model.neuronDelaySlots[src] != 1) {
-			os << "[delaySlot]";
-		}
-		os << ";" << ENDL;
-		os << "numSpikeEvntSubsets = (unsigned int) (ceilf((float) lscntEvnt / " << "((float)BLOCKSZ_SYN)" << "));" << ENDL;
-
-   	if (model.synapseType[i] == LEARN1SYNAPSE) {
-        os << "lscnt = d_glbscnt" << model.neuronName[src];	
-        if (model.neuronDelaySlots[src] != 1) {
-			os << "[delaySlot]";
-		  }	
-        os << ";" << ENDL;		
-        os << "numSpikeSubsets = (unsigned int) (ceilf((float) lscntEvnt / " << "((float)BLOCKSZ_SYN)" << "));" << ENDL;
-		}
-				
-		os << "for (r = 0; r < numSpikeEvntSubsets; r++)" << OB(90);
-		os << "if (r == numSpikeEvntSubsets - 1) lmax = lscntEvnt % " << "BLOCKSZ_SYN" << ";" << ENDL;
-		os << "else lmax = " << "BLOCKSZ_SYN" << ";" << ENDL;
-		os << "if (threadIdx.x < lmax)" << OB(100);
-		os << "shSpkEvnt[threadIdx.x] = d_glbSpkEvnt" << model.neuronName[src] << "[";
-		if (model.neuronDelaySlots[src] != 1) {
-			os << "(delaySlot * " << model.neuronN[src] << ") + ";
-		}
-		os << "(r * " << "BLOCKSZ_SYN" << ") + threadIdx.x];" << ENDL;
-    if (model.synapseType[i] == LEARN1SYNAPSE) {
-      os << "shSpk[threadIdx.x] = d_glbSpk" << model.neuronName[src] << "[";
-		  if (model.neuronDelaySlots[src] != 1) {
-			  os << "(delaySlot * " << model.neuronN[src] << ") + ";
-		  }
-		  os << "(r * " << "BLOCKSZ_SYN" << ") + threadIdx.x];" << ENDL;
-
-    }
-
-		if (model.neuronType[src] != POISSONNEURON) {
-			os << "shSpkEvntV[threadIdx.x] = d_V" << model.neuronName[src] << "[";
-			if (model.neuronDelaySlots[src] != 1) {
-				os << "(delaySlot * " << model.neuronN[src] << ") + ";
-			}
-			os << "shSpkEvnt[threadIdx.x]];" << ENDL;
-
-      if (model.synapseType[i] == LEARN1SYNAPSE) {
-        os << "shSpkV[threadIdx.x] = d_V" << model.neuronName[src] << "[";
-			if (model.neuronDelaySlots[src] != 1) {
-				os << "(delaySlot * " << model.neuronN[src] << ") + ";
-			}
-			os << "shSpk[threadIdx.x]];" << ENDL;
-      }
-		}
-    
-
-		os << CB(100);
-		if ((model.synapseConnType[i] == SPARSE) && (isGrpVarNeeded[model.synapseTarget[i]] == 0)) {
-			os << "if (threadIdx.x < " << neuronBlkSz << ") shLg[threadIdx.x] = 0;" << ENDL;
-		}
-		os << "__syncthreads();" << ENDL;
-		os << "// only work on existing neurons" << ENDL;
-		if ((model.synapseConnType[i] == SPARSE) && (isGrpVarNeeded[model.synapseTarget[i]] == 1)) {
-			if(model.maxConn.size()==0) {
-				fprintf(stderr,"Model Generation error: for every SPARSE synapse group used you must also supply (in your model) a max possible number of connections via the model.setMaxConn() function.");
-				exit(1);
-			}
-			int maxConnections  = model.maxConn[i];
-			os << "if (" << localID << " < " << maxConnections << ")" << OB(110);
-		}
-		else{
-			os << "if (" << localID << " < " << model.neuronN[trg] << ")" << OB(110);
-		}
-
-		os << "// loop through all incoming spikes" << ENDL;
-		os << "for (j = 0; j < lmax; j++)" << OB(120);
-		if (model.synapseGType[i] == INDIVIDUALID) {
-			os << "unsigned int gid = (shSpkEvnt[j] * " << model.neuronN[trg];
-			os << " + " << localID << ");" << ENDL;
-		}
-		if (model.neuronType[src] != POISSONNEURON) {
-			os << "if ";
-			if (model.synapseGType[i] == INDIVIDUALID) {
-				// Note: we will just access global mem. For compute >= 1.2
-				// simultaneous access to same global mem in the (half-)warp
-				// will be coalesced - no worries
-				os << "((B(d_gp" << model.synapseName[i] << "[gid >> " << logUIntSz << "], gid & ";
-				os << UIntSz - 1 << ")) && ";
-			}
-			os << "(shSpkEvntV[j] > " << Epre << ")";
-			if (model.synapseGType[i] == INDIVIDUALID) {
-				os << ")";
-			}
-			os << OB(130);
-		}
-		else {
-			if (model.synapseGType[i] == INDIVIDUALID) {
-				os << "if (B(d_gp" << model.synapseName[i] << "[gid >> " << logUIntSz << "], gid & ";
-				os << UIntSz - 1 << "))" << OB(135);
-			}
-		}
-
-		if (model.synapseConnType[i] == SPARSE) {
-			os << "npost = d_gp" << model.synapseName[i] << "_indInG[shSpkEvnt[j] + 1] - d_gp";
-			os << model.synapseName[i] << "_indInG[shSpkEvnt[j]];" << ENDL;
-			os << "if ("<< localID <<" < npost)" << OB(140);
-			os << "ipost = d_gp" << model.synapseName[i] << "_ind[d_gp";
-			os << model.synapseName[i] << "_indInG[shSpkEvnt[j]] + "<< localID <<"];" << ENDL;
-			if (isGrpVarNeeded[model.synapseTarget[i]] == 0) {
-				theLG = toString("shLg[" + localID + "]");
-				if (model.synapseGType[i] != INDIVIDUALG) {
-					os << "shLg[ipost] += " << model.g0[i] <<"];";
-				}
-				else{
-					os << "shLg[ipost] += d_gp" << model.synapseName[i] << "[d_gp" << model.synapseName[i] << "_indInG[shSpkEvnt[j]] + "<< localID <<"];";
-				}
-			}
-			else {
-				if (model.synapseGType[i] != INDIVIDUALG) {
-					os << "atomicAdd(&d_inSyn" << model.neuronName[trg] << inSynNo << "[ipost]," << model.g0[i] <<");";
-				}
-				else{
-					os << "atomicAdd(&d_inSyn" << model.neuronName[trg] << inSynNo << "[ipost],d_gp" << model.synapseName[i] << "[d_gp" << model.synapseName[i] << "_indInG[shSpkEvnt[j]] + "<< localID <<"]);" << ENDL;
-				}
-			}
-
-			os << CB(140); // end if (id < npost)
-			if (model.neuronType[src] != POISSONNEURON) {
-			  	os << CB(130) << ENDL; // end if (shSpkEvntV[j]>postthreshold)
-			}
-			else {
-				if (model.synapseGType[i] == INDIVIDUALID) {
-					os << CB(135) << ENDL; // end if (B(d_gp" << model.synapseName[i] << "[gid >> " << logUIntSz << "], gid 
-				}
-			}
-
-		if (isGrpVarNeeded[model.synapseTarget[i]] == 0) {	
-			os << "__syncthreads();" << ENDL;
-		}
-		}
-		else {
-			if (model.synapseGType[i] == INDIVIDUALG){
-				os << "lg = d_gp" << model.synapseName[i] << "[shSpkEvnt[j]*" << model.neuronN[trg] << " + " << localID << "];";
-				theLG = toString("lg");
-			}
-		}
-		os << ENDL;
-
-
-		if ((model.synapseGType[i] == GLOBALG) || (model.synapseGType[i] == INDIVIDUALID)) {
-			theLG = toString(model.g0[i]);
-		}
-
-		if ((model.synapseConnType[i] != SPARSE) || (isGrpVarNeeded[model.synapseTarget[i]] == 0)) {
-			if ((model.synapseType[i] == NSYNAPSE) || (model.synapseType[i] == LEARN1SYNAPSE)) {
-				os << "linSyn = linSyn + " << theLG << "; " << ENDL;
-			}
-			if (model.synapseType[i] == NGRADSYNAPSE) {
-				if (model.neuronType[src] == POISSONNEURON) {
-					os << "linSyn = linSyn + " << theLG << " * tanh((";
-					os << SAVEP(model.neuronPara[src][2]) << " - " << SAVEP(Epre);
-				}
-				else {
-					os << "linSyn = linSyn + " << theLG << " * tanh((shSpkEvntV[j] - " << SAVEP(Epre);
-				}
-				os << ") / " << Vslope << ");" << ENDL;
-			}
-		}
-    if ((model.synapseConnType[i] == SPARSE) && (isGrpVarNeeded[model.synapseTarget[i]] == 0)) {
-			os << theLG << " = 0;" << ENDL; 
-			os << "__syncthreads();" << ENDL;
-		}
-
-		if (model.synapseConnType[i] != SPARSE) {
-			if (model.neuronType[src] != POISSONNEURON) {
-			  	os << CB(130) << ENDL; // end if (shSpkEvntV[j]>postthreshold)
-			}
-			else {
-				if (model.synapseGType[i] == INDIVIDUALID) {
-					os << CB(135) << ENDL; // end if (B(d_gp" << model.synapseName[i] << "[gid >> " << logUIntSz << "], gid 
-				}
-			}
-		}
-
-    os << CB(120) << ENDL;
-    os << CB(110) << ENDL;
-    os << CB(90) << ENDL;
-
-    // if needed, do some learning (this is for pre-synaptic spikes)
-		if (model.synapseType[i] == LEARN1SYNAPSE) {
-			
-			
-			
-
-
-
-
-
-
-
-
-
-
-
-
-
-
-
-
-os << "for (r = 0; r < numSpikeEvntSubsets; r++)" << OB(2090);
-		os << "if (r == numSpikeEvntSubsets - 1) lmax = lscntEvnt % " << "BLOCKSZ_SYN" << ";" << ENDL;
-		os << "else lmax = " << "BLOCKSZ_SYN" << ";" << ENDL;
-		os << "if (threadIdx.x < lmax)" << OB(2100);
-		os << "shSpkEvnt[threadIdx.x] = d_glbSpkEvnt" << model.neuronName[src] << "[";
-		if (model.neuronDelaySlots[src] != 1) {
-			os << "(delaySlot * " << model.neuronN[src] << ") + ";
-		}
-		os << "(r * " << "BLOCKSZ_SYN" << ") + threadIdx.x];" << ENDL;
-    if (model.synapseType[i] == LEARN1SYNAPSE) {
-      os << "shSpk[threadIdx.x] = d_glbSpk" << model.neuronName[src] << "[";
-		  if (model.neuronDelaySlots[src] != 1) {
-			  os << "(delaySlot * " << model.neuronN[src] << ") + ";
-		  }
-		  os << "(r * " << "BLOCKSZ_SYN" << ") + threadIdx.x];" << ENDL;
-
-    }
-
-		if (model.neuronType[src] != POISSONNEURON) {
-			os << "shSpkEvntV[threadIdx.x] = d_V" << model.neuronName[src] << "[";
-			if (model.neuronDelaySlots[src] != 1) {
-				os << "(delaySlot * " << model.neuronN[src] << ") + ";
-			}
-			os << "shSpkEvnt[threadIdx.x]];" << ENDL;
-
-      if (model.synapseType[i] == LEARN1SYNAPSE) {
-        os << "shSpkV[threadIdx.x] = d_V" << model.neuronName[src] << "[";
-			if (model.neuronDelaySlots[src] != 1) {
-				os << "(delaySlot * " << model.neuronN[src] << ") + ";
-			}
-			os << "shSpk[threadIdx.x]];" << ENDL;
-      }
-		}
-    
-
-		os << CB(2100);
-		if ((model.synapseConnType[i] == SPARSE) && (isGrpVarNeeded[model.synapseTarget[i]] == 0)) {
-			os << "if (threadIdx.x < " << neuronBlkSz << ") shLg[threadIdx.x] = 0;" << ENDL;
-		}
-		os << "__syncthreads();" << ENDL;
-		os << "// only work on existing neurons" << ENDL;
-		if ((model.synapseConnType[i] == SPARSE) && (isGrpVarNeeded[model.synapseTarget[i]] == 1)) {
-			if(model.maxConn.size()==0) {
-				fprintf(stderr,"Model Generation error: for every SPARSE synapse group used you must also supply (in your model) a max possible number of connections via the model.setMaxConn() function.");
-				exit(1);
-			}
-			int maxConnections  = model.maxConn[i];
-			os << "if (" << localID << " < " << maxConnections << ")" << OB(2110);
-		}
-		else{
-			os << "if (" << localID << " < " << model.neuronN[trg] << ")" << OB(2110);
-		}
-
-		os << "// loop through all incoming spikes" << ENDL;
-		os << "for (j = 0; j < lmax; j++)" << OB(2120);
-		if (model.synapseGType[i] == INDIVIDUALID) {
-			os << "unsigned int gid = (shSpkEvnt[j] * " << model.neuronN[trg];
-			os << " + " << localID << ");" << ENDL;
-		}
-
-      if (model.neuronType[src] != POISSONNEURON) {
-		  	os << "if ";
-		  	if (model.synapseGType[i] == INDIVIDUALID) {
-			  	// Note: we will just access global mem. For compute >= 1.2
-		  		// simultaneous access to same global mem in the (half-)warp
-			  	// will be coalesced - no worries
-		  		os << "((B(d_gp" << model.synapseName[i] << "[gid >> " << logUIntSz << "], gid & ";
-		  		os << UIntSz - 1 << ")) && ";
-		  	}
-		  	os << "(shSpkV[j] > " << Epre << ")";
-		  	if (model.synapseGType[i] == INDIVIDUALID) {
-		  		os << ")";
-			}
-			os << OB(1130);
-		}
-		else {
-			if (model.synapseGType[i] == INDIVIDUALID) {
-				os << "if (B(d_gp" << model.synapseName[i] << "[gid >> " << logUIntSz << "], gid & ";
-				os << UIntSz - 1 << "))" << OB(1135);
-			}
-		}
-         //we may need something like the following, if sparse:
-         /*
-    		if (model.synapseConnType[i] == SPARSE) {
-			os << "npost = d_gp" << model.synapseName[i] << "_indInG[shSpkEvnt[j] + 1] - d_gp";
-			os << model.synapseName[i] << "_indInG[shSpkEvnt[j]];" << ENDL;
-			os << "if ("<< localID <<" < npost)" << OB(140);
-			os << "ipost = d_gp" << model.synapseName[i] << "_ind[d_gp";
-			os << model.synapseName[i] << "_indInG[shSpkEvnt[j]] + "<< localID <<"];" << ENDL;
-			if (isGrpVarNeeded[model.synapseTarget[i]] == 0) {
-				theLG = toString("shLg[" + localID + "]");         
-         */
-         
-			// simply assume INDIVIDUALG for now
-			os << "lg = d_grawp" << model.synapseName[i] << "[shSpk[j] * " << model.neuronN[trg] << " + " << localID << "];" << ENDL;
-			os << model.ftype << " dt = d_sT" << model.neuronName[trg] << "[" << localID << "] - t - ";
-			os << SAVEP(model.synapsePara[i][11]) << ";" << ENDL;
-			os << "if (dt > " << model.dsp[i][1] << ")" << OB(150);
-			os << "dt = - " << SAVEP(model.dsp[i][5]) << ";" << ENDL;
-			os << CB(150);
-			os << "else if (dt > 0.0)" << OB(160);
-			os << "dt = " << SAVEP(model.dsp[i][3]) << " * dt + " << SAVEP(model.dsp[i][6]) << ";" << ENDL;
-			os << CB(160);
-			os << "else if (dt > " << model.dsp[i][2] << ")" << OB(170);
-			os << "dt = " << SAVEP(model.dsp[i][4]) << " * dt + " << SAVEP(model.dsp[i][6]) << ";" << ENDL;
-			os << CB(170);
-			os << "else" << OB(180);
-			os << "dt = - " << SAVEP(model.dsp[i][7]) << ";" << ENDL;
-			os << CB(180);
-			os << "lg = lg + dt;" << ENDL;
-			os << "d_grawp" << model.synapseName[i] << "[shSpk[j] * " << model.neuronN[trg] << " + " << localID << "] = lg;" << ENDL;
-			os << "d_gp" << model.synapseName[i] << "[shSpk[j] * " << model.neuronN[trg] << " + " << localID << "] = ";
-			os << "gFunc" << model.synapseName[i] << "(lg);" << ENDL;
-
-  		if (model.synapseConnType[i] != SPARSE) { 
-	  		if (model.neuronType[src] != POISSONNEURON) {
-	  	  	os << CB(1130) << ENDL; // end if (shSpkEvntV[j]>postthreshold)
-  			}
-	  		else {
-		  		if (model.synapseGType[i] == INDIVIDUALID) {
-			  		os << CB(1135) << ENDL; // end if (B(d_gp" << model.synapseName[i] << "[gid >> " << logUIntSz << "], gid 
-				  }
-		  	}
-		  }
-		  os << CB(2120); ////2 for (j = 0; j < lmax; j++)
-
-		  os << CB(2110); ////3 if (id < Npre)   
-		  os << CB(2090); ////4 for (r = 0; r < numSpikeEvntSubsets; r++)
-		}
-
-		if ((model.synapseConnType[i] != SPARSE)|| (isGrpVarNeeded[model.synapseTarget[i]] == 0)) {
-
-
-			os << "// only do this for existing neurons" << ENDL;
-			os << "if (" << localID << " < " << model.neuronN[trg] <<")" << OB(190);
-			os << "d_inSyn" << model.neuronName[trg] << inSynNo << "[" << localID << "] = linSyn;" << ENDL;
-
-			os << CB(190);
-		}
-		if (model.lrnGroups == 0) {
-			os << "if (threadIdx.x == 0)" << OB(200);
-			os << "j = atomicAdd((unsigned int *) &d_done, 1);" << ENDL;
-			os << "if (j == " << numOfBlocks - 1 << ")" << OB(210);
-			for (int j = 0; j < model.neuronGrpN; j++) {
-			os << "d_glbscnt" << model.neuronName[j] << " = 0;" << ENDL;
-				if (model.neuronDelaySlots[j] != 1) {
-					os << "d_spkEvntQuePtr" << model.neuronName[j] << " = (d_spkEvntQuePtr";
-					os << model.neuronName[j] << " + 1) % " << model.neuronDelaySlots[j] << ";" << ENDL;
-					os << "d_glbSpkEvntCnt" << model.neuronName[j] << "[d_spkEvntQuePtr";
-					os << model.neuronName[j] << "] = 0;" << ENDL;
-				}
-				else {
-					os << "d_glbSpkEvntCnt" << model.neuronName[j] << " = 0;" << ENDL;
-				}
-			}
-			os << "d_done = 0;" << ENDL;
-			os << CB(210);
-			os << CB(200);
-		}
-		os << CB(77);
-		os << ENDL;
-	}
-	os << CB(75);
-	os << ENDL;
-
-
-	///////////////////////////////////////////////////////////////
-	// Kernel for learning synapses, post-synaptic spikes
-
-	if (model.lrnGroups > 0) {
-
-		// count how many learn blocks to use: one thread for each synapse source
-		// sources of several output groups are counted multiply
-		numOfBlocks = model.padSumLearnN[model.lrnGroups - 1] / learnBlkSz;
-
-		// Kernel header
-		os << "__global__ void learnSynapsesPost(" << ENDL;
-		for (int i = 0; i < model.synapseGrpN; i++) {
-			if (model.synapseGType[i] == (INDIVIDUALG )) {
-				os << model.ftype << " *d_gp" << model.synapseName[i] << "," << ENDL;
-			}
-			if (model.synapseGType[i] == (INDIVIDUALID )) {
-				os << "unsigned int *d_gp" << model.synapseName[i] << "," << ENDL;
-			}
-			if (model.synapseType[i] == LEARN1SYNAPSE) {
-				os << model.ftype << " *d_grawp"  << model.synapseName[i] << "," << ENDL;
-			}
-		}
-		for (int i = 0; i < model.neuronGrpN; i++) {
-			nt = model.neuronType[i];
-			os << nModels[nt].varTypes[0] << " *d_" << nModels[nt].varNames[0] << model.neuronName[i] << ","; // Vm
-		}
-		os << model.ftype << " t" << ENDL;
-		os << ")" << ENDL;
-
-		// kernel code
-		os << OB(215);
-		os << "unsigned int id = " << learnBlkSz << " * blockIdx.x + threadIdx.x;" << ENDL;
-		os << "__shared__ unsigned int shSpk[" << learnBlkSz << "];" << ENDL;
-		os << "__shared__ " << model.ftype << " shSpkV[" << learnBlkSz << "];" << ENDL;
-		os << "unsigned int lscnt, numSpikeSubsets, lmax, j, r;" << ENDL;
-		os << model.ftype << " lg;" << ENDL;
-		os << ENDL;
-
-		for (int i = 0; i < model.lrnGroups; i++) {
-			if (i == 0) {
-				os << "if (id < " << model.padSumLearnN[i] << ")" << OB(220);
-				localID = string("id");
-			}
-			else {
-				os << "if ((id >= " << model.padSumLearnN[i - 1] << ") && ";
-				os << "(id < " << model.padSumLearnN[i] << "))" << OB(220);
-				os << "unsigned int lid;" << ENDL;
-				os << "lid = id - " << model.padSumLearnN[i - 1] << ";" << ENDL;
-				localID = string("lid");
-			}
-			unsigned int k = model.lrnSynGrp[i];
-			unsigned int src = model.synapseSource[k];
-			unsigned int nN = model.neuronN[src];
-			unsigned int trg = model.synapseTarget[k];
-			float Epre = model.synapsePara[k][1];
-
-			os << "lscnt = d_glbscnt" << model.neuronName[trg];
-			if (model.neuronDelaySlots[trg] != 1) os << "[d_spkQuePtr" << model.neuronName[trg] << "]";
-			os << ";" << ENDL;
-
-			os << "numSpikeSubsets = (unsigned int) (ceilf((float) lscnt / " << learnBlkSz << ".0f));" << ENDL;
-			os << "for (r = 0; r < numSpikeSubsets; r++)" << OB(230);
-			os << "if (r == numSpikeSubsets - 1) lmax = lscnt % " << learnBlkSz << ";" << ENDL;
-			os << "else lmax = " << learnBlkSz << ";" << ENDL;
-			os << "if (threadIdx.x < lmax)" << OB(240);
-			os << "shSpk[threadIdx.x] = d_glbSpk" << model.neuronName[trg] << "[";
-			if (model.neuronDelaySlots[trg] != 1) {
-				os << "(d_spkQuePtr" << model.neuronName[trg] << " * " << model.neuronN[trg] << ") + ";
-			}
-			os << "(r * " << learnBlkSz << ") + threadIdx.x];" << ENDL;
-			os << "shSpkV[threadIdx.x] = d_V" << model.neuronName[trg] << "[";
-			if (model.neuronDelaySlots[trg] != 1) {
-				os << "(d_spkQuePtr" << model.neuronName[trg] << " * " << model.neuronN[trg] << ") + ";
-			}
-			os << "shSpk[threadIdx.x]];" << ENDL;
-			os << CB(240);
-			os << "__syncthreads();" << ENDL;
-			os << "// only work on existing neurons" << ENDL;
-			os << "if (" << localID << " < " << model.neuronN[src] << ")" << OB(250);
-			os << "// loop through all incoming spikes for learning" << ENDL;
-			os << "for (j = 0; j < lmax; j++)" << OB(260);
-			os << "if (shSpkV[j] > " << Epre << ")" << OB(270); //!TODO: shouldn't that be something equivalent to Epost???
-			os << "lg = d_grawp" << model.synapseName[k] << "[" << localID << " * ";
-			os << model.neuronN[trg] << " + shSpk[j]];" << ENDL;
-			os << model.ftype << " dt = t - d_sT" << model.neuronName[src] << "[" << localID << "]";
-			if (model.neuronDelaySlots[src] != 1) {
-				os << " + " << (DT * model.synapseDelay[k]);
-			}
-			os << " - " << SAVEP(model.synapsePara[k][11]) << ";" << ENDL;
-			os << "if (dt > " << model.dsp[k][1] << ")" << OB(280);
-			os << "dt = - " << SAVEP(model.dsp[k][5]) << ";" << ENDL;
-			os << CB(280);
-			os << "else if (dt > 0.0)" << OB(290);
-			os << "dt = " << SAVEP(model.dsp[k][3]) << " * dt + " << SAVEP(model.dsp[k][6]) << ";" << ENDL;
-			os << CB(290);
-			os << "else if (dt > " << model.dsp[k][2] << ")" << OB(300);
-			os << "dt = " << SAVEP(model.dsp[k][4]) << " * dt + " << SAVEP(model.dsp[k][6]) << ";" << ENDL;
-			os << CB(300);
-			os << "else" << OB(310);
-			os << "dt = - " << SAVEP(model.dsp[k][7]) << ";" << ENDL;
-			os << CB(310);
-			os << "lg = lg + dt;" << ENDL;
-			os << "d_grawp" << model.synapseName[k] << "[" << localID << " * ";
-			os << model.neuronN[trg] << " + shSpk[j]] = lg;" << ENDL;
-			os << "d_gp" << model.synapseName[k] << "[" << localID << " * ";
-			os << model.neuronN[trg] << " + shSpk[j]] = gFunc" << model.synapseName[k] << "(lg);" << ENDL;
-			os << CB(270);
-			os << CB(260);
-			os << CB(250);
-			os << CB(230);
-			os << "__threadfence();" << ENDL;
-			os << "if (threadIdx.x == 0)" << OB(320);
-			os << "j = atomicAdd((unsigned int *) &d_done, 1);" << ENDL;
-			os << "if (j == " << numOfBlocks - 1 << ")" << OB(330);
-			for (int j = 0; j < model.neuronGrpN; j++) {
-			os << "d_glbscnt" << model.neuronName[j] << " = 0;" << ENDL;
-				if (model.neuronDelaySlots[j] != 1) {
-					os << "d_spkQuePtr" << model.neuronName[j] << " = (d_spkQuePtr";
-					os << model.neuronName[j] << " + 1) % " << model.neuronDelaySlots[j] << ";" << ENDL;
-					os << "d_glbSpkEvntCnt" << model.neuronName[j] << "[d_spkQuePtr";
-					os << model.neuronName[j] << "] = 0;" << ENDL;
-				}
-				else {
-					os << "d_glbSpkEvntCnt" << model.neuronName[j] << " = 0;" << ENDL;
-				}
-			}
-			os << "d_done = 0;" << ENDL;
-			os << CB(330);
-			os << CB(320);
-			os << CB(220);
-		}
-		os << CB(215);
-=======
       }
       else {
 	if (model->synapseGType[i] != INDIVIDUALG) {
@@ -1671,7 +724,6 @@
       else {
 	if (model->synapseGType[i] == INDIVIDUALID) {
 	  os << CB(135) << ENDL; // end if (B(d_gp" << model->synapseName[i] << "[gid >> " << logUIntSz << "], gid
->>>>>>> de3ed718
 	}
       }
     }

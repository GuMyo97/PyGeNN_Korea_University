/*--------------------------------------------------------------------------
   Author: Thomas Nowotny
  
   Institute: Center for Computational Neuroscience and Robotics
              University of Sussex
	      Falmer, Brighton BN1 9QJ, UK 
  
   email to:  T.Nowotny@sussex.ac.uk
  
   initial version: 2010-02-07
  
--------------------------------------------------------------------------*/

#include <string>

//------------------------------------------------------------------------
/*! \file generateKernels.cc

  \brief Contains functions that generate code for CUDA kernels. Part of the code generation section.
*/
//-------------------------------------------------------------------------


//! Macro for a "safe" output of a parameter into generated code by essentially just adding a bracket around the parameter value in the generated code.
#define SAVEP(X) "(" << X << ")" 


//-------------------------------------------------------------------------
/*!
  \brief Function for generating the CUDA kernel that simulates all neurons in the model.

The code generated upon execution of this function is for defining GPU side global variables that will hold model state in the GPU global memory and for the actual kernel function for simulating the neurons for one time step.
*/
//-------------------------------------------------------------------------
unsigned int nt;
short * isGrpVarNeeded;
void genNeuronKernel(NNmodel &model, //!< Model description 
		     string &path,  //!< path for code output
		     ostream &mos //!< output stream for messages
		     )
{
   // write header content
  string name, s, localID;
  ofstream os;
  isGrpVarNeeded=new short[model.neuronGrpN];

  name= path + toString("/") + model.name + toString("_CODE/neuronKrnl.cc");
  os.open(name.c_str());
  
  writeHeader(os);
  // compiler/include control (include once)
  os << "#ifndef _" << model.name << "_neuronKrnl_cc" << endl;
  os << "#define _" << model.name << "_neuronKrnl_cc" << endl;
  
  // write doxygen comment
  os << "//-------------------------------------------------------------------------" << endl;
  os << "/*! \\file neuronKrnl.cc" << endl << endl;
  os << "\\brief File generated from GeNN for the model " << model.name << " containing the neuron kernel function." << endl;
  os << "*/" << endl;
  os << "//-------------------------------------------------------------------------" << endl << endl;

  // global device variables
  os << "// relevant neuron variables" << endl;
  os << "__device__ volatile unsigned int d_done;" << endl;
  for (int i= 0; i < model.neuronGrpN; i++) {
    nt= model.neuronType[i];
<<<<<<< HEAD
    isGrpVarNeeded[i]=0;
    os << "__device__ volatile unsigned int d_glbscnt";
    os << model.neuronName[i] << ";" << endl;
    os << "__device__ volatile unsigned int d_glbSpk" << model.neuronName[i] << "[";
    os << model.neuronN[i] << "];" << endl;
    os << endl;

    if (model.neuronType[i] != POISSONNEURON) {
      for (int j= 0; j < model.inSyn[i].size(); j++) {
	os << "__device__ " << model.ftype << " d_inSyn" << model.neuronName[i] << j;
	os << "[" << model.neuronN[i] << "];";
	os << "    // summed input for neurons" << " in grp" << model.neuronName[i] << endl;
      }
    }
    
    os << endl;
    if (model.neuronNeedSt[i]) { 
      os << "__device__ volatile " << model.ftype << " d_sT" << model.neuronName[i] << "[";
      os << model.neuronN[i] << "];" << endl;
    }
}

 //! Binary spike flag for sparse synapse sources. This is necessary for parallelisation of the synapse kernel for postsynaptic spike queue.  

 for (int i= 0; i < model.synapseGrpN; i++) {
       	if ((model.synapseConnType[i]==SPARSE)&& (model.neuronN[model.synapseTarget[i]] > synapseBlkSz) && (isGrpVarNeeded[model.synapseSource[i]]==0)) {
		os << "__device__ short d_spikeFlag" << model.neuronName[model.synapseSource[i]] << "[" << model.neuronN[model.synapseSource[i]] << "];" << endl;
		isGrpVarNeeded[model.synapseSource[i]]=1;
	}
		
 }
=======






    if (model.neuronDelaySlots[i] == 1) {
      os << "__device__ volatile unsigned int d_glbscnt" << model.neuronName[i] << ";" << endl;
      os << "__device__ volatile unsigned int d_glbSpk" << model.neuronName[i] << "[";
      os << model.neuronN[i] << "];" << endl;
    }
    else {
      os << "__device__ volatile unsigned int d_spkQuePtr" << model.neuronName[i] << ";" << endl;
      os << "__device__ volatile unsigned int d_glbscnt" << model.neuronName[i] << "[";
      os << model.neuronDelaySlots[i] << "];" << endl;
      os << "__device__ volatile unsigned int d_glbSpk" << model.neuronName[i] << "[";
      os << model.neuronN[i] * model.neuronDelaySlots[i] << "];" << endl;
    }





    if (model.neuronType[i] != POISSONNEURON) {
      for (int j= 0; j < model.inSyn[i].size(); j++) {
	os << "__device__ float d_inSyn" << model.neuronName[i] << j << "[" << model.neuronN[i] << "];";
	os << "    // summed input for neurons in grp" << model.neuronName[i] << endl;
      }
    }
    if (model.neuronNeedSt[i]) {
      os << "__device__ volatile float d_sT" << model.neuronName[i] << "[" << model.neuronN[i] << "];" << endl;
    }
    os << endl;
  }


  ///////////////////////////////////////////////////////////////////////////////////////
>>>>>>> 3be6c2a3
  // Kernel for calculating neuron states

  // kernel header
  os << "__global__ void calcNeurons(" << endl;
  for (int i= 0; i < model.neuronGrpN; i++) {
    nt = model.neuronType[i];
    if (nt == POISSONNEURON) {
      // Note: Poisson neurons only used as input neurons; they do not receive any inputs
      os << "  unsigned int *d_rates" << model.neuronName[i];
      os << ", // poisson \"rates\" of grp " << model.neuronName[i] << endl;
      os << "  unsigned int offset" << model.neuronName[i];
      os << ", // poisson \"rates\" offset of grp " << model.neuronName[i] << endl;
    }
    if (model.receivesInputCurrent[i] > 1) {
      os << "  float *d_inputI" << model.neuronName[i];
      os << ", // explicit input current to grp " << model.neuronName[i] << endl;    	
    }
    for (int k= 0, l= nModels[nt].varNames.size(); k < l; k++) {
      os << "  " << nModels[nt].varTypes[k] << " *d_" << nModels[nt].varNames[k];
      os << model.neuronName[i]<< ", " << endl;
    }
  }
<<<<<<< HEAD
  os << model.ftype << " t // absolute time" << endl; 
=======
  os << "  float t" << endl;
>>>>>>> 3be6c2a3
  os << ")" << endl;

  // kernel code
  os << "{" << endl;
  unsigned int neuronGridSz = model.padSumNeuronN[model.neuronGrpN - 1];
  neuronGridSz = neuronGridSz / neuronBlkSz;
  if (neuronGridSz < deviceProp[theDev].maxGridSize[1]){
    os << "  unsigned int id = " << neuronBlkSz << " * blockIdx.x + threadIdx.x;" << endl;
  }
  else {
    os << "  unsigned int id = " << neuronBlkSz << " * (blockIdx.x * " << ceil(sqrt(neuronGridSz));
    os << " + blockIdx.y) + threadIdx.x;" << endl;  	
  }
  os << "  __shared__ volatile unsigned int scnt;" << endl;
  os << "  __shared__ volatile unsigned int pos;" << endl;
  os << "  __shared__ unsigned int shSpk[" << neuronBlkSz << "];" << endl;
  os << "  unsigned int sidx;" << endl;
  os << endl;

  os << "  if (threadIdx.x == 0) scnt = 0;" << endl;
  os << "  __syncthreads();" << endl;
  for (int i= 0; i < model.neuronGrpN; i++) {
    nt= model.neuronType[i];
    if (i == 0) {
      os << "  if (id < " << model.padSumNeuronN[i] << ") {" << endl;
      localID = string("id");
    }
    else {
      os << "  if ((id >= " << model.padSumNeuronN[i-1] << ") && ";
      os << "(id < " << model.padSumNeuronN[i] << ")) {" << endl;
      os << "    unsigned int lid;" << endl;
      os << "    lid = id - " << model.padSumNeuronN[i-1] << ";" << endl;
      localID = string("lid");
    }
    os << "    // only do this for existing neurons" << endl;
    os << "    if (" << localID << " < " << model.neuronN[i] << ") {" << endl;
    os << "      // pull V values in a coalesced access" << endl;
    if (nt == POISSONNEURON) {
      os << "      unsigned int lrate = d_rates" << model.neuronName[i];
      os << "[offset" << model.neuronName[i] << " + " << localID << "];" << endl;
    }





    for (int k = 0, l = nModels[nt].varNames.size(); k < l; k++) {
      os << "      " << nModels[nt].varTypes[k] << " l" << nModels[nt].varNames[k];
      os << " = d_" <<  nModels[nt].varNames[k] << model.neuronName[i] << "[";
      if ((nModels[nt].varNames[k] == "V") && (model.neuronDelaySlots[i] != 1)) {
	os << "(((d_spkQuePtr" << model.neuronName[i] << " + " << (model.neuronDelaySlots[i] - 1) << ") % ";
	os << model.neuronDelaySlots[i] << ") * " << model.neuronN[i] << ") + ";
      }
      os << localID << "];" << endl;





    }
    if (nt != POISSONNEURON) {
<<<<<<< HEAD
      os << "    // pull inSyn values in a coalesced access" << endl;
      for (int j= 0; j < model.inSyn[i].size(); j++) {
	os << "    " << model.ftype << " linSyn" << j << "= d_inSyn" << model.neuronName[i] << j << "[";
	os << localID << "];" << endl;
      }
      os << "    " << model.ftype << " Isyn=0;" << endl;
      
      if (isGrpVarNeeded[i]==1) {
      	os << "    d_spikeFlag" << model.neuronName[model.synapseSource[i]] << "[" << localID << "]=0;" << endl;
      }
=======
      os << "      // pull inSyn values in a coalesced access" << endl;
      for (int j = 0; j < model.inSyn[i].size(); j++) {
	os << "      float linSyn" << j << " = d_inSyn" << model.neuronName[i] << j << "[" << localID << "];" << endl;
      }
      os << "      float Isyn = 0;" << endl;
>>>>>>> 3be6c2a3
      if (model.inSyn[i].size() > 0) {
	os << "      Isyn = ";
	for (int j = 0; j < model.inSyn[i].size(); j++) {
	  os << "linSyn" << j << " * (";
	  os << SAVEP(model.synapsePara[model.inSyn[i][j]][0]);
	  os << " - lV)";
	  if (j < model.inSyn[i].size() - 1) os << " + ";
	  else os << ";" << endl;
	}
      }
    }

    if (model.receivesInputCurrent[i] == 1) { //receives constant  input
      os << "      Isyn += " << model.globalInp[i] << ";" << endl;
    }    	
    
<<<<<<< HEAD
    if (model.receivesInputCurrent[i]>=2) { //receives explicit input from file
      os << "    Isyn+= (" << model.ftype<< ")d_inputI" << model.neuronName[i] << "[" << localID << "];" << endl;
=======
    if (model.receivesInputCurrent[i] >= 2) { //receives explicit input from file
      os << "      Isyn += d_inputI" << model.neuronName[i] << "[" << localID << "];" << endl;
>>>>>>> 3be6c2a3
    } 	

    os << "      // calculate membrane potential" << endl;
    //new way of doing it
    string code = nModels[nt].simCode;
    for (int k = 0, l = nModels[nt].varNames.size(); k < l; k++) {
      substitute(code, tS("$(") + nModels[nt].varNames[k] + tS(")"), tS("l")+ nModels[nt].varNames[k]);
    }
    substitute(code, tS("$(Isyn)"), tS("Isyn"));
    for (int k = 0, l = nModels[nt].pNames.size(); k < l; k++) {
      substitute(code, tS("$(") + nModels[nt].pNames[k] + tS(")"), tS(model.neuronPara[i][k]));
    }
    for (int k = 0, l = nModels[nt].dpNames.size(); k < l; k++) {
      substitute(code, tS("$(") + nModels[nt].dpNames[k] + tS(")"), tS(model.dnp[i][k]));
    }
    os << code;
    if (nModels[nt].thresholdCode != tS("")) {
      code= nModels[nt].thresholdCode;
      for (int k = 0, l = nModels[nt].varNames.size(); k < l; k++) {
	substitute(code, tS("$(") + nModels[nt].varNames[k] + tS(")"), tS("l")+ nModels[nt].varNames[k]);
      }
      substitute(code, tS("$(Isyn)"), tS("Isyn"));
      for (int k = 0, l = nModels[nt].pNames.size(); k < l; k++) {
	substitute(code, tS("$(") + nModels[nt].pNames[k] + tS(")"), tS(model.neuronPara[i][k]));
      }
      for (int k = 0, l = nModels[nt].dpNames.size(); k < l; k++) {
	substitute(code, tS("$(") + nModels[nt].dpNames[k] + tS(")"), tS(model.dnp[i][k]));
      }
      os << code << endl;
      os << "      if (_cond) {" << endl;
    }
    else {
      os << "      if (lV >= " << model.nThresh[i] << ") {" << endl;
    }
<<<<<<< HEAD
    os << "      // register a spike type event" << endl;
    os << "      sidx= atomicAdd((unsigned int*)&scnt,1);" << endl;
    if ((model.synapseConnType[i]==SPARSE) && (model.neuronN[model.synapseTarget[i]] > synapseBlkSz)){
		os << "      d_spikeFlag" << model.neuronName[model.synapseSource[i]]<< "[" << localID << "]=1;" << endl;
	 }

    os << "      shSpk[sidx]= " << localID << ";" << endl;
    

=======
    os << "        // register a spike type event" << endl;
    os << "        sidx = atomicAdd((unsigned int *) &scnt, 1);" << endl;
    os << "        shSpk[sidx] = " << localID << ";" << endl;
>>>>>>> 3be6c2a3
    if (nModels[nt].resetCode != tS("")) {
      code = nModels[nt].resetCode;
      for (int k = 0, l = nModels[nt].varNames.size(); k < l; k++) {
	substitute(code, tS("$(") + nModels[nt].varNames[k] + tS(")"), tS("l")+ nModels[nt].varNames[k]);
      }
      substitute(code, tS("$(Isyn)"), tS("Isyn"));
      for (int k = 0, l = nModels[nt].pNames.size(); k < l; k++) {
	substitute(code, tS("$(") + nModels[nt].pNames[k] + tS(")"), tS(model.neuronPara[i][k]));
      }
      for (int k = 0, l = nModels[nt].dpNames.size(); k < l; k++) {
	substitute(code, tS("$(") + nModels[nt].dpNames[k] + tS(")"), tS(model.dnp[i][k]));
      }
      os << "        // spike reset code" << endl;
      os << "        " << code << endl;
    }
    os << "      }" << endl;
    for (int k = 0, l = nModels[nt].varNames.size(); k < l; k++) {






      os << "      d_" << nModels[nt].varNames[k] <<  model.neuronName[i] << "[";
      if ((nModels[nt].varNames[k] == "V") && (model.neuronDelaySlots[i] != 1)) {
	os << "(d_spkQuePtr" << model.neuronName[i] << " * " << model.neuronN[i] << ") + ";
      }
      os << localID << "] = l" << nModels[nt].varNames[k] << ";" << endl;





    }
    for (int j = 0; j < model.inSyn[i].size(); j++) {
      os << "      d_inSyn"  << model.neuronName[i] << j << "[" << localID << "] = linSyn";
      unsigned int synID= model.inSyn[i][j];
      os << j << " * " << SAVEP(model.dsp[synID][0]) << ";" << endl;
    }
    os << "    }" << endl;
    os << "    __syncthreads();" << endl;
    os << "    if (threadIdx.x == 0) {" << endl;




    os << "      pos = atomicAdd((unsigned int *) &d_glbscnt" << model.neuronName[i];
    if (model.neuronDelaySlots[i] != 1) {
      os << "[d_spkQuePtr" << model.neuronName[i] << "]";
    }
    os << ", scnt);" << endl;





    os << "    }" << endl;
    os << "    __syncthreads();" << endl;
    os << "    if (threadIdx.x < scnt) {" << endl;






    os << "      d_glbSpk" << model.neuronName[i] << "[";
    if (model.neuronDelaySlots[i] != 1) {
      os << "(d_spkQuePtr" << model.neuronName[i] << " * " << model.neuronN[i] << ") + ";
    }
    os << "pos + threadIdx.x] = shSpk[threadIdx.x];" << endl;






    if (model.neuronNeedSt[i]) {
      os << "      d_sT" << model.neuronName[i] << "[shSpk[threadIdx.x]] = t;" << endl;
    }
    os << "    }" << endl;
    os << "  }" << endl;
    os << endl;
  }
  os << "}" << endl;
  os << endl;
  os << "#endif" << endl;
  os.close();
}

//-------------------------------------------------------------------------
/*!
  \brief Function for generating a CUDA kernel for simulating all synapses.

  This functions generates code for global variables on the GPU side that are synapse-related and the actual CUDA kernel for simulating one time step of the synapses.
*/
//-------------------------------------------------------------------------

void genSynapseKernel(NNmodel &model, //!< Model description 
		      string &path, //!< Path for code output
		      ostream &mos //!< output stream for messages
		      )
{
  string name, s, localID, theLG;
  ofstream os;
  unsigned int numOfBlocks,trgN;

  // count how many neuron blocks to use: one thread for each synapse target
  // targets of several input groups are counted multiply
  numOfBlocks = model.padSumSynapseTrgN[model.synapseGrpN - 1] / synapseBlkSz;

  name = path + toString("/") + model.name + toString("_CODE/synapseKrnl.cc");
  os.open(name.c_str());
  // write header content
  writeHeader(os);

  // compiler/include control (include once)
  os << "#ifndef _" << model.name << "_synapseKrnl_cc" << endl;
  os << "#define _" << model.name << "_synapseKrnl_cc" << endl;
  os << endl;

  // write doxygen comment
  os << "//-------------------------------------------------------------------------" << endl;
  os << "/*! \\file synapseKrnl.cc" << endl << endl;
  os << "\\brief File generated from GeNN for the model " << model.name;
  os << " containing the synapse kernel and learning kernel functions." << endl;
  os << "*/" << endl;
  os << "//-------------------------------------------------------------------------" << endl << endl;

<<<<<<< HEAD
//following chunk allocates memory statically. It is removed to provide dynamical allocation in generateRunner.
 /* for (int i= 0; i < model.synapseGrpN; i++) {
    if (model.synapseGType[i] == INDIVIDUALG) {
      // (cases necessary here when considering sparse reps as well)
      os << "__device__ " << model.ftype << " d_gp" << model.synapseName[i] << "[";
      os << model.neuronN[model.synapseSource[i]]*model.neuronN[model.synapseTarget[i]];
      os << "];     // synaptic conductances of group " << model.synapseName[i];
      os << endl;
      if (model.synapseType[i] == LEARN1SYNAPSE) {
	os << "__device__ " << model.ftype << " d_grawp" << model.synapseName[i] << "[";
	os << model.neuronN[model.synapseSource[i]]*model.neuronN[model.synapseTarget[i]];
	os << "];     // raw synaptic conductances of group " << model.synapseName[i];
	os << endl;
      }
    }
    // note, if GLOBALG we put the value at compile time
    if (model.synapseGType[i] == INDIVIDUALID) {
      os << "__device__ unsigned int d_gp" << model.synapseName[i] << "[";
      unsigned int tmp= model.neuronN[model.synapseSource[i]]*model.neuronN[model.synapseTarget[i]];
      unsigned int size= tmp >> logUIntSz;
      if (tmp > (size << logUIntSz)) size++;
      os << size;
      os << "];     // synaptic connectivity of group " << model.synapseName[i];
      os << endl;
    }
  }
  os << endl;*/

  //variables for sparse matrices
    for (int i= 0; i < model.synapseGrpN; i++) {
        if (model.synapseConnType[i]==SPARSE){
		trgN=model.neuronN[model.synapseTarget[i]];
		if (trgN > synapseBlkSz){
 	 		os << "__device__ volatile " << model.ftype << " d_Lg";
			os << model.synapseName[i] << "[" <<  trgN << "];" << endl;
		}
	}
    }
  os << endl;
  // count how many neuron blocks to use: one thread for each synapse target
  // targets of several input groups are counted multiply
  numOfBlocks = model.padSumSynapseTrgN[model.synapseGrpN - 1] / synapseBlkSz;
=======
>>>>>>> 3be6c2a3

  //////////////////////////////////////////////////////////
  // Kernel for calculating synapse input to neurons

  // Kernel header
  unsigned int src;
<<<<<<< HEAD
  os << "__global__ void" << endl;
  os << "calcSynapses(";
  
  for (int i= 0; i < model.synapseGrpN; i++) {
  	if (model.synapseGType[i] == (INDIVIDUALG )) {
		os << " " << model.ftype << " * d_gp" << model.synapseName[i] << ",";	
		if (model.synapseConnType[i]==SPARSE){
			os << " unsigned int * d_gp" << model.synapseName[i] << "_ind,";	
			os << " unsigned int * d_gp" << model.synapseName[i] << "_indInG,";		
		}
   }
   if (model.synapseGType[i] == (INDIVIDUALID )) {
		os << " unsigned int * d_gp" << model.synapseName[i] << ",";	
   }
   if (model.synapseType[i] == LEARN1SYNAPSE) {
   		os << model.ftype << " * d_grawp"  << model.synapseName[i] << ",";	
  	}   	
  }
  for (int i= 0; i < model.neuronGrpN; i++) {
  		nt= model.neuronType[i];
      os << nModels[nt].varTypes[0] << " * d_" << nModels[nt].varNames[0] << model.neuronName[i];  	//this is supposed to be Vm		
      if (model.needSt||i<(model.neuronGrpN-1)) {
			os << ",";
  		}  		
  }
  if (model.needSt) {
    os << model.ftype << " t)";
=======
  os << "__global__ void calcSynapses(" << endl;
  for (int i = 0; i < model.synapseGrpN; i++) {
    if (model.synapseGType[i] == (INDIVIDUALG )) {
      os << "  float *d_gp" << model.synapseName[i] << "," << endl;
    }
    if (model.synapseGType[i] == (INDIVIDUALID )) {
      os << "  unsigned int *d_gp" << model.synapseName[i] << "," << endl;	
    }
    if (model.synapseType[i] == LEARN1SYNAPSE) {
      os << "  float *d_grawp"  << model.synapseName[i] << "," << endl;	
    }   	
>>>>>>> 3be6c2a3
  }
  for (int i = 0; i < model.neuronGrpN; i++) {
    nt = model.neuronType[i];
    os << "  " << nModels[nt].varTypes[0] << " *d_" << nModels[nt].varNames[0] << model.neuronName[i]; // Vm
    if (i < (model.neuronGrpN - 1) || model.needSt) os << "," << endl;
  }
  if (model.needSt) os << "  float t";
  os << endl << ")";
  os << endl;

  // kernel code
  os << "{" << endl;
  os << "  unsigned int id = " << synapseBlkSz << " * blockIdx.x + threadIdx.x;" << endl;
  os << "  __shared__ unsigned int shSpk[" << synapseBlkSz << "];" << endl;
<<<<<<< HEAD
  os << "  __shared__ " << model.ftype << " shSpkV[" << synapseBlkSz << "];" << endl;
  os << "  volatile __shared__ " << model.ftype << " shLg[" << neuronBlkSz << "];" << endl;
  os << "  unsigned int lscnt, numSpikeSubsets, lmax, j, p, r, ipost,npost;" << endl;
  os << "  " << model.ftype << " linSyn, lg;" << endl;
=======
  os << "  __shared__ float shSpkV[" << synapseBlkSz << "];" << endl;
  os << "  unsigned int lscnt, numSpikeSubsets, lmax, j, r;" << endl;
  os << "  float linSyn, lg;" << endl;
  if (model.needSynapseDelay == 1) {
    os << "  int delaySlot;" << endl;
  }
>>>>>>> 3be6c2a3
  os << endl;
  os << "  ipost=0;" << endl;

<<<<<<< HEAD
  for (int i= 0; i < model.synapseGrpN; i++) {

=======
  for (int i = 0; i < model.synapseGrpN; i++) {
>>>>>>> 3be6c2a3
    if (i == 0) {
      os << "  if (id < " << model.padSumSynapseTrgN[i] << ") { " << endl;
      localID = string("id");
    }
    else {
      os << "  if ((id >= " << model.padSumSynapseTrgN[i - 1] << ") && ";
      os << "(id < " << model.padSumSynapseTrgN[i] << ")) {" << endl;
      os << "    unsigned int lid;" << endl;
      os << "    lid = id - " << model.padSumSynapseTrgN[i - 1] << ";" << endl;
      localID = string("lid");
    }
    unsigned int trg = model.synapseTarget[i];
    unsigned int nN = model.neuronN[trg];
    src = model.synapseSource[i];
    float Epre = model.synapsePara[i][1];
    float Vslope;
    if (model.synapseType[i] == NGRADSYNAPSE) {
      Vslope = model.synapsePara[i][3]; // fails here
    }
    unsigned int inSynNo = model.synapseInSynNo[i];





    if (model.neuronDelaySlots[src] != 1) {
      os << "    delaySlot = (d_spkQuePtr" << model.neuronName[src] << " + ";
      os << (int) (model.neuronDelaySlots[src] - model.synapseDelay[i] + 1);
      os << ") % " << model.neuronDelaySlots[src] << ";" << endl;
    }




    os << "    // only do this for existing neurons" << endl;
    os << "    if (" << localID << " < " << nN <<") {" << endl;
    os << "      linSyn = d_inSyn" << model.neuronName[trg] << inSynNo << "[" << localID << "];" << endl;
    os << "    }" << endl;
<<<<<<< HEAD
    os << "    lscnt= d_glbscnt" << model.neuronName[src] << ";" << endl;
    os << "    numSpikeSubsets= (unsigned int)(ceilf((" << model.ftype << ")lscnt / " << synapseBlkSz << ".0f));" << endl;
=======





    os << "    lscnt = d_glbscnt" << model.neuronName[src];
    if (model.neuronDelaySlots[src] != 1) os << "[delaySlot]";
    os << ";" << endl;





    os << "    numSpikeSubsets = (unsigned int) (ceilf((float) lscnt / " << synapseBlkSz << ".0f));" << endl;
>>>>>>> 3be6c2a3
    os << "    for (r = 0; r < numSpikeSubsets; r++) {" << endl;
    os << "      if (r == numSpikeSubsets - 1) lmax = lscnt % " << synapseBlkSz << ";" << endl;
    os << "      else lmax = " << synapseBlkSz << ";" << endl;
    os << "      if (threadIdx.x < lmax) {" << endl;







    os << "        shSpk[threadIdx.x] = d_glbSpk" << model.neuronName[src] << "[";
    if (model.neuronDelaySlots[src] != 1) {
      os << "(delaySlot * " << model.neuronN[src] << ") + ";
    }
    os << "(r * " << synapseBlkSz << ") + threadIdx.x];" << endl;
    if (model.neuronType[src] != POISSONNEURON) {
      os << "        shSpkV[threadIdx.x] = d_V" << model.neuronName[src] << "[";
      if (model.neuronDelaySlots[src] != 1) {
	os << "(delaySlot * " << model.neuronN[src] << ") + ";
      }
      os << "shSpk[threadIdx.x]];" << endl;




    }

    os << "      }" << endl;

	if ((model.synapseConnType[i]==SPARSE) && (model.neuronN[trg] <= synapseBlkSz)) {
	  os << "        shLg[threadIdx.x]=0;" << endl;
	}
    
    os << "      __syncthreads();" << endl;
    
    os << "      // only work on existing neurons" << endl;
    os << "      if (" << localID << " < " << model.neuronN[trg] << ") {" << endl;
    if ((model.synapseConnType[i]==SPARSE) && (model.neuronN[trg] > synapseBlkSz)) {
		os << "        d_Lg" << model.synapseName[i] << "[id]=0;" << endl; 
		//os << "          __syncthreads();" << endl; 
      os << "      __threadfence();" << endl;
	}

       
    os << "        // loop through all incoming spikes" << endl;
<<<<<<< HEAD
    os << "        for (j= 0; j < lmax; j++) {" << endl;

=======
    os << "        for (j = 0; j < lmax; j++) {" << endl;
>>>>>>> 3be6c2a3
    if (model.synapseGType[i] == INDIVIDUALID) {
      os << "          unsigned int gid = (shSpk[j] * " << model.neuronN[trg];
      os << " + " << localID << ");" << endl;
    }
    if (model.neuronType[src] != POISSONNEURON) {
      os << "          if ";
      if (model.synapseGType[i] == INDIVIDUALID) {
	// Note: we will just access global mem. For compute >= 1.2
	// simultaneous access to same global mem in the (half-)warp
	// will be coalesced - no worries
	os << "((B(d_gp" << model.synapseName[i] << "[gid >> " << logUIntSz << "], gid & ";
	os << UIntSz - 1 << ")) && ";
      } 
      os << "(shSpkV[j] > " << Epre << ")";
      if (model.synapseGType[i] == INDIVIDUALID) {
	os << ")";
      }
      os << " {" << endl;
    }
    else {
      if (model.synapseGType[i] == INDIVIDUALID) {
	os << "          if (B(d_gp" << model.synapseName[i] << "[gid >> " << logUIntSz << "], gid & ";
	os << UIntSz-1 << ")) {" << endl;
      }
    }
    if (model.synapseGType[i] == INDIVIDUALG) {
<<<<<<< HEAD
    	if (model.synapseConnType[i]==SPARSE){////////////////////////////////////////////here
		os << "            npost=d_gp" << model.synapseName[i] << "_indInG[shSpk[j]+1]- d_gp"<< model.synapseName[i] << "_indInG[shSpk[j]];" << endl;
		os << "            if (id<npost){" << endl;
		os << "	             ipost=d_gp" << model.synapseName[i] << "_ind[d_gp" << model.synapseName[i] << "_indInG[shSpk[j]] + id];" << endl;   
		if (isGrpVarNeeded[model.synapseSource[i]]==0) {
			theLG = toString("shLg["+localID+"]");
			os << "                shLg";
		}
		else{
			theLG = toString("d_Lg"+model.synapseName[i]+"["+localID+"]");
			os << "                d_Lg"<< model.synapseName[i];
                }
		os << "[ipost]= d_gp" << model.synapseName[i] << "[d_gp" << model.synapseName[i] <<"_indInG[shSpk[j]] + id];" << endl;
	}    	
    	else{
      	os << "            lg= d_gp" << model.synapseName[i] << "[shSpk[j]*" << model.neuronN[trg] << " + " << localID << "];";

      theLG= toString("lg");
    	}
      os << endl;
=======
      os << "            lg = d_gp" << model.synapseName[i] << "[shSpk[j]*" << model.neuronN[trg] << " + " << localID << "];";
      os << endl;
      theLG = toString("lg");
>>>>>>> 3be6c2a3
    }
    	if (model.synapseConnType[i]==SPARSE){
   	os << "               }" << endl;//end if (id<npost)
	}

    if (model.synapseConnType[i]==SPARSE){ //need to close the parenthesis to synchronize threads
    os << "            }" << endl;
    //os << "            __syncthreads();" << endl;
    os << "            __threadfence();" << endl;
    
    }   
 
    if ((model.synapseGType[i] == GLOBALG) ||
	(model.synapseGType[i] == INDIVIDUALID)) {
      theLG = toString(model.g0[i]);
    }
    if ((model.synapseType[i] == NSYNAPSE) || 
	(model.synapseType[i] == LEARN1SYNAPSE)) {
      os << "            linSyn = linSyn + " << theLG << ";" << endl;
    }
    if (model.synapseType[i] == NGRADSYNAPSE) {
      if (model.neuronType[src] == POISSONNEURON) {
<<<<<<< HEAD
	os << "            linSyn= linSyn+" << theLG << "*tanh((" << model.ftype << ")((";
	os << SAVEP(model.neuronPara[src][2]) << "-" << SAVEP(Epre);
      }
      else {
	os << "            linSyn= linSyn+" << theLG << "*tanh((" << model.ftype << ")((shSpkV[j]-" << SAVEP(Epre);
=======
	os << "            linSyn = linSyn + " << theLG << " * tanh((float) ((";
	os << SAVEP(model.neuronPara[src][2]) << " - " << SAVEP(Epre);
      }
      else {
	os << "            linSyn = linSyn + " << theLG << " * tanh((float) ((shSpkV[j] - " << SAVEP(Epre);
>>>>>>> 3be6c2a3
      }
      os << ")/" << Vslope << "));" << endl;
    }
    if (model.synapseConnType[i]==SPARSE){
		os << "            "<< theLG << "=0;" << endl;        	
    	}
    	
    // if needed, do some learning (this is for pre-synaptic spikes)
    if (model.synapseType[i] == LEARN1SYNAPSE) {
      // simply assume INDIVIDUALG for now
<<<<<<< HEAD
      os << "            lg= d_grawp" << model.synapseName[i] << "[shSpk[j]*" << model.neuronN[trg] << " + " << localID << "];" << endl;
      os << "            " << model.ftype << " dt= d_sT" << model.neuronName[trg] << "[" << localID << "] - t - ";
=======
      os << "            lg = d_grawp" << model.synapseName[i] << "[shSpk[j] * " << model.neuronN[trg] << " + " << localID << "];" << endl;
      os << "            float dt = d_sT" << model.neuronName[trg] << "[" << localID << "] - t - ";
>>>>>>> 3be6c2a3
      os << SAVEP(model.synapsePara[i][11]) << ";" << endl;
      os << "            if (dt > " << model.dsp[i][1] << ") {" << endl;
      os << "              dt = - " << SAVEP(model.dsp[i][5]) << ";" << endl;
      os << "            }" << endl;
      os << "            else if (dt > 0.0) {" << endl;
      os << "              dt = " << SAVEP(model.dsp[i][3]) << " * dt + " << SAVEP(model.dsp[i][6]) << ";" << endl;
      os << "            }" << endl;
      os << "            else if (dt > " << model.dsp[i][2] << ") {" << endl;
      os << "              dt = " << SAVEP(model.dsp[i][4]) << " * dt + " << SAVEP(model.dsp[i][6]) << ";" << endl;
      os << "            }" << endl;
      os << "            else {" << endl;
      os << "              dt = - " << SAVEP(model.dsp[i][7]) << ";" << endl;
      os << "            }" << endl;
      os << "            lg = lg + dt;" << endl;
      os << "            d_grawp" << model.synapseName[i] << "[shSpk[j] * " << model.neuronN[trg] << " + " << localID << "] = lg;" << endl;
      os << "            d_gp" << model.synapseName[i] << "[shSpk[j] * " << model.neuronN[trg] << " + " << localID << "] = ";
      os << "gFunc" << model.synapseName[i] << "(lg);" << endl; 
    }
<<<<<<< HEAD

if (model.synapseConnType[i]!=SPARSE){
    if ((model.neuronType[src] != POISSONNEURON) ||
	(model.synapseGType[i] == INDIVIDUALID)) {
      os << "          }" << endl;
    }
}


    	os << "        }" << endl;

    //os << "      __syncthreads();" << endl;
=======
    if ((model.neuronType[src] != POISSONNEURON) || (model.synapseGType[i] == INDIVIDUALID)) os << "          }" << endl;
    os << "        }" << endl;
>>>>>>> 3be6c2a3
    os << "      }" << endl;
    os << "    }" << endl;
 
    os << "    // only do this for existing neurons" << endl;
<<<<<<< HEAD
  /*  if (model.synapseConnType[i]==SPARSE){
	   os << "    if (" << localID << " == ipost) {" << endl;
	   os << "      d_inSyn" << model.neuronName[trg] << inSynNo << "[ipost]= linSyn;" << endl;
	}
    else{*/

	   os << "    if (" << localID << " < " << model.neuronN[trg] <<") {" << endl;
    	   os << "      d_inSyn" << model.neuronName[trg] << inSynNo << "[" << localID << "]= linSyn;" << endl;
	//}    
os << "    }" << endl;
=======
    os << "    if (" << localID << " < " << model.neuronN[trg] <<") {" << endl;
    os << "      d_inSyn" << model.neuronName[trg] << inSynNo << "[" << localID << "] = linSyn;" << endl;
    os << "    }" << endl;
>>>>>>> 3be6c2a3
    if (model.lrnGroups == 0) {
      os << "    __syncthreads();" << endl;
      os << "    if (threadIdx.x == 0) {" << endl;
      os << "      j = atomicAdd((unsigned int *) &d_done, 1);" << endl;
      os << "      if (j == " << numOfBlocks - 1 << ") {" << endl;
      for (int j = 0; j < model.neuronGrpN; j++) {






	if (model.neuronDelaySlots[j] != 1) {
	  os << "        d_spkQuePtr" << model.neuronName[j] << " = (d_spkQuePtr";
	  os << model.neuronName[j] << " + 1) % " << model.neuronDelaySlots[j] << ";" << endl;
	  os << "        d_glbscnt" << model.neuronName[j] << "[d_spkQuePtr";
	  os << model.neuronName[j] << "] = 0;" << endl;
	}
	else {
	  os << "        d_glbscnt" << model.neuronName[j] << " = 0;" << endl;
	}





      }
      os << "        d_done = 0;" << endl;
      os << "      }" << endl;
      os << "    }" << endl;
    }
    os << "  }" << endl;
    os << endl;
  }
  os << "}" << endl;
  os << endl;


  ///////////////////////////////////////////////////////////////
  // Kernel for learning synapses, post-synaptic spikes

  if (model.lrnGroups > 0) {

    // count how many learn blocks to use: one thread for each synapse source
    // sources of several output groups are counted multiply
    numOfBlocks = model.padSumLearnN[model.lrnGroups - 1] / learnBlkSz;

    // Kernel header
<<<<<<< HEAD
    os << "__global__ void" << endl;
    os << "learnSynapsesPost(";
     for (int i= 0; i < model.synapseGrpN; i++) {
  	if (model.synapseGType[i] == (INDIVIDUALG )) {
		os << " " << model.ftype << " * d_gp" << model.synapseName[i] << ",";	
   }
   if (model.synapseGType[i] == (INDIVIDUALID )) {
		os << " unsigned int * d_gp" << model.synapseName[i] << ",";	
   }
   if (model.synapseType[i] == LEARN1SYNAPSE) {
   		os << model.ftype << " * d_grawp"  << model.synapseName[i] << ",";	
  	}   	
  }
  for (int i= 0; i < model.neuronGrpN; i++) {
  		nt= model.neuronType[i];
      os << nModels[nt].varTypes[0] << " * d_" << nModels[nt].varNames[0] << model.neuronName[i] << ",";  	//this is supposed to be Vm 		
  }    
    
    os << model.ftype << " t)" << endl;
=======
    os << "__global__ void learnSynapsesPost(" << endl;
    for (int i = 0; i < model.synapseGrpN; i++) {
      if (model.synapseGType[i] == (INDIVIDUALG )) {
	os << "  float *d_gp" << model.synapseName[i] << "," << endl;
      }
      if (model.synapseGType[i] == (INDIVIDUALID )) {
	os << "  unsigned int *d_gp" << model.synapseName[i] << "," << endl;	
      }
      if (model.synapseType[i] == LEARN1SYNAPSE) {
	os << "  float *d_grawp"  << model.synapseName[i] << "," << endl;	
      }   	
    }
    for (int i = 0; i < model.neuronGrpN; i++) {
      nt = model.neuronType[i];
      os << nModels[nt].varTypes[0] << " *d_" << nModels[nt].varNames[0] << model.neuronName[i] << ","; // Vm
    }
    os << "  float t" << endl;
    os << ")" << endl;

    // kernel code
>>>>>>> 3be6c2a3
    os << "{" << endl;
    os << "  unsigned int id = " << learnBlkSz << " * blockIdx.x + threadIdx.x;" << endl;
    os << "  __shared__ unsigned int shSpk[" << learnBlkSz << "];" << endl;
    os << "  __shared__ " << model.ftype << " shSpkV[" << learnBlkSz << "];" << endl;
    os << "  unsigned int lscnt, numSpikeSubsets, lmax, j, r;" << endl;
    os << "  " << model.ftype << " lg;" << endl;
    os << endl;

    for (int i = 0; i < model.lrnGroups; i++) {
      if (i == 0) {
	os << "  if (id < " << model.padSumLearnN[i] << ") {" << endl;
	localID = string("id");
      }
      else {
	os << "  if ((id >= " << model.padSumLearnN[i - 1] << ") && ";
	os << "(id < " << model.padSumLearnN[i] << ")) {" << endl;
	os << "    unsigned int lid;" << endl;
	os << "    lid = id - " << model.padSumLearnN[i - 1] << ";" << endl;
	localID = string("lid");
      }
<<<<<<< HEAD
      unsigned int k= model.lrnSynGrp[i];
      unsigned int src= model.synapseSource[k];
      unsigned int nN= model.neuronN[src];
      unsigned int trg= model.synapseTarget[k];
      float Epre= model.synapsePara[k][1];

      os << "    lscnt= d_glbscnt" << model.neuronName[trg] << ";" << endl;
      os << "    numSpikeSubsets= (unsigned int)(ceilf((" << model.ftype << ")lscnt / " << learnBlkSz << ".0f));" << endl;
      os << "    for (r= 0; r < numSpikeSubsets; r++) {" << endl;
      os << "      if (r == numSpikeSubsets - 1) lmax= lscnt % " << learnBlkSz << ";" << endl;
      os << "      else lmax= " << learnBlkSz << ";" << endl;
=======
      unsigned int k = model.lrnSynGrp[i];
      unsigned int src = model.synapseSource[k];
      unsigned int nN = model.neuronN[src];
      unsigned int trg = model.synapseTarget[k];
      float Epre = model.synapsePara[k][1];






      os << "    lscnt = d_glbscnt" << model.neuronName[trg];
      if (model.neuronDelaySlots[trg] != 1) os << "[d_spkQuePtr" << model.neuronName[trg] << "]";
      os << ";" << endl;






      os << "    numSpikeSubsets = (unsigned int) (ceilf((float) lscnt / " << learnBlkSz << ".0f));" << endl;
      os << "    for (r = 0; r < numSpikeSubsets; r++) {" << endl;
      os << "      if (r == numSpikeSubsets - 1) lmax = lscnt % " << learnBlkSz << ";" << endl;
      os << "      else lmax = " << learnBlkSz << ";" << endl;
>>>>>>> 3be6c2a3
      os << "      if (threadIdx.x < lmax) {" << endl;






      os << "        shSpk[threadIdx.x] = d_glbSpk" << model.neuronName[trg] << "[";
      if (model.neuronDelaySlots[trg] != 1) {
	os << "(d_spkQuePtr" << model.neuronName[trg] << " * " << model.neuronN[trg] << ") + ";
      }
      os << "(r * " << learnBlkSz << ") + threadIdx.x];" << endl;





      os << "        shSpkV[threadIdx.x] = d_V" << model.neuronName[trg] << "[";
      if (model.neuronDelaySlots[trg] != 1) {
	os << "(d_spkQuePtr" << model.neuronName[trg] << " * " << model.neuronN[trg] << ") + ";
      }
      os << "shSpk[threadIdx.x]];" << endl;





      os << "      }" << endl;
      os << "      __syncthreads();" << endl;
      os << "      // only work on existing neurons" << endl;
      os << "      if (" << localID << " < " << model.neuronN[src] << ") {" << endl;
      os << "        // loop through all incoming spikes" << endl;
      os << "        for (j = 0; j < lmax; j++) {" << endl;
      os << "          if (shSpkV[j] > " << Epre << ") {" << endl;
      os << "            lg = d_grawp" << model.synapseName[k] << "[" << localID << " * ";
      os << model.neuronN[trg] << " + shSpk[j]];" << endl;
<<<<<<< HEAD
      os << "            " << model.ftype << " dt= t - d_sT" << model.neuronName[src] << "[" << localID << "] - ";
      os << SAVEP(model.synapsePara[k][11]) << ";" << endl;
=======







      os << "            float dt = t - d_sT" << model.neuronName[src] << "[" << localID << "]";
      if (model.neuronDelaySlots[src] != 1) {
	os << " + " << (DT * model.synapseDelay[k]);
      }
      os << " - " << SAVEP(model.synapsePara[k][11]) << ";" << endl;





>>>>>>> 3be6c2a3
      os << "            if (dt > " << model.dsp[k][1] << ") {" << endl;
      os << "              dt = - " << SAVEP(model.dsp[k][5]) << ";" << endl;
      os << "            }" << endl;
      os << "            else if (dt > 0.0) {" << endl;
      os << "              dt = " << SAVEP(model.dsp[k][3]) << " * dt + " << SAVEP(model.dsp[k][6]) << ";" << endl;
      os << "            }" << endl;
      os << "            else if (dt > " << model.dsp[k][2] << ") {" << endl;
      os << "              dt = " << SAVEP(model.dsp[k][4]) << " * dt + " << SAVEP(model.dsp[k][6]) << ";" << endl;
      os << "            }" << endl;
      os << "            else {" << endl;
      os << "              dt = - " << SAVEP(model.dsp[k][7]) << ";" << endl;
      os << "            }" << endl;
      os << "            lg = lg + dt;" << endl;
      os << "            d_grawp" << model.synapseName[k] << "[" << localID << " * ";
      os << model.neuronN[trg] << " + shSpk[j]] = lg;" << endl;
      os << "            d_gp" << model.synapseName[k] << "[" << localID << " * ";
      os << model.neuronN[trg] << " + shSpk[j]] = gFunc" << model.synapseName[k] << "(lg);" << endl; 
      os << "          }" << endl;
      os << "        }" << endl;
      os << "      }" << endl;
      os << "    }" << endl;
      os << "    __syncthreads();" << endl;
      os << "    if (threadIdx.x == 0) {" << endl;
      os << "      j = atomicAdd((unsigned int *) &d_done, 1);" << endl;
      os << "      if (j == " << numOfBlocks - 1 << ") {" << endl;
      for (int j = 0; j < model.neuronGrpN; j++) {





	if (model.neuronDelaySlots[j] != 1) {
	  os << "        d_spkQuePtr" << model.neuronName[j] << " = (d_spkQuePtr";
	  os << model.neuronName[j] << " + 1) % " << model.neuronDelaySlots[j] << ";" << endl;
	  os << "        d_glbscnt" << model.neuronName[j] << "[d_spkQuePtr";
	  os << model.neuronName[j] << "] = 0;" << endl;
	}
	else {
	  os << "        d_glbscnt" << model.neuronName[j] << " = 0;" << endl;
	}






      }
      os << "        d_done = 0;" << endl;
      os << "      }" << endl;
      os << "    }" << endl;
      os << "  }" << endl;
    }
    os << "}" << endl;
  }
  os << endl;
  os << "#endif" << endl;
  os.close();
}<|MERGE_RESOLUTION|>--- conflicted
+++ resolved
@@ -64,45 +64,7 @@
   os << "__device__ volatile unsigned int d_done;" << endl;
   for (int i= 0; i < model.neuronGrpN; i++) {
     nt= model.neuronType[i];
-<<<<<<< HEAD
-    isGrpVarNeeded[i]=0;
-    os << "__device__ volatile unsigned int d_glbscnt";
-    os << model.neuronName[i] << ";" << endl;
-    os << "__device__ volatile unsigned int d_glbSpk" << model.neuronName[i] << "[";
-    os << model.neuronN[i] << "];" << endl;
-    os << endl;
-
-    if (model.neuronType[i] != POISSONNEURON) {
-      for (int j= 0; j < model.inSyn[i].size(); j++) {
-	os << "__device__ " << model.ftype << " d_inSyn" << model.neuronName[i] << j;
-	os << "[" << model.neuronN[i] << "];";
-	os << "    // summed input for neurons" << " in grp" << model.neuronName[i] << endl;
-      }
-    }
-    
-    os << endl;
-    if (model.neuronNeedSt[i]) { 
-      os << "__device__ volatile " << model.ftype << " d_sT" << model.neuronName[i] << "[";
-      os << model.neuronN[i] << "];" << endl;
-    }
-}
-
- //! Binary spike flag for sparse synapse sources. This is necessary for parallelisation of the synapse kernel for postsynaptic spike queue.  
-
- for (int i= 0; i < model.synapseGrpN; i++) {
-       	if ((model.synapseConnType[i]==SPARSE)&& (model.neuronN[model.synapseTarget[i]] > synapseBlkSz) && (isGrpVarNeeded[model.synapseSource[i]]==0)) {
-		os << "__device__ short d_spikeFlag" << model.neuronName[model.synapseSource[i]] << "[" << model.neuronN[model.synapseSource[i]] << "];" << endl;
-		isGrpVarNeeded[model.synapseSource[i]]=1;
-	}
-		
- }
-=======
-
-
-
-
-
-
+    isGrpVarNeeded[i] = 0;
     if (model.neuronDelaySlots[i] == 1) {
       os << "__device__ volatile unsigned int d_glbscnt" << model.neuronName[i] << ";" << endl;
       os << "__device__ volatile unsigned int d_glbSpk" << model.neuronName[i] << "[";
@@ -115,28 +77,26 @@
       os << "__device__ volatile unsigned int d_glbSpk" << model.neuronName[i] << "[";
       os << model.neuronN[i] * model.neuronDelaySlots[i] << "];" << endl;
     }
-
-
-
-
-
     if (model.neuronType[i] != POISSONNEURON) {
       for (int j= 0; j < model.inSyn[i].size(); j++) {
-	os << "__device__ float d_inSyn" << model.neuronName[i] << j << "[" << model.neuronN[i] << "];";
+	os << "__device__ " << model.ftype << " d_inSyn" << model.neuronName[i] << j << "[" << model.neuronN[i] << "];";
 	os << "    // summed input for neurons in grp" << model.neuronName[i] << endl;
       }
     }
-    if (model.neuronNeedSt[i]) {
-      os << "__device__ volatile float d_sT" << model.neuronName[i] << "[" << model.neuronN[i] << "];" << endl;
+    if (model.neuronNeedSt[i]) { 
+      os << "__device__ volatile " << model.ftype << " d_sT" << model.neuronName[i] << "[" << model.neuronN[i] << "];" << endl;
     }
     os << endl;
   }
 
-
-  ///////////////////////////////////////////////////////////////////////////////////////
->>>>>>> 3be6c2a3
-  // Kernel for calculating neuron states
-
+  //! Binary spike flag for sparse synapse sources. This is necessary for parallelisation of the synapse kernel for postsynaptic spike queue.  
+  for (int i= 0; i < model.synapseGrpN; i++) {
+    if ((model.synapseConnType[i] == SPARSE)&& (model.neuronN[model.synapseTarget[i]] > synapseBlkSz) && (isGrpVarNeeded[model.synapseSource[i]] == 0)) {
+      os << "__device__ short d_spikeFlag" << model.neuronName[model.synapseSource[i]] << "[" << model.neuronN[model.synapseSource[i]] << "];" << endl;
+      isGrpVarNeeded[model.synapseSource[i]] = 1;
+    }		
+  }
+  
   // kernel header
   os << "__global__ void calcNeurons(" << endl;
   for (int i= 0; i < model.neuronGrpN; i++) {
@@ -157,11 +117,7 @@
       os << model.neuronName[i]<< ", " << endl;
     }
   }
-<<<<<<< HEAD
   os << model.ftype << " t // absolute time" << endl; 
-=======
-  os << "  float t" << endl;
->>>>>>> 3be6c2a3
   os << ")" << endl;
 
   // kernel code
@@ -180,7 +136,6 @@
   os << "  __shared__ unsigned int shSpk[" << neuronBlkSz << "];" << endl;
   os << "  unsigned int sidx;" << endl;
   os << endl;
-
   os << "  if (threadIdx.x == 0) scnt = 0;" << endl;
   os << "  __syncthreads();" << endl;
   for (int i= 0; i < model.neuronGrpN; i++) {
@@ -203,11 +158,6 @@
       os << "      unsigned int lrate = d_rates" << model.neuronName[i];
       os << "[offset" << model.neuronName[i] << " + " << localID << "];" << endl;
     }
-
-
-
-
-
     for (int k = 0, l = nModels[nt].varNames.size(); k < l; k++) {
       os << "      " << nModels[nt].varTypes[k] << " l" << nModels[nt].varNames[k];
       os << " = d_" <<  nModels[nt].varNames[k] << model.neuronName[i] << "[";
@@ -216,31 +166,16 @@
 	os << model.neuronDelaySlots[i] << ") * " << model.neuronN[i] << ") + ";
       }
       os << localID << "];" << endl;
-
-
-
-
-
     }
     if (nt != POISSONNEURON) {
-<<<<<<< HEAD
-      os << "    // pull inSyn values in a coalesced access" << endl;
-      for (int j= 0; j < model.inSyn[i].size(); j++) {
-	os << "    " << model.ftype << " linSyn" << j << "= d_inSyn" << model.neuronName[i] << j << "[";
-	os << localID << "];" << endl;
-      }
-      os << "    " << model.ftype << " Isyn=0;" << endl;
-      
+      os << "      // pull inSyn values in a coalesced access" << endl;
+      for (int j = 0; j < model.inSyn[i].size(); j++) {
+	os << "      " << model.ftype << " linSyn" << j << " = d_inSyn" << model.neuronName[i] << j << "[" << localID << "];" << endl;
+      }
+      os << "    " << model.ftype << " Isyn = 0;" << endl;
       if (isGrpVarNeeded[i]==1) {
       	os << "    d_spikeFlag" << model.neuronName[model.synapseSource[i]] << "[" << localID << "]=0;" << endl;
       }
-=======
-      os << "      // pull inSyn values in a coalesced access" << endl;
-      for (int j = 0; j < model.inSyn[i].size(); j++) {
-	os << "      float linSyn" << j << " = d_inSyn" << model.neuronName[i] << j << "[" << localID << "];" << endl;
-      }
-      os << "      float Isyn = 0;" << endl;
->>>>>>> 3be6c2a3
       if (model.inSyn[i].size() > 0) {
 	os << "      Isyn = ";
 	for (int j = 0; j < model.inSyn[i].size(); j++) {
@@ -252,20 +187,12 @@
 	}
       }
     }
-
-    if (model.receivesInputCurrent[i] == 1) { //receives constant  input
+    if (model.receivesInputCurrent[i] == 1) { // receives constant  input
       os << "      Isyn += " << model.globalInp[i] << ";" << endl;
     }    	
-    
-<<<<<<< HEAD
-    if (model.receivesInputCurrent[i]>=2) { //receives explicit input from file
-      os << "    Isyn+= (" << model.ftype<< ")d_inputI" << model.neuronName[i] << "[" << localID << "];" << endl;
-=======
-    if (model.receivesInputCurrent[i] >= 2) { //receives explicit input from file
-      os << "      Isyn += d_inputI" << model.neuronName[i] << "[" << localID << "];" << endl;
->>>>>>> 3be6c2a3
+    if (model.receivesInputCurrent[i] >= 2) { // receives explicit input from file
+      os << "    Isyn += (" << model.ftype<< ") d_inputI" << model.neuronName[i] << "[" << localID << "];" << endl;
     } 	
-
     os << "      // calculate membrane potential" << endl;
     //new way of doing it
     string code = nModels[nt].simCode;
@@ -298,21 +225,12 @@
     else {
       os << "      if (lV >= " << model.nThresh[i] << ") {" << endl;
     }
-<<<<<<< HEAD
-    os << "      // register a spike type event" << endl;
-    os << "      sidx= atomicAdd((unsigned int*)&scnt,1);" << endl;
-    if ((model.synapseConnType[i]==SPARSE) && (model.neuronN[model.synapseTarget[i]] > synapseBlkSz)){
-		os << "      d_spikeFlag" << model.neuronName[model.synapseSource[i]]<< "[" << localID << "]=1;" << endl;
-	 }
-
-    os << "      shSpk[sidx]= " << localID << ";" << endl;
-    
-
-=======
     os << "        // register a spike type event" << endl;
     os << "        sidx = atomicAdd((unsigned int *) &scnt, 1);" << endl;
+    if ((model.synapseConnType[i]==SPARSE) && (model.neuronN[model.synapseTarget[i]] > synapseBlkSz)){
+      os << "      d_spikeFlag" << model.neuronName[model.synapseSource[i]]<< "[" << localID << "]=1;" << endl;
+    }
     os << "        shSpk[sidx] = " << localID << ";" << endl;
->>>>>>> 3be6c2a3
     if (nModels[nt].resetCode != tS("")) {
       code = nModels[nt].resetCode;
       for (int k = 0, l = nModels[nt].varNames.size(); k < l; k++) {
@@ -330,65 +248,33 @@
     }
     os << "      }" << endl;
     for (int k = 0, l = nModels[nt].varNames.size(); k < l; k++) {
-
-
-
-
-
-
       os << "      d_" << nModels[nt].varNames[k] <<  model.neuronName[i] << "[";
       if ((nModels[nt].varNames[k] == "V") && (model.neuronDelaySlots[i] != 1)) {
 	os << "(d_spkQuePtr" << model.neuronName[i] << " * " << model.neuronN[i] << ") + ";
       }
       os << localID << "] = l" << nModels[nt].varNames[k] << ";" << endl;
-
-
-
-
-
     }
     for (int j = 0; j < model.inSyn[i].size(); j++) {
       os << "      d_inSyn"  << model.neuronName[i] << j << "[" << localID << "] = linSyn";
-      unsigned int synID= model.inSyn[i][j];
+      unsigned int synID = model.inSyn[i][j];
       os << j << " * " << SAVEP(model.dsp[synID][0]) << ";" << endl;
     }
     os << "    }" << endl;
     os << "    __syncthreads();" << endl;
     os << "    if (threadIdx.x == 0) {" << endl;
-
-
-
-
     os << "      pos = atomicAdd((unsigned int *) &d_glbscnt" << model.neuronName[i];
     if (model.neuronDelaySlots[i] != 1) {
       os << "[d_spkQuePtr" << model.neuronName[i] << "]";
     }
     os << ", scnt);" << endl;
-
-
-
-
-
     os << "    }" << endl;
     os << "    __syncthreads();" << endl;
     os << "    if (threadIdx.x < scnt) {" << endl;
-
-
-
-
-
-
     os << "      d_glbSpk" << model.neuronName[i] << "[";
     if (model.neuronDelaySlots[i] != 1) {
       os << "(d_spkQuePtr" << model.neuronName[i] << " * " << model.neuronN[i] << ") + ";
     }
     os << "pos + threadIdx.x] = shSpk[threadIdx.x];" << endl;
-
-
-
-
-
-
     if (model.neuronNeedSt[i]) {
       os << "      d_sT" << model.neuronName[i] << "[shSpk[threadIdx.x]] = t;" << endl;
     }
@@ -425,9 +311,7 @@
 
   name = path + toString("/") + model.name + toString("_CODE/synapseKrnl.cc");
   os.open(name.c_str());
-  // write header content
-  writeHeader(os);
-
+  writeHeader(os);  // write header content
   // compiler/include control (include once)
   os << "#ifndef _" << model.name << "_synapseKrnl_cc" << endl;
   os << "#define _" << model.name << "_synapseKrnl_cc" << endl;
@@ -441,105 +325,44 @@
   os << "*/" << endl;
   os << "//-------------------------------------------------------------------------" << endl << endl;
 
-<<<<<<< HEAD
-//following chunk allocates memory statically. It is removed to provide dynamical allocation in generateRunner.
- /* for (int i= 0; i < model.synapseGrpN; i++) {
-    if (model.synapseGType[i] == INDIVIDUALG) {
-      // (cases necessary here when considering sparse reps as well)
-      os << "__device__ " << model.ftype << " d_gp" << model.synapseName[i] << "[";
-      os << model.neuronN[model.synapseSource[i]]*model.neuronN[model.synapseTarget[i]];
-      os << "];     // synaptic conductances of group " << model.synapseName[i];
-      os << endl;
-      if (model.synapseType[i] == LEARN1SYNAPSE) {
-	os << "__device__ " << model.ftype << " d_grawp" << model.synapseName[i] << "[";
-	os << model.neuronN[model.synapseSource[i]]*model.neuronN[model.synapseTarget[i]];
-	os << "];     // raw synaptic conductances of group " << model.synapseName[i];
-	os << endl;
-      }
-    }
-    // note, if GLOBALG we put the value at compile time
-    if (model.synapseGType[i] == INDIVIDUALID) {
-      os << "__device__ unsigned int d_gp" << model.synapseName[i] << "[";
-      unsigned int tmp= model.neuronN[model.synapseSource[i]]*model.neuronN[model.synapseTarget[i]];
-      unsigned int size= tmp >> logUIntSz;
-      if (tmp > (size << logUIntSz)) size++;
-      os << size;
-      os << "];     // synaptic connectivity of group " << model.synapseName[i];
-      os << endl;
-    }
-  }
-  os << endl;*/
-
   //variables for sparse matrices
-    for (int i= 0; i < model.synapseGrpN; i++) {
-        if (model.synapseConnType[i]==SPARSE){
-		trgN=model.neuronN[model.synapseTarget[i]];
-		if (trgN > synapseBlkSz){
- 	 		os << "__device__ volatile " << model.ftype << " d_Lg";
-			os << model.synapseName[i] << "[" <<  trgN << "];" << endl;
-		}
-	}
-    }
+  for (int i = 0; i < model.synapseGrpN; i++) {
+    if (model.synapseConnType[i] == SPARSE) {
+      trgN = model.neuronN[model.synapseTarget[i]];
+      if (trgN > synapseBlkSz) {
+	os << "__device__ volatile " << model.ftype << " d_Lg";
+	os << model.synapseName[i] << "[" <<  trgN << "];" << endl;
+      }
+    }
+  }
   os << endl;
-  // count how many neuron blocks to use: one thread for each synapse target
-  // targets of several input groups are counted multiply
-  numOfBlocks = model.padSumSynapseTrgN[model.synapseGrpN - 1] / synapseBlkSz;
-=======
->>>>>>> 3be6c2a3
-
-  //////////////////////////////////////////////////////////
-  // Kernel for calculating synapse input to neurons
-
+  
   // Kernel header
   unsigned int src;
-<<<<<<< HEAD
-  os << "__global__ void" << endl;
-  os << "calcSynapses(";
-  
-  for (int i= 0; i < model.synapseGrpN; i++) {
-  	if (model.synapseGType[i] == (INDIVIDUALG )) {
-		os << " " << model.ftype << " * d_gp" << model.synapseName[i] << ",";	
-		if (model.synapseConnType[i]==SPARSE){
-			os << " unsigned int * d_gp" << model.synapseName[i] << "_ind,";	
-			os << " unsigned int * d_gp" << model.synapseName[i] << "_indInG,";		
-		}
-   }
-   if (model.synapseGType[i] == (INDIVIDUALID )) {
-		os << " unsigned int * d_gp" << model.synapseName[i] << ",";	
-   }
-   if (model.synapseType[i] == LEARN1SYNAPSE) {
-   		os << model.ftype << " * d_grawp"  << model.synapseName[i] << ",";	
-  	}   	
-  }
-  for (int i= 0; i < model.neuronGrpN; i++) {
-  		nt= model.neuronType[i];
-      os << nModels[nt].varTypes[0] << " * d_" << nModels[nt].varNames[0] << model.neuronName[i];  	//this is supposed to be Vm		
-      if (model.needSt||i<(model.neuronGrpN-1)) {
-			os << ",";
-  		}  		
-  }
-  if (model.needSt) {
-    os << model.ftype << " t)";
-=======
   os << "__global__ void calcSynapses(" << endl;
   for (int i = 0; i < model.synapseGrpN; i++) {
     if (model.synapseGType[i] == (INDIVIDUALG )) {
-      os << "  float *d_gp" << model.synapseName[i] << "," << endl;
+      os << " " << model.ftype << " * d_gp" << model.synapseName[i] << "," << endl;	
+      if (model.synapseConnType[i] == SPARSE){
+	os << " unsigned int * d_gp" << model.synapseName[i] << "_ind," << endl;
+	os << " unsigned int * d_gp" << model.synapseName[i] << "_indInG," << endl;
+      }
     }
     if (model.synapseGType[i] == (INDIVIDUALID )) {
       os << "  unsigned int *d_gp" << model.synapseName[i] << "," << endl;	
     }
     if (model.synapseType[i] == LEARN1SYNAPSE) {
-      os << "  float *d_grawp"  << model.synapseName[i] << "," << endl;	
+      os << model.ftype << " * d_grawp" << model.synapseName[i] << "," << endl;
     }   	
->>>>>>> 3be6c2a3
   }
   for (int i = 0; i < model.neuronGrpN; i++) {
     nt = model.neuronType[i];
     os << "  " << nModels[nt].varTypes[0] << " *d_" << nModels[nt].varNames[0] << model.neuronName[i]; // Vm
     if (i < (model.neuronGrpN - 1) || model.needSt) os << "," << endl;
   }
-  if (model.needSt) os << "  float t";
+  if (model.needSt) {
+    os << "  " << model.ftype << " t";
+  }
   os << endl << ")";
   os << endl;
 
@@ -547,28 +370,16 @@
   os << "{" << endl;
   os << "  unsigned int id = " << synapseBlkSz << " * blockIdx.x + threadIdx.x;" << endl;
   os << "  __shared__ unsigned int shSpk[" << synapseBlkSz << "];" << endl;
-<<<<<<< HEAD
   os << "  __shared__ " << model.ftype << " shSpkV[" << synapseBlkSz << "];" << endl;
   os << "  volatile __shared__ " << model.ftype << " shLg[" << neuronBlkSz << "];" << endl;
   os << "  unsigned int lscnt, numSpikeSubsets, lmax, j, p, r, ipost,npost;" << endl;
   os << "  " << model.ftype << " linSyn, lg;" << endl;
-=======
-  os << "  __shared__ float shSpkV[" << synapseBlkSz << "];" << endl;
-  os << "  unsigned int lscnt, numSpikeSubsets, lmax, j, r;" << endl;
-  os << "  float linSyn, lg;" << endl;
   if (model.needSynapseDelay == 1) {
     os << "  int delaySlot;" << endl;
   }
->>>>>>> 3be6c2a3
   os << endl;
-  os << "  ipost=0;" << endl;
-
-<<<<<<< HEAD
-  for (int i= 0; i < model.synapseGrpN; i++) {
-
-=======
+  os << "  ipost = 0;" << endl;
   for (int i = 0; i < model.synapseGrpN; i++) {
->>>>>>> 3be6c2a3
     if (i == 0) {
       os << "  if (id < " << model.padSumSynapseTrgN[i] << ") { " << endl;
       localID = string("id");
@@ -589,54 +400,25 @@
       Vslope = model.synapsePara[i][3]; // fails here
     }
     unsigned int inSynNo = model.synapseInSynNo[i];
-
-
-
-
-
     if (model.neuronDelaySlots[src] != 1) {
       os << "    delaySlot = (d_spkQuePtr" << model.neuronName[src] << " + ";
       os << (int) (model.neuronDelaySlots[src] - model.synapseDelay[i] + 1);
       os << ") % " << model.neuronDelaySlots[src] << ";" << endl;
     }
-
-
-
-
     os << "    // only do this for existing neurons" << endl;
     os << "    if (" << localID << " < " << nN <<") {" << endl;
     os << "      linSyn = d_inSyn" << model.neuronName[trg] << inSynNo << "[" << localID << "];" << endl;
     os << "    }" << endl;
-<<<<<<< HEAD
-    os << "    lscnt= d_glbscnt" << model.neuronName[src] << ";" << endl;
-    os << "    numSpikeSubsets= (unsigned int)(ceilf((" << model.ftype << ")lscnt / " << synapseBlkSz << ".0f));" << endl;
-=======
-
-
-
-
-
     os << "    lscnt = d_glbscnt" << model.neuronName[src];
-    if (model.neuronDelaySlots[src] != 1) os << "[delaySlot]";
+    if (model.neuronDelaySlots[src] != 1) {
+      os << "[delaySlot]";
+    }
     os << ";" << endl;
-
-
-
-
-
     os << "    numSpikeSubsets = (unsigned int) (ceilf((float) lscnt / " << synapseBlkSz << ".0f));" << endl;
->>>>>>> 3be6c2a3
     os << "    for (r = 0; r < numSpikeSubsets; r++) {" << endl;
     os << "      if (r == numSpikeSubsets - 1) lmax = lscnt % " << synapseBlkSz << ";" << endl;
     os << "      else lmax = " << synapseBlkSz << ";" << endl;
     os << "      if (threadIdx.x < lmax) {" << endl;
-
-
-
-
-
-
-
     os << "        shSpk[threadIdx.x] = d_glbSpk" << model.neuronName[src] << "[";
     if (model.neuronDelaySlots[src] != 1) {
       os << "(delaySlot * " << model.neuronN[src] << ") + ";
@@ -648,36 +430,21 @@
 	os << "(delaySlot * " << model.neuronN[src] << ") + ";
       }
       os << "shSpk[threadIdx.x]];" << endl;
-
-
-
-
-    }
-
+    }
     os << "      }" << endl;
-
-	if ((model.synapseConnType[i]==SPARSE) && (model.neuronN[trg] <= synapseBlkSz)) {
-	  os << "        shLg[threadIdx.x]=0;" << endl;
-	}
-    
+    if ((model.synapseConnType[i] == SPARSE) && (model.neuronN[trg] <= synapseBlkSz)) {
+      os << "        shLg[threadIdx.x] = 0;" << endl;
+    }
     os << "      __syncthreads();" << endl;
-    
     os << "      // only work on existing neurons" << endl;
     os << "      if (" << localID << " < " << model.neuronN[trg] << ") {" << endl;
-    if ((model.synapseConnType[i]==SPARSE) && (model.neuronN[trg] > synapseBlkSz)) {
-		os << "        d_Lg" << model.synapseName[i] << "[id]=0;" << endl; 
-		//os << "          __syncthreads();" << endl; 
+    if ((model.synapseConnType[i] == SPARSE) && (model.neuronN[trg] > synapseBlkSz)) {
+      os << "        d_Lg" << model.synapseName[i] << "[id]=0;" << endl; 
+      //os << "          __syncthreads();" << endl; 
       os << "      __threadfence();" << endl;
-	}
-
-       
+    }
     os << "        // loop through all incoming spikes" << endl;
-<<<<<<< HEAD
-    os << "        for (j= 0; j < lmax; j++) {" << endl;
-
-=======
     os << "        for (j = 0; j < lmax; j++) {" << endl;
->>>>>>> 3be6c2a3
     if (model.synapseGType[i] == INDIVIDUALID) {
       os << "          unsigned int gid = (shSpk[j] * " << model.neuronN[trg];
       os << " + " << localID << ");" << endl;
@@ -700,88 +467,65 @@
     else {
       if (model.synapseGType[i] == INDIVIDUALID) {
 	os << "          if (B(d_gp" << model.synapseName[i] << "[gid >> " << logUIntSz << "], gid & ";
-	os << UIntSz-1 << ")) {" << endl;
+	os << UIntSz - 1 << ")) {" << endl;
       }
     }
     if (model.synapseGType[i] == INDIVIDUALG) {
-<<<<<<< HEAD
-    	if (model.synapseConnType[i]==SPARSE){////////////////////////////////////////////here
-		os << "            npost=d_gp" << model.synapseName[i] << "_indInG[shSpk[j]+1]- d_gp"<< model.synapseName[i] << "_indInG[shSpk[j]];" << endl;
-		os << "            if (id<npost){" << endl;
-		os << "	             ipost=d_gp" << model.synapseName[i] << "_ind[d_gp" << model.synapseName[i] << "_indInG[shSpk[j]] + id];" << endl;   
-		if (isGrpVarNeeded[model.synapseSource[i]]==0) {
-			theLG = toString("shLg["+localID+"]");
-			os << "                shLg";
-		}
-		else{
-			theLG = toString("d_Lg"+model.synapseName[i]+"["+localID+"]");
-			os << "                d_Lg"<< model.synapseName[i];
-                }
-		os << "[ipost]= d_gp" << model.synapseName[i] << "[d_gp" << model.synapseName[i] <<"_indInG[shSpk[j]] + id];" << endl;
-	}    	
-    	else{
-      	os << "            lg= d_gp" << model.synapseName[i] << "[shSpk[j]*" << model.neuronN[trg] << " + " << localID << "];";
-
-      theLG= toString("lg");
-    	}
+      if (model.synapseConnType[i]==SPARSE) {
+	os << "            npost = d_gp" << model.synapseName[i] << "_indInG[shSpk[j] + 1] - d_gp";
+	os << model.synapseName[i] << "_indInG[shSpk[j]];" << endl;
+	os << "            if (id < npost) {" << endl;
+	os << "	             ipost = d_gp" << model.synapseName[i] << "_ind[d_gp";
+	os << model.synapseName[i] << "_indInG[shSpk[j]] + id];" << endl;
+	if (isGrpVarNeeded[model.synapseSource[i]] == 0) {
+	  theLG = toString("shLg[" + localID + "]");
+	  os << "                shLg";
+	}
+	else {
+	  theLG = toString("d_Lg" + model.synapseName[i] + "[" + localID + "]");
+	  os << "                d_Lg" << model.synapseName[i];
+        }
+	os << "[ipost] = d_gp" << model.synapseName[i] << "[d_gp" << model.synapseName[i] <<"_indInG[shSpk[j]] + id];" << endl;
+      }
+      else {
+        os << "            lg = d_gp" << model.synapseName[i] << "[shSpk[j]*" << model.neuronN[trg] << " + " << localID << "];";
+	theLG = toString("lg");
+      }
       os << endl;
-=======
-      os << "            lg = d_gp" << model.synapseName[i] << "[shSpk[j]*" << model.neuronN[trg] << " + " << localID << "];";
-      os << endl;
-      theLG = toString("lg");
->>>>>>> 3be6c2a3
-    }
-    	if (model.synapseConnType[i]==SPARSE){
-   	os << "               }" << endl;//end if (id<npost)
-	}
-
-    if (model.synapseConnType[i]==SPARSE){ //need to close the parenthesis to synchronize threads
-    os << "            }" << endl;
-    //os << "            __syncthreads();" << endl;
-    os << "            __threadfence();" << endl;
-    
-    }   
- 
-    if ((model.synapseGType[i] == GLOBALG) ||
-	(model.synapseGType[i] == INDIVIDUALID)) {
+    }
+    if (model.synapseConnType[i] == SPARSE) {
+      os << "               }" << endl; // end if (id < npost)
+    }
+    if (model.synapseConnType[i] == SPARSE) { //need to close the parenthesis to synchronize threads
+      os << "            }" << endl;
+      //os << "            __syncthreads();" << endl;
+      os << "            __threadfence();" << endl;
+    }
+    if ((model.synapseGType[i] == GLOBALG) || (model.synapseGType[i] == INDIVIDUALID)) {
       theLG = toString(model.g0[i]);
     }
-    if ((model.synapseType[i] == NSYNAPSE) || 
-	(model.synapseType[i] == LEARN1SYNAPSE)) {
+    if ((model.synapseType[i] == NSYNAPSE) || (model.synapseType[i] == LEARN1SYNAPSE)) {
       os << "            linSyn = linSyn + " << theLG << ";" << endl;
     }
     if (model.synapseType[i] == NGRADSYNAPSE) {
       if (model.neuronType[src] == POISSONNEURON) {
-<<<<<<< HEAD
-	os << "            linSyn= linSyn+" << theLG << "*tanh((" << model.ftype << ")((";
-	os << SAVEP(model.neuronPara[src][2]) << "-" << SAVEP(Epre);
+	os << "            linSyn = linSyn + " << theLG << " * tanh((" << model.ftype << ") ((";
+	os << SAVEP(model.neuronPara[src][2]) << " - " << SAVEP(Epre);
       }
       else {
-	os << "            linSyn= linSyn+" << theLG << "*tanh((" << model.ftype << ")((shSpkV[j]-" << SAVEP(Epre);
-=======
-	os << "            linSyn = linSyn + " << theLG << " * tanh((float) ((";
-	os << SAVEP(model.neuronPara[src][2]) << " - " << SAVEP(Epre);
-      }
-      else {
-	os << "            linSyn = linSyn + " << theLG << " * tanh((float) ((shSpkV[j] - " << SAVEP(Epre);
->>>>>>> 3be6c2a3
+	os << "            linSyn = linSyn + " << theLG << " * tanh((" << model.ftype << ") ((shSpkV[j] -" << SAVEP(Epre);
       }
       os << ")/" << Vslope << "));" << endl;
     }
-    if (model.synapseConnType[i]==SPARSE){
-		os << "            "<< theLG << "=0;" << endl;        	
-    	}
+    if (model.synapseConnType[i] == SPARSE) {
+      os << "            "<< theLG << " = 0;" << endl;        	
+    }
     	
     // if needed, do some learning (this is for pre-synaptic spikes)
     if (model.synapseType[i] == LEARN1SYNAPSE) {
       // simply assume INDIVIDUALG for now
-<<<<<<< HEAD
-      os << "            lg= d_grawp" << model.synapseName[i] << "[shSpk[j]*" << model.neuronN[trg] << " + " << localID << "];" << endl;
-      os << "            " << model.ftype << " dt= d_sT" << model.neuronName[trg] << "[" << localID << "] - t - ";
-=======
       os << "            lg = d_grawp" << model.synapseName[i] << "[shSpk[j] * " << model.neuronN[trg] << " + " << localID << "];" << endl;
-      os << "            float dt = d_sT" << model.neuronName[trg] << "[" << localID << "] - t - ";
->>>>>>> 3be6c2a3
+      os << "            " << model.ftype << " dt = d_sT" << model.neuronName[trg] << "[" << localID << "] - t - ";
       os << SAVEP(model.synapsePara[i][11]) << ";" << endl;
       os << "            if (dt > " << model.dsp[i][1] << ") {" << endl;
       os << "              dt = - " << SAVEP(model.dsp[i][5]) << ";" << endl;
@@ -800,55 +544,31 @@
       os << "            d_gp" << model.synapseName[i] << "[shSpk[j] * " << model.neuronN[trg] << " + " << localID << "] = ";
       os << "gFunc" << model.synapseName[i] << "(lg);" << endl; 
     }
-<<<<<<< HEAD
-
-if (model.synapseConnType[i]!=SPARSE){
-    if ((model.neuronType[src] != POISSONNEURON) ||
-	(model.synapseGType[i] == INDIVIDUALID)) {
-      os << "          }" << endl;
-    }
-}
-
-
-    	os << "        }" << endl;
-
+    if (model.synapseConnType[i] != SPARSE) {
+      if ((model.neuronType[src] != POISSONNEURON) || (model.synapseGType[i] == INDIVIDUALID)) {
+        os << "          }" << endl;
+      }
+    }
+    os << "        }" << endl;
     //os << "      __syncthreads();" << endl;
-=======
-    if ((model.neuronType[src] != POISSONNEURON) || (model.synapseGType[i] == INDIVIDUALID)) os << "          }" << endl;
-    os << "        }" << endl;
->>>>>>> 3be6c2a3
     os << "      }" << endl;
     os << "    }" << endl;
- 
     os << "    // only do this for existing neurons" << endl;
-<<<<<<< HEAD
-  /*  if (model.synapseConnType[i]==SPARSE){
-	   os << "    if (" << localID << " == ipost) {" << endl;
-	   os << "      d_inSyn" << model.neuronName[trg] << inSynNo << "[ipost]= linSyn;" << endl;
-	}
+    /*if (model.synapseConnType[i] == SPARSE) {
+      os << "    if (" << localID << " == ipost) {" << endl;
+      os << "      d_inSyn" << model.neuronName[trg] << inSynNo << "[ipost] = linSyn;" << endl;
+    }
     else{*/
-
-	   os << "    if (" << localID << " < " << model.neuronN[trg] <<") {" << endl;
-    	   os << "      d_inSyn" << model.neuronName[trg] << inSynNo << "[" << localID << "]= linSyn;" << endl;
-	//}    
-os << "    }" << endl;
-=======
     os << "    if (" << localID << " < " << model.neuronN[trg] <<") {" << endl;
     os << "      d_inSyn" << model.neuronName[trg] << inSynNo << "[" << localID << "] = linSyn;" << endl;
+    //}    
     os << "    }" << endl;
->>>>>>> 3be6c2a3
     if (model.lrnGroups == 0) {
       os << "    __syncthreads();" << endl;
       os << "    if (threadIdx.x == 0) {" << endl;
       os << "      j = atomicAdd((unsigned int *) &d_done, 1);" << endl;
       os << "      if (j == " << numOfBlocks - 1 << ") {" << endl;
       for (int j = 0; j < model.neuronGrpN; j++) {
-
-
-
-
-
-
 	if (model.neuronDelaySlots[j] != 1) {
 	  os << "        d_spkQuePtr" << model.neuronName[j] << " = (d_spkQuePtr";
 	  os << model.neuronName[j] << " + 1) % " << model.neuronDelaySlots[j] << ";" << endl;
@@ -858,11 +578,6 @@
 	else {
 	  os << "        d_glbscnt" << model.neuronName[j] << " = 0;" << endl;
 	}
-
-
-
-
-
       }
       os << "        d_done = 0;" << endl;
       os << "      }" << endl;
@@ -885,48 +600,26 @@
     numOfBlocks = model.padSumLearnN[model.lrnGroups - 1] / learnBlkSz;
 
     // Kernel header
-<<<<<<< HEAD
-    os << "__global__ void" << endl;
-    os << "learnSynapsesPost(";
-     for (int i= 0; i < model.synapseGrpN; i++) {
-  	if (model.synapseGType[i] == (INDIVIDUALG )) {
-		os << " " << model.ftype << " * d_gp" << model.synapseName[i] << ",";	
-   }
-   if (model.synapseGType[i] == (INDIVIDUALID )) {
-		os << " unsigned int * d_gp" << model.synapseName[i] << ",";	
-   }
-   if (model.synapseType[i] == LEARN1SYNAPSE) {
-   		os << model.ftype << " * d_grawp"  << model.synapseName[i] << ",";	
-  	}   	
-  }
-  for (int i= 0; i < model.neuronGrpN; i++) {
-  		nt= model.neuronType[i];
-      os << nModels[nt].varTypes[0] << " * d_" << nModels[nt].varNames[0] << model.neuronName[i] << ",";  	//this is supposed to be Vm 		
-  }    
-    
-    os << model.ftype << " t)" << endl;
-=======
     os << "__global__ void learnSynapsesPost(" << endl;
     for (int i = 0; i < model.synapseGrpN; i++) {
       if (model.synapseGType[i] == (INDIVIDUALG )) {
-	os << "  float *d_gp" << model.synapseName[i] << "," << endl;
+	os << "  " << model.ftype << " *d_gp" << model.synapseName[i] << "," << endl;	
       }
       if (model.synapseGType[i] == (INDIVIDUALID )) {
 	os << "  unsigned int *d_gp" << model.synapseName[i] << "," << endl;	
       }
       if (model.synapseType[i] == LEARN1SYNAPSE) {
-	os << "  float *d_grawp"  << model.synapseName[i] << "," << endl;	
-      }   	
+	os << "  " << model.ftype << " *d_grawp"  << model.synapseName[i] << "," << endl;
+      }
     }
     for (int i = 0; i < model.neuronGrpN; i++) {
       nt = model.neuronType[i];
       os << nModels[nt].varTypes[0] << " *d_" << nModels[nt].varNames[0] << model.neuronName[i] << ","; // Vm
     }
-    os << "  float t" << endl;
+    os << "  " << model.ftype << " t" << endl;
     os << ")" << endl;
 
     // kernel code
->>>>>>> 3be6c2a3
     os << "{" << endl;
     os << "  unsigned int id = " << learnBlkSz << " * blockIdx.x + threadIdx.x;" << endl;
     os << "  __shared__ unsigned int shSpk[" << learnBlkSz << "];" << endl;
@@ -947,71 +640,30 @@
 	os << "    lid = id - " << model.padSumLearnN[i - 1] << ";" << endl;
 	localID = string("lid");
       }
-<<<<<<< HEAD
-      unsigned int k= model.lrnSynGrp[i];
-      unsigned int src= model.synapseSource[k];
-      unsigned int nN= model.neuronN[src];
-      unsigned int trg= model.synapseTarget[k];
-      float Epre= model.synapsePara[k][1];
-
-      os << "    lscnt= d_glbscnt" << model.neuronName[trg] << ";" << endl;
-      os << "    numSpikeSubsets= (unsigned int)(ceilf((" << model.ftype << ")lscnt / " << learnBlkSz << ".0f));" << endl;
-      os << "    for (r= 0; r < numSpikeSubsets; r++) {" << endl;
-      os << "      if (r == numSpikeSubsets - 1) lmax= lscnt % " << learnBlkSz << ";" << endl;
-      os << "      else lmax= " << learnBlkSz << ";" << endl;
-=======
       unsigned int k = model.lrnSynGrp[i];
       unsigned int src = model.synapseSource[k];
       unsigned int nN = model.neuronN[src];
       unsigned int trg = model.synapseTarget[k];
       float Epre = model.synapsePara[k][1];
 
-
-
-
-
-
       os << "    lscnt = d_glbscnt" << model.neuronName[trg];
       if (model.neuronDelaySlots[trg] != 1) os << "[d_spkQuePtr" << model.neuronName[trg] << "]";
       os << ";" << endl;
-
-
-
-
-
-
       os << "    numSpikeSubsets = (unsigned int) (ceilf((float) lscnt / " << learnBlkSz << ".0f));" << endl;
       os << "    for (r = 0; r < numSpikeSubsets; r++) {" << endl;
       os << "      if (r == numSpikeSubsets - 1) lmax = lscnt % " << learnBlkSz << ";" << endl;
       os << "      else lmax = " << learnBlkSz << ";" << endl;
->>>>>>> 3be6c2a3
       os << "      if (threadIdx.x < lmax) {" << endl;
-
-
-
-
-
-
       os << "        shSpk[threadIdx.x] = d_glbSpk" << model.neuronName[trg] << "[";
       if (model.neuronDelaySlots[trg] != 1) {
 	os << "(d_spkQuePtr" << model.neuronName[trg] << " * " << model.neuronN[trg] << ") + ";
       }
       os << "(r * " << learnBlkSz << ") + threadIdx.x];" << endl;
-
-
-
-
-
       os << "        shSpkV[threadIdx.x] = d_V" << model.neuronName[trg] << "[";
       if (model.neuronDelaySlots[trg] != 1) {
 	os << "(d_spkQuePtr" << model.neuronName[trg] << " * " << model.neuronN[trg] << ") + ";
       }
       os << "shSpk[threadIdx.x]];" << endl;
-
-
-
-
-
       os << "      }" << endl;
       os << "      __syncthreads();" << endl;
       os << "      // only work on existing neurons" << endl;
@@ -1021,28 +673,11 @@
       os << "          if (shSpkV[j] > " << Epre << ") {" << endl;
       os << "            lg = d_grawp" << model.synapseName[k] << "[" << localID << " * ";
       os << model.neuronN[trg] << " + shSpk[j]];" << endl;
-<<<<<<< HEAD
-      os << "            " << model.ftype << " dt= t - d_sT" << model.neuronName[src] << "[" << localID << "] - ";
-      os << SAVEP(model.synapsePara[k][11]) << ";" << endl;
-=======
-
-
-
-
-
-
-
-      os << "            float dt = t - d_sT" << model.neuronName[src] << "[" << localID << "]";
+      os << "            " << model.ftype << " dt = t - d_sT" << model.neuronName[src] << "[" << localID << "]";
       if (model.neuronDelaySlots[src] != 1) {
 	os << " + " << (DT * model.synapseDelay[k]);
       }
       os << " - " << SAVEP(model.synapsePara[k][11]) << ";" << endl;
-
-
-
-
-
->>>>>>> 3be6c2a3
       os << "            if (dt > " << model.dsp[k][1] << ") {" << endl;
       os << "              dt = - " << SAVEP(model.dsp[k][5]) << ";" << endl;
       os << "            }" << endl;
@@ -1069,11 +704,6 @@
       os << "      j = atomicAdd((unsigned int *) &d_done, 1);" << endl;
       os << "      if (j == " << numOfBlocks - 1 << ") {" << endl;
       for (int j = 0; j < model.neuronGrpN; j++) {
-
-
-
-
-
 	if (model.neuronDelaySlots[j] != 1) {
 	  os << "        d_spkQuePtr" << model.neuronName[j] << " = (d_spkQuePtr";
 	  os << model.neuronName[j] << " + 1) % " << model.neuronDelaySlots[j] << ";" << endl;
@@ -1083,12 +713,6 @@
 	else {
 	  os << "        d_glbscnt" << model.neuronName[j] << " = 0;" << endl;
 	}
-
-
-
-
-
-
       }
       os << "        d_done = 0;" << endl;
       os << "      }" << endl;

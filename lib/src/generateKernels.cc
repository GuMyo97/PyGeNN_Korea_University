/*--------------------------------------------------------------------------
   Author: Thomas Nowotny

   Institute: Center for Computational Neuroscience and Robotics
              University of Sussex
              Falmer, Brighton BN1 9QJ, UK 

   email to:  T.Nowotny@sussex.ac.uk

   initial version: 2010-02-07

--------------------------------------------------------------------------*/

//------------------------------------------------------------------------
/*! \file generateKernels.cc

  \brief Contains functions that generate code for CUDA kernels. Part of the code generation section.

*/
//-------------------------------------------------------------------------

#include "generateKernels.h"
#include "global.h"
#include "utils.h"
#include "standardGeneratedSections.h"
#include "standardSubstitutions.h"
#include "codeGenUtils.h"
#include "codeStream.h"

#include <algorithm>


// The CPU_ONLY version does not need any of this
#ifndef CPU_ONLY

//-------------------------------------------------------------------------
// Anonymous namespace
//-------------------------------------------------------------------------
namespace
{
string getFloatAtomicAdd(const string &ftype)
{
    int version;
    cudaRuntimeGetVersion(&version);
    if (((deviceProp[theDevice].major < 2) && (ftype == "float"))
        || (((deviceProp[theDevice].major < 6) || (version < 8000)) && (ftype == "double"))) {
        return "atomicAddSW";
    }
    else {
        return "atomicAdd";
    }
}

bool shouldAccumulateInLinSyn(const SynapseGroup &sg)
{
    // We should accumulate each postsynaptic neuron's input in a register if matrix is dense or bitfield (where each thread represents an individual neuron)
    return ((sg.getMatrixType() & SynapseMatrixConnectivity::DENSE) || (sg.getMatrixType() & SynapseMatrixConnectivity::BITMASK));
}

bool shouldAccumulateInSharedMemory(const SynapseGroup &sg)
{
    // If parallelism is presynaptic i.e. atomics are required and device is older than Maxwell, we shouldn't use shared memory as atomics are emulated
    // and actually slower than global memory (see https://devblogs.nvidia.com/gpu-pro-tip-fast-histograms-using-shared-atomics-maxwell/)
    if(sg.getSpanType() == SynapseGroup::SpanType::PRESYNAPTIC && deviceProp[theDevice].major < 5) {
        return false;
    }
    // Otherwise, if dendritic delays are required, shared memory approach cannot be used so return false
    else if(sg.isDendriticDelayRequired()) {
        return false;
    }
    // Otherwise, we should accumulate each postsynaptic neuron's input in shared menory if matrix is sparse
    // and the output population is small enough that input to it can be stored in a shared memory array
    else {
        return ((sg.getMatrixType() & SynapseMatrixConnectivity::SPARSE) && sg.getTrgNeuronGroup()->getNumNeurons() <= synapseBlkSz);
    }
}

// parallelisation along pre-synaptic spikes, looped over post-synaptic neurons
void generatePreParallelisedSparseCode(
    CodeStream &os, //!< output stream for code
    const SynapseGroup &sg,
    const string &localID, //!< the variable name of the local ID of the thread within the synapse group
    const string &postfix, //!< whether to generate code for true spikes or spike type events
    const string &ftype)
{
    const bool evnt = (postfix == "Evnt");
    const auto *wu = sg.getWUModel();

    // Create iteration context to iterate over the variables; derived and extra global parameters
    DerivedParamNameIterCtx wuDerivedParams(wu->getDerivedParams());
    ExtraGlobalParamNameIterCtx wuExtraGlobalParams(wu->getExtraGlobalParams());
    VarNameIterCtx wuVars(wu->getVars());

    os << "if (" << localID << " < " ;
    if (sg.getSrcNeuronGroup()->isDelayRequired()) {
        os << "dd_glbSpkCnt" << postfix << sg.getSrcNeuronGroup()->getName() << "[delaySlot])";
    }
    else {
        os << "dd_glbSpkCnt" << postfix << sg.getSrcNeuronGroup()->getName() << "[0])";
    }
    {
        CodeStream::Scope b(os);

        if (!wu->getSimSupportCode().empty()) {
            os << "using namespace " << sg.getName() << "_weightupdate_simCode;" << std::endl;
        }

        if (sg.getSrcNeuronGroup()->isDelayRequired()) {
            os << "const unsigned int preInd = dd_glbSpk"  << postfix << sg.getSrcNeuronGroup()->getName();
            os << "[(delaySlot * " << sg.getSrcNeuronGroup()->getNumNeurons() << ") + " << localID << "];" << std::endl;
        }
        else {
            os << "const unsigned int preInd = dd_glbSpk"  << postfix << sg.getSrcNeuronGroup()->getName();
            os << "[" << localID << "];" << std::endl;
        }

        if(sg.getMatrixType() & SynapseMatrixConnectivity::YALE) {
            os << "prePos = dd_indInG" << sg.getName() << "[preInd];" << std::endl;
            os << "npost = dd_indInG" << sg.getName() << "[preInd + 1] - prePos;" << std::endl;
        }
        else if(sg.getMatrixType() & SynapseMatrixConnectivity::RAGGED) {
            os << "prePos = preInd * " << to_string(sg.getMaxConnections()) << ";" << std::endl;
            os << "npost = dd_rowLength" << sg.getName() << "[preInd];" << std::endl;
        }
        else if (sg.getMatrixType() & SynapseMatrixConnectivity::BITMASK) {
            os << "unsigned int gid = (dd_glbSpkCnt" << postfix << "[" << localID << "] * " << sg.getTrgNeuronGroup()->getNumNeurons() << " + i);" << std::endl;
        }

        if (evnt && sg.isEventThresholdReTestRequired()) {
            os << "if ";
            if (sg.getMatrixType() & SynapseMatrixConnectivity::BITMASK) {
                // Note: we will just access global mem. For compute >= 1.2 simultaneous access to same global mem in the (half-)warp will be coalesced - no worries
                os << "((B(dd_gp" << sg.getName() << "[gid / 32], gid & 31)) && ";
            }

            // code substitutions ----
            string eCode = wu->getEventThresholdConditionCode();
            StandardSubstitutions::weightUpdateThresholdCondition(eCode, sg,
                                                                wuDerivedParams, wuExtraGlobalParams,
                                                                "preInd", "i", "dd_", cudaFunctions, ftype);
            // end code substitutions ----
            os << "(" << eCode << ")";

            if (sg.getMatrixType() & SynapseMatrixConnectivity::BITMASK) {
                os << ")";
            }
            os << CodeStream::OB(130);
        }
        else if (sg.getMatrixType() & SynapseMatrixConnectivity::BITMASK) {
            os << "if (B(dd_gp" << sg.getName() << "[gid / 32], gid & 31))" << CodeStream::OB(135);
        }

        os << "for(unsigned int i = 0; i < npost; ++i)";
        {
            CodeStream::Scope b(os);

            // **TODO** pretty sure __ldg will boost performance here - basically will bring whole row into cache
            os << "ipost = dd_ind" <<  sg.getName() << "[prePos];" << std::endl;

            // Code substitutions ----------------------------------------------------------------------------------
            string wCode = evnt ? wu->getEventCode() : wu->getSimCode();
            substitute(wCode, "$(t)", "t");

            // If dendritic delay is required, always use atomic operation to update dendritic delay buffer
            if(sg.isDendriticDelayRequired()) {
                functionSubstitute(wCode, "addToDenDelay", 2, getFloatAtomicAdd(ftype) + "(&dd_denDelay" + sg.getTargetMergedPSMName() + "[" + sg.getDendriticDelayOffset("dd_", "$(1)") + "ipost], $(0))");
            }
            // Otherwise
            else {
                // Use atomic operation to update $(inSyn)
                substitute(wCode, "$(updatelinsyn)", getFloatAtomicAdd(ftype) + "(&$(inSyn), $(addtoinSyn))");

                // If postsynaptic input should be accumulated in shared memory, substitute shared memory array for $(inSyn)
                if(shouldAccumulateInSharedMemory(sg)) {
                    substitute(wCode, "$(inSyn)", "shLg[ipost]");
                }
                // Otherwise, substitute global memory array for $(inSyn)
                else {
                    substitute(wCode, "$(inSyn)", "dd_inSyn" + sg.getTargetMergedPSMName() + "[ipost]");
                }
            }

            if (sg.getMatrixType() & SynapseMatrixWeight::INDIVIDUAL) {
                name_substitutions(wCode, "dd_", wuVars.nameBegin, wuVars.nameEnd, sg.getName() + "[prePos]");
            }

            StandardSubstitutions::weightUpdateSim(wCode, sg,
                                                   wuVars, wuDerivedParams, wuExtraGlobalParams,
                                                   "preInd", "ipost", "dd_", cudaFunctions, ftype);
            // end code substitutions -------------------------------------------------------------------------

            os << wCode << std::endl;

            os << "prePos += 1;" << std::endl;
        }

        if (evnt && sg.isEventThresholdReTestRequired()) {
            os << CodeStream::CB(130);
        }
        else if (sg.getMatrixType() & SynapseMatrixConnectivity::BITMASK) {
            os << CodeStream::CB(135);
        }
    }
}

// classical parallelisation of post-synaptic neurons in parallel and spikes in a loop
void generatePostParallelisedCode(
    CodeStream &os, //!< output stream for code
    const SynapseGroup &sg,
    const string &localID, //!< the variable name of the local ID of the thread within the synapse group
    const string &postfix, //!< whether to generate code for true spikes or spike type events
    const string &ftype)
{
    const bool evnt = (postfix == "Evnt");
    const auto *wu = sg.getWUModel();

    // Create iteration context to iterate over the variables; derived and extra global parameters
    DerivedParamNameIterCtx wuDerivedParams(wu->getDerivedParams());
    ExtraGlobalParamNameIterCtx wuExtraGlobalParams(wu->getExtraGlobalParams());
    VarNameIterCtx wuVars(wu->getVars());

    os << "// process presynaptic events: " << (evnt ? "Spike type events" : "True Spikes") << std::endl;
    os << "for (r = 0; r < numSpikeSubsets" << postfix << "; r++)";
    {
        CodeStream::Scope b(os);
        os << "if (r == numSpikeSubsets" << postfix << " - 1) lmax = ((lscnt" << postfix << "-1) % BLOCKSZ_SYN) +1;" << std::endl;
        os << "else lmax = BLOCKSZ_SYN;" << std::endl;
        os << "__syncthreads();" << std::endl;
        os << "if (threadIdx.x < lmax)";
        {
            CodeStream::Scope b(os);
            os << "shSpk" << postfix << "[threadIdx.x] = dd_glbSpk" << postfix << sg.getSrcNeuronGroup()->getName() << "[" << sg.getOffsetPre() << "(r * BLOCKSZ_SYN) + threadIdx.x];" << std::endl;
        }
        os << "__syncthreads();" << std::endl;

        os << "// loop through all incoming spikes" << std::endl;
        os << "for (j = 0; j < lmax; j++)";
        {
            CodeStream::Scope b(os);
            os << "// only work on existing neurons" << std::endl;
            os << "if (" << localID << " < " << sg.getMaxConnections() << ")";
            {
                CodeStream::Scope b(os);
                if (sg.getMatrixType() & SynapseMatrixConnectivity::BITMASK) {
                    os << "unsigned int gid = (shSpk" << postfix << "[j] * " << sg.getTrgNeuronGroup()->getNumNeurons() << " + " << localID << ");" << std::endl;
                }

                if (!wu->getSimSupportCode().empty()) {
                    os << "using namespace " << sg.getName() << "_weightupdate_simCode;" << std::endl;
                }
                if (evnt && sg.isEventThresholdReTestRequired()) {
                    os << "if ";
                    if (sg.getMatrixType() & SynapseMatrixConnectivity::BITMASK) {
                        // Note: we will just access global mem. For compute >= 1.2 simultaneous access to same global mem in the (half-)warp will be coalesced - no worries
                        os << "((B(dd_gp" << sg.getName() << "[gid / 32], gid & 31)) && ";
                    }

                    // code substitutions ----
                    string eCode = wu->getEventThresholdConditionCode();
                    StandardSubstitutions::weightUpdateThresholdCondition(eCode, sg, wuDerivedParams, wuExtraGlobalParams,
                                                                        "shSpkEvnt[j]", "ipost", "dd_",
                                                                        cudaFunctions, ftype);
                    // end code substitutions ----
                    os << "(" << eCode << ")";

                    if (sg.getMatrixType() & SynapseMatrixConnectivity::BITMASK) {
                        os << ")";
                    }
                    os << CodeStream::OB(130);
                }
                else if (sg.getMatrixType() & SynapseMatrixConnectivity::BITMASK) {
                    os << "if (B(dd_gp" << sg.getName() << "[gid / 32], gid & 31))" << CodeStream::OB(135);
                }


                if(sg.getMatrixType() & SynapseMatrixConnectivity::SPARSE) {
                    if (sg.getMatrixType() & SynapseMatrixConnectivity::YALE) {
                        os << "prePos = dd_indInG" << sg.getName() << "[shSpk" << postfix << "[j]];" << std::endl;
                        os << "npost = dd_indInG" << sg.getName() << "[shSpk" << postfix << "[j] + 1] - prePos;" << std::endl;
                    }
                    else {
                        os << "prePos = shSpk" << postfix << "[j] * " << to_string(sg.getMaxConnections()) << ";" << std::endl;
                        os << "npost = dd_rowLength" << sg.getName() << "[shSpk" << postfix << "[j]];" << std::endl;
                    }

                    os << "if (" << localID << " < npost)" << CodeStream::OB(140);
                    os << "prePos += " << localID << ";" << std::endl;
                    os << "ipost = dd_ind" << sg.getName() << "[prePos];" << std::endl;
                }
                else { // DENSE
                    os << "ipost = " << localID << ";" << std::endl;
                }

                // Code substitutions ----------------------------------------------------------------------------------
                string wCode = (evnt ? wu->getEventCode() : wu->getSimCode());
                substitute(wCode, "$(t)", "t");

                // If dendritic delay is required, always use atomic operation to update dendritic delay buffer
                if(sg.isDendriticDelayRequired()) {
                    functionSubstitute(wCode, "addToDenDelay", 2, getFloatAtomicAdd(ftype) + "(&dd_denDelay" + sg.getTargetMergedPSMName() + "[" + sg.getDendriticDelayOffset("dd_", "$(1)") + "ipost], $(0))");
                }
                // Otherwise
                else {
                    if (sg.getMatrixType() & SynapseMatrixConnectivity::SPARSE) { // SPARSE
                        // **THINK** this is only correct if there are no multapses i.e. there is only one synapse between any pair of pre and postsynaptic neurons
                        if (shouldAccumulateInSharedMemory(sg)) {
                            substitute(wCode, "$(updatelinsyn)", "$(inSyn) += $(addtoinSyn)");
                            substitute(wCode, "$(inSyn)", "shLg[ipost]");
                        }
                        else {
                            substitute(wCode, "$(updatelinsyn)", getFloatAtomicAdd(ftype) + "(&$(inSyn), $(addtoinSyn))");
                            substitute(wCode, "$(inSyn)", "dd_inSyn" + sg.getTargetMergedPSMName() + "[ipost]");
                        }
                    }
                    else {
                        substitute(wCode, "$(updatelinsyn)", "$(inSyn) += $(addtoinSyn)");
                        substitute(wCode, "$(inSyn)", "linSyn");
                    }
                }

                if (sg.getMatrixType() & SynapseMatrixWeight::INDIVIDUAL) {
                    if (sg.getMatrixType() & SynapseMatrixConnectivity::SPARSE) { // SPARSE
                        name_substitutions(wCode, "dd_", wuVars.nameBegin, wuVars.nameEnd,
                                           sg.getName() + "[prePos]");
                    }
                    else {
                        name_substitutions(wCode, "dd_", wuVars.nameBegin, wuVars.nameEnd,
                                           sg.getName() + "[shSpk" + postfix + "[j] * " + to_string(sg.getTrgNeuronGroup()->getNumNeurons()) + "+ ipost]");
                    }
                }

                StandardSubstitutions::weightUpdateSim(wCode, sg, wuVars, wuDerivedParams, wuExtraGlobalParams,
                                                    "shSpk" + postfix + "[j]", "ipost", "dd_",
                                                    cudaFunctions, ftype);
                // end Code substitutions -------------------------------------------------------------------------
                os << wCode << std::endl;

                if (sg.getMatrixType() & SynapseMatrixConnectivity::SPARSE) {
                    os << CodeStream::CB(140); // end if (id < npost)
                }

                if (evnt && sg.isEventThresholdReTestRequired()) {
                    os << CodeStream::CB(130); // end if (eCode)
                }
                else if (sg.getMatrixType() & SynapseMatrixConnectivity::BITMASK) {
                    os << CodeStream::CB(135); // end if (B(dd_gp" << sg.getName() << "[gid / 32], gid
                }
            }
        }
    }
}
//-------------------------------------------------------------------------
/*!
  \brief Function for generating the CUDA synapse kernel code that handles presynaptic
  spikes or spike type events

*/
//-------------------------------------------------------------------------
void generate_process_presynaptic_events_code(
    CodeStream &os, //!< output stream for code
    const SynapseGroup &sg,
    const string &localID, //!< the variable name of the local ID of the thread within the synapse group
    const string &postfix, //!< whether to generate code for true spikes or spike type events
    const string &ftype)
{
    const bool evnt = (postfix == "Evnt");

     if ((evnt && sg.isSpikeEventRequired()) || (!evnt && sg.isTrueSpikeRequired())) {
        // parallelisation along pre-synaptic spikes, looped over post-synaptic neurons
        if(sg.getSpanType() == SynapseGroup::SpanType::PRESYNAPTIC) {
            generatePreParallelisedSparseCode(os, sg, localID, postfix, ftype);
        }
        // classical parallelisation of post-synaptic neurons in parallel and spikes in a loop
        else {
            generatePostParallelisedCode(os, sg, localID, postfix, ftype);
        }
    }
}
}   // Anonymous namespace

//-------------------------------------------------------------------------
/*!
  \brief Function for generating the CUDA kernel that simulates all neurons in the model.

  The code generated upon execution of this function is for defining GPU side global variables that will hold model state in the GPU global memory and for the actual kernel function for simulating the neurons for one time step.
*/
//-------------------------------------------------------------------------

void genNeuronKernel(const NNmodel &model, //!< Model description
                     const string &path)  //!< Path for code generation
{
    string localID;
    ofstream fs;
    string name = model.getGeneratedCodePath(path, "neuronKrnl.cc");
    fs.open(name.c_str());

    // Attach this to a code stream
    CodeStream os(fs);

    // write header content
    writeHeader(os);
    os << std::endl;

    // compiler/include control (include once)
    os << "#ifndef _" << model.getName() << "_neuronKrnl_cc" << std::endl;
    os << "#define _" << model.getName() << "_neuronKrnl_cc" << std::endl;
    os << std::endl;

    // write doxygen comment
    os << "//-------------------------------------------------------------------------" << std::endl;
    os << "/*! \\file neuronKrnl.cc" << std::endl << std::endl;
    os << "\\brief File generated from GeNN for the model " << model.getName() << " containing the neuron kernel function." << std::endl;
    os << "*/" << std::endl;
    os << "//-------------------------------------------------------------------------" << std::endl << std::endl;

    //os << "__device__ __host__ float exp(int i) { return exp((float) i); }" << endl;

    os << "// include the support codes provided by the user for neuron or synaptic models" << std::endl;
    os << "#include \"support_code.h\"" << std::endl << std::endl;

    // kernel header
    os << "extern \"C\" __global__ void calcNeurons(";
    for(const auto &p : model.getNeuronKernelParameters()) {
        os << p.second << " " << p.first << ", ";
    }
    os << model.getPrecision() << " t)" << std::endl;
    {
        // kernel code
        CodeStream::Scope b(os);
        unsigned int neuronGridSz = model.getNeuronGridSize();
        neuronGridSz = neuronGridSz / neuronBlkSz;
        if (neuronGridSz < (unsigned int)deviceProp[theDevice].maxGridSize[1]) {
            os << "unsigned int id = " << neuronBlkSz << " * blockIdx.x + threadIdx.x;" << std::endl;
        }
        else {
            os << "unsigned int id = " << neuronBlkSz << " * (blockIdx.x * " << ceil(sqrt((float) neuronGridSz)) << " + blockIdx.y) + threadIdx.x;" << std::endl;
        }

        // these variables deal with high V "spike type events"
        for(const auto &n : model.getLocalNeuronGroups()) {
            if (n.second.isSpikeEventRequired()) {
                os << "__shared__ volatile unsigned int posSpkEvnt;" << std::endl;
                os << "__shared__ unsigned int shSpkEvnt[" << neuronBlkSz << "];" << std::endl;
                os << "unsigned int spkEvntIdx;" << std::endl;
                os << "__shared__ volatile unsigned int spkEvntCount;" << std::endl;
                break;
            }
        }

        // these variables now deal only with true spikes, not high V "events"
        for(const auto &n : model.getLocalNeuronGroups()) {
            if(!n.second.getNeuronModel()->getThresholdConditionCode().empty()) {
                os << "__shared__ unsigned int shSpk[" << neuronBlkSz << "];" << std::endl;
                os << "__shared__ volatile unsigned int posSpk;" << std::endl;
                os << "unsigned int spkIdx;" << std::endl;
                os << "__shared__ volatile unsigned int spkCount;" << std::endl;
                break;
            }
        }
        os << std::endl;

        // Reset global spike counting vars here if there are no synapses at all
        if (model.getResetKernel() == GENN_FLAGS::calcNeurons) {
            os << "if (id == 0)";
            {
                CodeStream::Scope b(os);
                for(const auto &n : model.getLocalNeuronGroups()) {
                    StandardGeneratedSections::neuronOutputInit(os, n.second, "dd_");
                }
            }
            os << "__threadfence();" << std::endl << std::endl;
        }

        // Initialise shared spike count vars
        for(const auto &n : model.getLocalNeuronGroups()) {
            if (!n.second.getNeuronModel()->getThresholdConditionCode().empty()) {
                os << "if (threadIdx.x == 0)";
                {
                    CodeStream::Scope b(os);
                    os << "spkCount = 0;" << std::endl;
                }
                break;
            }
        }
        for(const auto &n : model.getLocalNeuronGroups()) {
            if (n.second.isSpikeEventRequired()) {
                os << "if (threadIdx.x == 1)";
                {
                    CodeStream::Scope b(os);
                    os << "spkEvntCount = 0;" << std::endl;
                }
                break;
            }
        }
        os << "__syncthreads();" << std::endl;
        os << std::endl;

        for(auto n = model.getLocalNeuronGroups().cbegin(); n != model.getLocalNeuronGroups().cend(); ++n) {
            os << "// neuron group " << n->first << std::endl;
            const auto &groupIDRange = n->second.getPaddedIDRange();
            if(n == model.getLocalNeuronGroups().cbegin()) {
                os << "if (id < " << groupIDRange.second << ")";
                localID = "id";
            }
            else {
                os << "if ((id >= " << groupIDRange.first << ") && (id < " << groupIDRange.second << "))";
                localID = "lid";
            }
            {
                CodeStream::Scope b(os);
                if(n != model.getLocalNeuronGroups().cbegin()) {
                    os << "unsigned int lid = id - " << groupIDRange.first << ";" << std::endl;
                }

                if (n->second.isVarQueueRequired() && n->second.isDelayRequired()) {
                    os << "unsigned int delaySlot = (dd_spkQuePtr" << n->first;
                    os << " + " << (n->second.getNumDelaySlots() - 1);
                    os << ") % " << n->second.getNumDelaySlots() << ";" << std::endl;
                }
                os << std::endl;

                os << "// only do this for existing neurons" << std::endl;
                os << "if (" << localID << " < " << n->second.getNumNeurons() << ")" << CodeStream::OB(20);

                os << "// pull neuron variables in a coalesced access" << std::endl;

                const auto *nm = n->second.getNeuronModel();

                // Get name of rng to use for this neuron
                // **TODO** Phillox option
                const std::string rngName = "&dd_rng" + n->first + "[" + localID + "]";

                // Create iteration context to iterate over the variables; derived and extra global parameters
                VarNameIterCtx nmVars(nm->getVars());
                DerivedParamNameIterCtx nmDerivedParams(nm->getDerivedParams());
                ExtraGlobalParamNameIterCtx nmExtraGlobalParams(nm->getExtraGlobalParams());

                // Generate code to copy neuron state into local variables
                StandardGeneratedSections::neuronLocalVarInit(os, n->second, nmVars, "dd_", localID);

                if ((nm->getSimCode().find("$(sT)") != string::npos)
                    || (nm->getThresholdConditionCode().find("$(sT)") != string::npos)
                    || (nm->getResetCode().find("$(sT)") != string::npos)) { // load sT into local variable
                    os << model.getPrecision() << " lsT = dd_sT" <<  n->first << "[";
                    if (n->second.isDelayRequired()) {
                        os << "(delaySlot * " << n->second.getNumNeurons() << ") + ";
                    }
                    os << localID << "];" << std::endl;
                }
                os << std::endl;

                if (!n->second.getMergedInSyn().empty() || (nm->getSimCode().find("Isyn") != string::npos)) {
                    os << model.getPrecision() << " Isyn = 0;" << std::endl;
                }

                // Initialise any additional input variables supported by neuron model
                for(const auto &a : nm->getAdditionalInputVars()) {
                    os << a.second.first << " " << a.first << " = " << a.second.second << ";" << std::endl;
                }

                 for(const auto &m : n->second.getMergedInSyn()) {
                    const auto *sg = m.first;
                    const auto *psm = sg->getPSModel();

                    os << "// pull inSyn values in a coalesced access" << std::endl;
                    os << model.getPrecision() << " linSyn" << sg->getName() << " = dd_inSyn" << sg->getName() << "[" << localID << "];" << std::endl;

                    // If dendritic delay is required
                    if(sg->isDendriticDelayRequired()) {
                        // Get reference to dendritic delay buffer input for this timestep
                        os << model.getPrecision() << " &denDelayFront" << sg->getName() << " = dd_denDelay" + sg->getName() + "[" + sg->getDendriticDelayOffset("dd_") + localID + "];" << std::endl;

                        // Add delayed input from buffer into inSyn
                        os << "linSyn" + sg->getName() + " += denDelayFront" << sg->getName() << ";" << std::endl;

                        // Zero delay buffer slot
                        os << "denDelayFront" << sg->getName() << " = " << model.scalarExpr(0.0) << ";" << std::endl;
                    }

                    if (sg->getMatrixType() & SynapseMatrixWeight::INDIVIDUAL_PSM) {
                        for(const auto &v : psm->getVars()) {
                            os << v.second << " lps" << v.first << sg->getName();
                            os << " = dd_" <<  v.first << sg->getName() << "[" << localID << "];" << std::endl;
                        }
                    }
                    string psCode = psm->getApplyInputCode();
                    substitute(psCode, "$(id)", localID);
                    substitute(psCode, "$(inSyn)", "linSyn" + sg->getName());
                    StandardSubstitutions::postSynapseApplyInput(psCode, sg, n->second,
                        nmVars, nmDerivedParams, nmExtraGlobalParams,
                        cudaFunctions, model.getPrecision(), rngName);

                    if (!psm->getSupportCode().empty()) {
                        os << CodeStream::OB(29) << " using namespace " << sg->getName() << "_postsyn;" << std::endl;
                    }
                    os << psCode << std::endl;
                    if (!psm->getSupportCode().empty()) {
                        os << CodeStream::CB(29) << " // namespace bracket closed" << std::endl;
                    }
                }

                if (!nm->getSupportCode().empty()) {
                    os << " using namespace " << n->first << "_neuron;" << std::endl;
                }
                string thCode = nm->getThresholdConditionCode();
                if (thCode.empty()) { // no condition provided
                    cerr << "Warning: No thresholdConditionCode for neuron type " << typeid(*nm).name() << " used for population \"" << n->first << "\" was provided. There will be no spikes detected in this population!" << endl;
                }
                else {
                    os << "// test whether spike condition was fulfilled previously" << std::endl;
                    substitute(thCode, "$(id)", localID);
                    StandardSubstitutions::neuronThresholdCondition(thCode, n->second,
                                                                    nmVars, nmDerivedParams, nmExtraGlobalParams,
                                                                    cudaFunctions, model.getPrecision(), rngName);
                    if (GENN_PREFERENCES::autoRefractory) {
                        os << "bool oldSpike= (" << thCode << ");" << std::endl;
                    }
                }

                os << "// calculate membrane potential" << std::endl;
                string sCode = nm->getSimCode();
                substitute(sCode, "$(id)", localID);
                StandardSubstitutions::neuronSim(sCode, n->second,
                                                nmVars, nmDerivedParams, nmExtraGlobalParams,
                                                cudaFunctions, model.getPrecision(), rngName);
                os << sCode << std::endl;

                // look for spike type events first.
                if (n->second.isSpikeEventRequired()) {
                // Generate spike event test
                    StandardGeneratedSections::neuronSpikeEventTest(os, n->second,
                                                                    nmVars, nmExtraGlobalParams, localID,
                                                                    cudaFunctions, model.getPrecision(), rngName);

                    os << "// register a spike-like event" << std::endl;
                    os << "if (spikeLikeEvent)";
                    {
                        CodeStream::Scope b(os);
                        os << "spkEvntIdx = atomicAdd((unsigned int *) &spkEvntCount, 1);" << std::endl;
                        os << "shSpkEvnt[spkEvntIdx] = " << localID << ";" << std::endl;
                    }
                }

                // test for true spikes if condition is provided
                if (!thCode.empty()) {
                    os << "// test for and register a true spike" << std::endl;
                    if (GENN_PREFERENCES::autoRefractory) {
                        os << "if ((" << thCode << ") && !(oldSpike)) ";
                    }
                    else {
                        os << "if (" << thCode << ") ";
                    }
                    {
                        CodeStream::Scope b(os);
                        os << "spkIdx = atomicAdd((unsigned int *) &spkCount, 1);" << std::endl;
                        os << "shSpk[spkIdx] = " << localID << ";" << std::endl;

                        // add after-spike reset if provided
                        if (!nm->getResetCode().empty()) {
                            string rCode = nm->getResetCode();
                            substitute(rCode, "$(id)", localID);
                            StandardSubstitutions::neuronReset(rCode, n->second,
                                                            nmVars, nmDerivedParams, nmExtraGlobalParams,
                                                            cudaFunctions, model.getPrecision(), rngName);
                            os << "// spike reset code" << std::endl;
                            os << rCode << std::endl;
                        }
                    }
                }

                // store the defined parts of the neuron state into the global state variables dd_V etc
                StandardGeneratedSections::neuronLocalVarWrite(os, n->second, nmVars, "dd_", localID);

                if (!n->second.getMergedInSyn().empty()) {
                    os << "// the post-synaptic dynamics" << std::endl;
                }
                for(const auto &m : n->second.getMergedInSyn()) {
                    const auto *sg = m.first;
                    const auto *psm = sg->getPSModel();

                    string pdCode = psm->getDecayCode();
                    substitute(pdCode, "$(id)", localID);
                    substitute(pdCode, "$(inSyn)", "linSyn" + sg->getName());
                    StandardSubstitutions::postSynapseDecay(pdCode, sg, n->second,
                                                            nmVars, nmDerivedParams, nmExtraGlobalParams,
                                                            cudaFunctions, model.getPrecision(), rngName);
                    if (!psm->getSupportCode().empty()) {
                        os << CodeStream::OB(29) << " using namespace " << sg->getName() << "_postsyn;" << std::endl;
                    }
                    os << pdCode << std::endl;
                    if (!psm->getSupportCode().empty()) {
                        os << CodeStream::CB(29) << " // namespace bracket closed" << endl;
                    }

                    os << "dd_inSyn"  << sg->getName() << "[" << localID << "] = linSyn" << sg->getName() << ";" << std::endl;
                    for(const auto &v : psm->getVars()) {
                        os << "dd_" <<  v.first << sg->getName() << "[" << localID << "] = lps" << v.first << sg->getName() << ";"<< std::endl;
                    }
                }

                os << CodeStream::CB(20);
                os << "__syncthreads();" << std::endl;

                if (n->second.isSpikeEventRequired()) {
                    os << "if (threadIdx.x == 1)";
                    {
                        CodeStream::Scope b(os);
                        os << "if (spkEvntCount > 0) posSpkEvnt = atomicAdd((unsigned int *) &dd_glbSpkCntEvnt" << n->first;
                        if (n->second.isDelayRequired()) {
                            os << "[dd_spkQuePtr" << n->first << "], spkEvntCount);" << std::endl;
                        }
                        else {
                            os << "[0], spkEvntCount);" << std::endl;
                        }
                    } // end if (threadIdx.x == 0)
                    os << "__syncthreads();" << std::endl;
                }

                if (!nm->getThresholdConditionCode().empty()) {
                    os << "if (threadIdx.x == 0)";
                    {
                        CodeStream::Scope b(os);
                        os << "if (spkCount > 0) posSpk = atomicAdd((unsigned int *) &dd_glbSpkCnt" << n->first;
                        if (n->second.isDelayRequired() && n->second.isTrueSpikeRequired()) {
                            os << "[dd_spkQuePtr" << n->first << "], spkCount);" << std::endl;
                        }
                        else {
                            os << "[0], spkCount);" << std::endl;
                        }
                    } // end if (threadIdx.x == 1)
                    os << "__syncthreads();" << std::endl;
                }

                string queueOffset = n->second.getQueueOffset("dd_");
                if (n->second.isSpikeEventRequired()) {
                    os << "if (threadIdx.x < spkEvntCount)";
                    {
                        CodeStream::Scope b(os);
                        os << "dd_glbSpkEvnt" << n->first << "[" << queueOffset << "posSpkEvnt + threadIdx.x] = shSpkEvnt[threadIdx.x];" << std::endl;
                    }   // end if (threadIdx.x < spkEvntCount)
                }

                if (!nm->getThresholdConditionCode().empty()) {
                    string queueOffsetTrueSpk = n->second.isTrueSpikeRequired() ? queueOffset : "";

                    os << "if (threadIdx.x < spkCount)";
                    {
                        CodeStream::Scope b(os);
                        os << "dd_glbSpk" << n->first << "[" << queueOffsetTrueSpk << "posSpk + threadIdx.x] = shSpk[threadIdx.x];" << std::endl;
                        if (n->second.isSpikeTimeRequired()) {
                            os << "dd_sT" << n->first << "[" << queueOffset << "shSpk[threadIdx.x]] = t;" << std::endl;
                        }
                    }   // end if (threadIdx.x < spkCount)
                }
            }   // end if (id < model.padSumNeuronN[i] )
            os << std::endl;
        }
    }   // end of neuron kernel

    os << "#endif" << std::endl;
    fs.close();
}

//-------------------------------------------------------------------------
/*!
  \brief Function for generating a CUDA kernel for simulating all synapses.

  This functions generates code for global variables on the GPU side that are 
  synapse-related and the actual CUDA kernel for simulating one time step of 
  the synapses.
*/
//-------------------------------------------------------------------------

void genSynapseKernel(const NNmodel &model, //!< Model description
                      const string &path,   //!< Path for code generation
                      int localHostID)      //!< ID of local host
{
    string localID; //!< "id" if first synapse group, else "lid". lid =(thread index- last thread of the last synapse group)
    ofstream fs;
    string name = model.getGeneratedCodePath(path, "synapseKrnl.cc");
    fs.open(name.c_str());

    // Attach this to a code stream
    CodeStream os(fs);

    // write header content
    writeHeader(os);
    os << std::endl;

    // compiler/include control (include once)
    os << "#ifndef _" << model.getName() << "_synapseKrnl_cc" << std::endl;
    os << "#define _" << model.getName() << "_synapseKrnl_cc" << std::endl;
    os << "#define BLOCKSZ_SYN " << synapseBlkSz << std::endl;
    os << std::endl;
 
    // write doxygen comment
    os << "//-------------------------------------------------------------------------" << std::endl;
    os << "/*! \\file synapseKrnl.cc" << std::endl << std::endl;
    os << "\\brief File generated from GeNN for the model " << model.getName();
    os << " containing the synapse kernel and learning kernel functions." << std::endl;
    os << "*/" << std::endl;
    os << "//-------------------------------------------------------------------------" << std::endl << std::endl;

    // If a reset kernel is required to be run before the synapse kernel
    if(model.isPreSynapseResetRequired())
    {
        // pre synapse reset kernel header
        os << "extern \"C\" __global__ void preSynapseReset()";
        {
            CodeStream::Scope b(os);

            os << "unsigned int id = " << preSynapseResetBlkSize << " * blockIdx.x + threadIdx.x;" << std::endl;

            // Loop through neuron groups
            unsigned int groupID = 0;
            for(const auto &n : model.getLocalNeuronGroups()) {
                // Loop through incoming synaptic populations
                for(const auto &m : n.second.getMergedInSyn()) {
                    const auto *sg = m.first;

<<<<<<< HEAD
                     // If this kernel requires dendritic delay
                    if(sg->isDendriticDelayRequired()) {
                        if(groupID > 0) {
                            os << "else ";
                        }
                        os << "if(id == " << (groupID++) << ")";
                        {
                            CodeStream::Scope b(os);

                            os << "dd_denDelayPtr" << sg->getName() << " = (dd_denDelayPtr" << sg->getName() << " + 1) % " << sg->getMaxDendriticDelaySlots() << ";" << std::endl;
                        }
=======
                        os << "dd_denDelayPtr" << s.first << " = (dd_denDelayPtr" << s.first << " + 1) % " << s.second.getMaxDendriticDelayTimesteps() << ";" << std::endl;
>>>>>>> 7860d01f
                    }
                }
            }
        }
    }

    if (!model.getSynapseDynamicsGroups().empty()) {
        os << "#define BLOCKSZ_SYNDYN " << synDynBlkSz << endl;

        // SynapseDynamics kernel header
        os << "extern \"C\" __global__ void calcSynapseDynamics(";
        for(const auto &p : model.getSynapseDynamicsKernelParameters()) {
            os << p.second << " " << p.first << ", ";
        }
        os << model.getPrecision() << " t)" << std::endl; // end of synapse kernel header

        // synapse dynamics kernel code
        {
            CodeStream::Scope b(os);

            // common variables for all cases
            os << "unsigned int id = BLOCKSZ_SYNDYN * blockIdx.x + threadIdx.x;" << std::endl;
            os << model.getPrecision() << " addtoinSyn;" << std::endl;
            os << std::endl;

            os << "// execute internal synapse dynamics if any" << std::endl;
            for(auto s = model.getSynapseDynamicsGroups().cbegin(); s != model.getSynapseDynamicsGroups().cend(); ++s)
            {
                const SynapseGroup *sg = model.findSynapseGroup(s->first);
                const auto *wu = sg->getWUModel();

                // if there is some internal synapse dynamics
                if (!wu->getSynapseDynamicsCode().empty()) {
                    // Create iteration context to iterate over the variables and derived parameters
                    DerivedParamNameIterCtx wuDerivedParams(wu->getDerivedParams());
                    ExtraGlobalParamNameIterCtx wuExtraGlobalParams(wu->getExtraGlobalParams());
                    VarNameIterCtx wuVars(wu->getVars());

                    os << "// synapse group " << s->first << std::endl;
                    if (s == model.getSynapseDynamicsGroups().cbegin()) {
                        os << "if (id < " << s->second.second << ")";
                        localID = "id";
                    }
                    else {
                        os << "if ((id >= " << s->second.first << ") && (id < " << s->second.second << "))";
                        localID = "lid";
                    }
                    {
                        CodeStream::Scope b(os);
                        if(s != model.getSynapseDynamicsGroups().cbegin()) {
                            os << "unsigned int lid = id - " << s->second.first << ";" << std::endl;
                        }

                        if (sg->getSrcNeuronGroup()->isDelayRequired()) {
                            os << "unsigned int delaySlot = (dd_spkQuePtr" << sg->getSrcNeuronGroup()->getName();
                            os << " + " << (sg->getSrcNeuronGroup()->getNumDelaySlots() - sg->getDelaySteps());
                            os << ") % " << sg->getSrcNeuronGroup()->getNumDelaySlots() << ";" << std::endl;
                        }

                        string SDcode = wu->getSynapseDynamicsCode();
                        substitute(SDcode, "$(t)", "t");

                        if (sg->getMatrixType() & SynapseMatrixConnectivity::SPARSE) { // SPARSE
                            if(sg->getMatrixType() & SynapseMatrixConnectivity::YALE) {
                                os << "if (" << localID << " < dd_indInG" << s->first << "[" << sg->getSrcNeuronGroup()->getNumNeurons() << "])";
                            }
                            else {
                                os << "if (" << localID << " < dd_synRemap" << s->first << "[0])";
                            }
                            {
                                CodeStream::Scope b(os);

                                // Determine synapse and presynaptic indices for this thread
                                std::string synIdx;
                                std::string preIdx;
                                if(sg->getMatrixType() & SynapseMatrixConnectivity::RAGGED) {
                                    os << "const unsigned int s = dd_synRemap" << s->first << "[1 + " << localID << "];" << std::endl;
                                    synIdx = "s";
                                    preIdx = "s / " + to_string(sg->getMaxConnections());

                                }
                                else {
                                    synIdx = localID;
                                    preIdx = "dd_preInd" + s->first +"[" + localID + "]";
                                }

                                // Determine postsynaptic index from ind array
                                const std::string postIdx = "dd_ind" + s->first + "[" + synIdx + "]";

                                os << "// all threads participate that can work on an existing synapse" << std::endl;
                                if (!wu->getSynapseDynamicsSuppportCode().empty()) {
                                    os << " using namespace " << s->first << "_weightupdate_synapseDynamics;" << std::endl;
                                }
                                if (sg->getMatrixType() & SynapseMatrixWeight::INDIVIDUAL) {
                                    // name substitute synapse var names in synapseDynamics code
                                    name_substitutions(SDcode, "dd_", wuVars.nameBegin, wuVars.nameEnd, s->first + "[" + synIdx +"]");
                                }

<<<<<<< HEAD
                                substitute(SDcode, "$(updatelinsyn)", getFloatAtomicAdd(model.getPrecision()) + "(&$(inSyn), $(addtoinSyn))");
                                substitute(SDcode, "$(inSyn)", "dd_inSyn" + sg->getTargetMergedPSMName() + "[" + postIdx + "]");
=======
                                // If dendritic delay is required, always use atomic operation to update dendritic delay buffer
                                if(sg->isDendriticDelayRequired()) {
                                    functionSubstitute(SDcode, "addToDenDelay", 2, getFloatAtomicAdd(model.getPrecision()) + "(&dd_denDelay" + s->first + "[" + sg->getDendriticDelayOffset("dd_", "$(1)") + postIdx + "], $(0))");
                                }
                                // Otherwise
                                else {
                                    substitute(SDcode, "$(updatelinsyn)", getFloatAtomicAdd(model.getPrecision()) + "(&$(inSyn), $(addtoinSyn))");
                                    substitute(SDcode, "$(inSyn)", "dd_inSyn" + s->first + "[" + postIdx + "]");
                                }
>>>>>>> 7860d01f

                                StandardSubstitutions::weightUpdateDynamics(SDcode, sg, wuVars, wuDerivedParams, wuExtraGlobalParams,
                                                                            preIdx, postIdx, "dd_", cudaFunctions, model.getPrecision());
                                os << SDcode << std::endl;
                            }
                        }
                        else { // DENSE
                            os << "if (" << localID << " < " << sg->getSrcNeuronGroup()->getNumNeurons() * sg->getTrgNeuronGroup()->getNumNeurons() << ")";
                            {
                                CodeStream::Scope b(os);
                                os << "// all threads participate that can work on an existing synapse" << std::endl;
                                if (!wu->getSynapseDynamicsSuppportCode().empty()) {
                                        os << " using namespace " << s->first << "_weightupdate_synapseDynamics;" << std::endl;
                                }
                                if (sg->getMatrixType() & SynapseMatrixWeight::INDIVIDUAL) {
                                    // name substitute synapse var names in synapseDynamics code
                                    name_substitutions(SDcode, "dd_", wuVars.nameBegin, wuVars.nameEnd, s->first + "[" + localID + "]");
                                }

                                const std::string postIdx = localID +"%" + to_string(sg->getTrgNeuronGroup()->getNumNeurons());
<<<<<<< HEAD
                                substitute(SDcode, "$(updatelinsyn)", getFloatAtomicAdd(model.getPrecision()) + "(&$(inSyn), $(addtoinSyn))");
                                substitute(SDcode, "$(inSyn)", "dd_inSyn" + sg->getTargetMergedPSMName() + "[" + postIdx + "]");
=======

                                // If dendritic delay is required, always use atomic operation to update dendritic delay buffer
                                if(sg->isDendriticDelayRequired()) {
                                    functionSubstitute(SDcode, "addToDenDelay", 2, getFloatAtomicAdd(model.getPrecision()) + "(&dd_denDelay" + s->first + "[" + sg->getDendriticDelayOffset("dd_", "$(1)") + postIdx + "], $(0))");
                                }
                                // Otherwise
                                else {
                                    substitute(SDcode, "$(updatelinsyn)", getFloatAtomicAdd(model.getPrecision()) + "(&$(inSyn), $(addtoinSyn))");
                                    substitute(SDcode, "$(inSyn)", "dd_inSyn" + s->first + "[" + postIdx + "]");
                                }
>>>>>>> 7860d01f

                                StandardSubstitutions::weightUpdateDynamics(SDcode, sg, wuVars, wuDerivedParams, wuExtraGlobalParams,
                                                                            localID +"/" + to_string(sg->getTrgNeuronGroup()->getNumNeurons()),
                                                                            postIdx, "dd_", cudaFunctions, model.getPrecision());
                                os << SDcode << std::endl;
                            }
                        }
                    }
                }
            }
        }
    }

    // count how many neuron blocks to use: one thread for each synapse target
    // targets of several input groups are counted multiply
    const unsigned int numSynapseBlocks = model.getSynapseKernelGridSize() / synapseBlkSz;

    // synapse kernel header
    os << "extern \"C\" __global__ void calcSynapses(";
    for (const auto &p : model.getSynapseKernelParameters()) {
        os << p.second << " " << p.first << ", ";
    }
    os << model.getPrecision() << " t)" << std::endl; // end of synapse kernel header

    // synapse kernel code
    {
        CodeStream::Scope b(os);
        // common variables for all cases
        os << "unsigned int id = BLOCKSZ_SYN * blockIdx.x + threadIdx.x;" << std::endl;
        os << "unsigned int lmax, j, r;" << std::endl;
        os << model.getPrecision() << " addtoinSyn;" << std::endl;

        // We need shLg if any synapse groups accumulate into shared memory
        if(std::any_of(model.getLocalSynapseGroups().cbegin(), model.getLocalSynapseGroups().cend(),
            [](const NNmodel::SynapseGroupValueType &s){ return shouldAccumulateInSharedMemory(s.second); }))
        {
            os << "__shared__ " << model.getPrecision() << " shLg[BLOCKSZ_SYN];" << std::endl;
        }

        // We need linsyn if any synapse groups accumulate directly into a register
        for(const auto &s : model.getLocalSynapseGroups()) {
            if (shouldAccumulateInLinSyn(s.second)) {
                os << model.getPrecision() << " linSyn;" << std::endl;
                break;
            }
        }
        // we need ipost in any case, and we need npost if there are any SPARSE connections
        os << "unsigned int ipost;" << std::endl;
        for(const auto &s : model.getLocalSynapseGroups()) {
            if (s.second.getMatrixType()  & SynapseMatrixConnectivity::SPARSE){
                os << "unsigned int prePos; " << std::endl;
                os << "unsigned int npost; " << std::endl;
                break;
            }
        }
        for(const auto &s : model.getLocalSynapseGroups()) {
            if (s.second.isTrueSpikeRequired() || model.isSynapseGroupPostLearningRequired(s.first)) {
                os << "__shared__ unsigned int shSpk[BLOCKSZ_SYN];" << std::endl;
                //os << "__shared__ " << model.getPrecision() << " shSpkV[BLOCKSZ_SYN];" << std::endl;
                os << "unsigned int lscnt, numSpikeSubsets;" << std::endl;
                break;
            }
        }
        for(const auto &s : model.getLocalSynapseGroups()) {
            if (s.second.isSpikeEventRequired()) {
                os << "__shared__ unsigned int shSpkEvnt[BLOCKSZ_SYN];" << std::endl;
                os << "unsigned int lscntEvnt, numSpikeSubsetsEvnt;" << std::endl;
                break;
            }
        }
        os << std::endl;

        for(auto s = model.getLocalSynapseGroups().cbegin(); s != model.getLocalSynapseGroups().cend(); ++s) {
            os << "// synapse group " << s->first << std::endl;
            const auto &groupIDRange = s->second.getPaddedKernelIDRange();
            if (s == model.getLocalSynapseGroups().cbegin()) {
                os << "if (id < " << groupIDRange.second << ")";
                localID = "id";
            }
            else {
                os << "if ((id >= " << groupIDRange.first << ") && (id < " << groupIDRange.second << "))";
                localID = "lid";
            }
            {
                CodeStream::Scope b(os);
                if(s != model.getLocalSynapseGroups().cbegin()) {
                    os << "unsigned int lid = id - " << groupIDRange.first<< ";" << std::endl;
                }

                if (s->second.getSrcNeuronGroup()->isDelayRequired()) {
                    os << "unsigned int delaySlot = (dd_spkQuePtr" << s->second.getSrcNeuronGroup()->getName();
                    os << " + " << (s->second.getSrcNeuronGroup()->getNumDelaySlots() - s->second.getDelaySteps());
                    os << ") % " << s->second.getSrcNeuronGroup()->getNumDelaySlots() << ";" << std::endl;
                }

                // If we are going to accumulate postsynaptic input into a register, copy current value into register from global memory
                if (shouldAccumulateInLinSyn(s->second)) {
                    os << "// only do this for existing neurons" << std::endl;
                    os << "if (" << localID << " < " << s->second.getTrgNeuronGroup()->getNumNeurons() << ")";
                    {
                        CodeStream::Scope b(os);
                        os << "linSyn = dd_inSyn" << s->second.getTargetMergedPSMName() << "[" << localID << "];" << std::endl;
                    }
                }
                // Otherwise, if we are going to accumulate into shared memory, copy current value into correct array index
                // **NOTE** is ok as number of target neurons <= synapseBlkSz
                else if(shouldAccumulateInSharedMemory(s->second)) {
                    os << "if (threadIdx.x < " << s->second.getTrgNeuronGroup()->getNumNeurons() << ")";
                    {
                        CodeStream::Scope b(os);
                        os << "shLg[threadIdx.x] = dd_inSyn" << s->second.getTargetMergedPSMName() << "[threadIdx.x];"<< std::endl;
                    }
                    os << "__syncthreads();" << std::endl;
                }

                if (s->second.isSpikeEventRequired()) {
                    os << "lscntEvnt = dd_glbSpkCntEvnt" << s->second.getSrcNeuronGroup()->getName();
                    if (s->second.getSrcNeuronGroup()->isDelayRequired()) {
                        os << "[delaySlot];" << std::endl;
                    }
                    else {
                        os << "[0];" << std::endl;
                    }
                    os << "numSpikeSubsetsEvnt = (lscntEvnt+BLOCKSZ_SYN-1) / BLOCKSZ_SYN;" << std::endl;
                }

                if (s->second.isTrueSpikeRequired() || model.isSynapseGroupPostLearningRequired(s->first)) {
                    os << "lscnt = dd_glbSpkCnt" << s->second.getSrcNeuronGroup()->getName();
                    if (s->second.getSrcNeuronGroup()->isDelayRequired()) {
                        os << "[delaySlot];" << std::endl;
                    }
                    else {
                        os << "[0];" << std::endl;
                    }
                    os << "numSpikeSubsets = (lscnt+BLOCKSZ_SYN-1) / BLOCKSZ_SYN;" << std::endl;
                }

                // generate the code for processing spike-like events
                if (s->second.isSpikeEventRequired()) {
                    generate_process_presynaptic_events_code(os, s->second, localID, "Evnt", model.getPrecision());
                }

                // generate the code for processing true spike events
                if (s->second.isTrueSpikeRequired()) {
                    generate_process_presynaptic_events_code(os, s->second, localID, "", model.getPrecision());
                }
                os << std::endl;

                // If we have been accumulating into a register, write value back to global memory
                if (shouldAccumulateInLinSyn(s->second)) {
                    os << "// only do this for existing neurons" << std::endl;
                    os << "if (" << localID << " < " << s->second.getTrgNeuronGroup()->getNumNeurons() << ")";
                    {
                        CodeStream::Scope b(os);
                        os << "dd_inSyn" << s->second.getTargetMergedPSMName() << "[" << localID << "] = linSyn;" << std::endl;
                    }
                }
                // Otherwise, if we have been accumulating into shared memory, write value back to global memory
                // **NOTE** is ok as number of target neurons <= synapseBlkSz
                else if(shouldAccumulateInSharedMemory(s->second)) {
                    os << "__syncthreads();" << std::endl;
                    os << "if (threadIdx.x < " << s->second.getTrgNeuronGroup()->getNumNeurons() << ")";
                    {
                        CodeStream::Scope b(os);
                        os << "dd_inSyn" << s->second.getTargetMergedPSMName() << "[threadIdx.x] = shLg[threadIdx.x];"<< std::endl;
                    }
                }

                // need to do reset operations in this kernel (no learning kernel)
                if (model.getResetKernel() == GENN_FLAGS::calcSynapses) {
                    os << "__syncthreads();" << std::endl;
                    os << "if (threadIdx.x == 0)";
                    {
                        CodeStream::Scope b(os);
                        os << "j = atomicAdd((unsigned int *) &d_done, 1);" << std::endl;
                        os << "if (j == " << numSynapseBlocks - 1 << ")";
                        {
                            // Update device delay slot pointers for remote neuron groups that require them
                            CodeStream::Scope b(os);
                            for(const auto &n : model.getRemoteNeuronGroups()) {
                                if(n.second.hasOutputToHost(localHostID) && n.second.isDelayRequired()) {
                                    os << "dd_spkQuePtr" << n.first << " = (dd_spkQuePtr" << n.first << " + 1) % " << n.second.getNumDelaySlots() << ";" << std::endl;
                                }
                            }
                            for(const auto &n : model.getLocalNeuronGroups()) {
                                StandardGeneratedSections::neuronOutputInit(os, n.second, "dd_");
                            }
                            os << "d_done = 0;" << std::endl;
                        }   // end "if (j == " << numOfBlocks - 1 << ")"
                    }   // end "if (threadIdx.x == 0)"
                }
            }
            os << std::endl;
        }
    }
    os << std::endl;


    ///////////////////////////////////////////////////////////////
    // Kernel for learning synapses, post-synaptic spikes

    if (!model.getSynapsePostLearnGroups().empty()) {

        // count how many learn blocks to use: one thread for each synapse source
        // sources of several output groups are counted multiply
        const unsigned int numPostLearnBlocks = model.getSynapsePostLearnGridSize() / learnBlkSz;
  
        // Kernel header
        os << "extern \"C\" __global__ void learnSynapsesPost(";
        for(const auto &p : model.getSimLearnPostKernelParameters()) {
            os << p.second << " " << p.first << ", ";
        }
        os << model.getPrecision() << " t)";
        os << std::endl;

        // kernel code
        {
            CodeStream::Scope b(os);
            os << "unsigned int id = " << learnBlkSz << " * blockIdx.x + threadIdx.x;" << std::endl;
            os << "__shared__ unsigned int shSpk[" << learnBlkSz << "];" << std::endl;
            os << "unsigned int lscnt, numSpikeSubsets, lmax, j, r;" << std::endl;
            os << std::endl;
            for(auto s = model.getSynapsePostLearnGroups().cbegin(); s != model.getSynapsePostLearnGroups().cend(); ++s)
            {
                const SynapseGroup *sg = model.findSynapseGroup(s->first);
                const auto *wu = sg->getWUModel();
                const bool sparse = sg->getMatrixType() & SynapseMatrixConnectivity::SPARSE;

                // NOTE: WE DO NOT USE THE AXONAL DELAY FOR BACKWARDS PROPAGATION - WE CAN TALK ABOUT BACKWARDS DELAYS IF WE WANT THEM
                os << "// synapse group " << s->first << std::endl;
                if (s == model.getSynapsePostLearnGroups().cbegin()) {
                    os << "if (id < " << s->second.second << ")";
                    localID = "id";
                }
                else {
                    os << "if ((id >= " << s->second.first << ") && (id < " << s->second.second << "))";
                    localID = "lid";
                }
                {
                    CodeStream::Scope b(os);

                    if(s != model.getSynapsePostLearnGroups().cbegin()) {
                        os << "unsigned int lid = id - " << s->second.first << ";" << std::endl;
                    }

                    if (sg->getSrcNeuronGroup()->isDelayRequired()) {
                        os << "unsigned int delaySlot = (dd_spkQuePtr" << sg->getSrcNeuronGroup()->getName();
                        os << " + " << (sg->getSrcNeuronGroup()->getNumDelaySlots() - sg->getDelaySteps());
                        os << ") % " << sg->getSrcNeuronGroup()->getNumDelaySlots() << ";" << std::endl;
                    }

                    if (sg->getTrgNeuronGroup()->isDelayRequired() && sg->getTrgNeuronGroup()->isTrueSpikeRequired()) {
                        os << "lscnt = dd_glbSpkCnt" << sg->getTrgNeuronGroup()->getName() << "[dd_spkQuePtr" << sg->getTrgNeuronGroup()->getName() << "];" << std::endl;
                    }
                    else {
                        os << "lscnt = dd_glbSpkCnt" << sg->getTrgNeuronGroup()->getName() << "[0];" << std::endl;
                    }

                    os << "numSpikeSubsets = (lscnt+" << learnBlkSz-1 << ") / " << learnBlkSz << ";" << std::endl;
                    os << "for (r = 0; r < numSpikeSubsets; r++)";
                    {
                        CodeStream::Scope b(os);
                        os << "if (r == numSpikeSubsets - 1) lmax = ((lscnt-1) % " << learnBlkSz << ")+1;" << std::endl;
                        os << "else lmax = " << learnBlkSz << ";" << std::endl;

                        const string offsetTrueSpkPost = sg->getTrgNeuronGroup()->isTrueSpikeRequired()
                            ? sg->getTrgNeuronGroup()->getQueueOffset("dd_")
                            : "";
                        os << "if (threadIdx.x < lmax)";
                        {
                            CodeStream::Scope b(os);
                            os << "shSpk[threadIdx.x] = dd_glbSpk" << sg->getTrgNeuronGroup()->getName() << "[" << offsetTrueSpkPost << "(r * " << learnBlkSz << ") + threadIdx.x];" << std::endl;
                        }

                        os << "__syncthreads();" << std::endl;
                        os << "// only work on existing neurons" << std::endl;
                        os << "if (" << localID << " < " << sg->getMaxSourceConnections() << ")";
                        {
                            CodeStream::Scope b(os);
                            os << "// loop through all incoming spikes for learning" << std::endl;
                            os << "for (j = 0; j < lmax; j++)";
                            {
                                CodeStream::Scope b(os);
                                if (sparse) {
                                    if(sg->getMatrixType() & SynapseMatrixConnectivity::YALE) {
                                        os << "unsigned int iprePos = dd_revIndInG" <<  s->first << "[shSpk[j]];" << std::endl;
                                        os << "unsigned int npre = dd_revIndInG" << s->first << "[shSpk[j] + 1] - iprePos;" << std::endl;
                                    }
                                    else {
                                        os << "unsigned int iprePos = shSpk[j] * " << to_string(sg->getMaxSourceConnections()) << ";" << std::endl;
                                        os << "unsigned int npre = dd_colLength" << s->first << "[shSpk[j]];" << std::endl;
                                    }
                                    os << "if (" << localID << " < npre)" << CodeStream::OB(1540);
                                    os << "iprePos += " << localID << ";" << std::endl;
                                    //Commenting out the next line as it is not used rather than deleting as I'm not sure if it may be used by different learning models
                                    //os << "unsigned int ipre = dd_revInd" << sgName << "[iprePos];" << std::endl;
                                }

                                if (!wu->getLearnPostSupportCode().empty()) {
                                    os << " using namespace " << s->first << "_weightupdate_simLearnPost;" << std::endl;
                                }

                                // Create iteration context to iterate over the variables; derived and extra global parameters
                                DerivedParamNameIterCtx wuDerivedParams(wu->getDerivedParams());
                                ExtraGlobalParamNameIterCtx wuExtraGlobalParams(wu->getExtraGlobalParams());
                                VarNameIterCtx wuVars(wu->getVars());

                                string code = wu->getLearnPostCode();
                                substitute(code, "$(t)", "t");
                                // Code substitutions ----------------------------------------------------------------------------------
                                std::string preIndex;
                                if (sparse) { // SPARSE
                                    name_substitutions(code, "dd_", wuVars.nameBegin, wuVars.nameEnd, s->first + "[dd_remap" + s->first + "[iprePos]]");
                                    
                                    if(sg->getMatrixType() & SynapseMatrixConnectivity::YALE) {
                                        preIndex = "dd_revInd" + s->first + "[iprePos]";
                                    }
                                    else {
                                        preIndex = "(dd_remap" + s->first + "[iprePos] / " + to_string(sg->getMaxConnections()) + ")";
                                    }
                                }
                                else { // DENSE
                                    name_substitutions(code, "dd_", wuVars.nameBegin, wuVars.nameEnd, s->first + "[" + localID + " * " + to_string(sg->getTrgNeuronGroup()->getNumNeurons()) + " + shSpk[j]]");
                                    preIndex = localID;
                                }
                                StandardSubstitutions::weightUpdatePostLearn(code, sg, wuDerivedParams, wuExtraGlobalParams,
                                                                            preIndex, "shSpk[j]", "dd_", cudaFunctions, model.getPrecision());
                                // end Code substitutions -------------------------------------------------------------------------
                                os << code << std::endl;
                                if (sparse) {
                                    os << CodeStream::CB(1540);
                                }
                            }
                        }
                    }
                    if (model.getResetKernel() == GENN_FLAGS::learnSynapsesPost) {
                        os << "__syncthreads();" << std::endl;
                        os << "if (threadIdx.x == 0)";
                        {
                            CodeStream::Scope b(os);
                            os << "j = atomicAdd((unsigned int *) &d_done, 1);" << std::endl;
                            os << "if (j == " << numPostLearnBlocks - 1 << ")";
                            {
                                CodeStream::Scope b(os);

                                // Update device delay slot pointers for remote neuorn groups that require them
                                for(const auto &n : model.getRemoteNeuronGroups()) {
                                    if(n.second.hasOutputToHost(localHostID) && n.second.isDelayRequired()) {
                                        os << "dd_spkQuePtr" << n.first << " = (dd_spkQuePtr" << n.first << " + 1) % " << n.second.getNumDelaySlots() << ";" << std::endl;
                                    }
                                }
                                for(const auto &n : model.getLocalNeuronGroups()) {
                                    StandardGeneratedSections::neuronOutputInit(os, n.second, "dd_");
                                }
                                os << "d_done = 0;" << std::endl;
                            }   // end "if (j == " << numOfBlocks - 1 << ")"
                        }   // end "if (threadIdx.x == 0)"
                    }
                }
            }
        }
    }
    os << std::endl;
    
    os << "#endif" << std::endl;
    fs.close();

//    cout << "exiting genSynapseKernel" << endl;
}

#endif<|MERGE_RESOLUTION|>--- conflicted
+++ resolved
@@ -818,7 +818,6 @@
                 for(const auto &m : n.second.getMergedInSyn()) {
                     const auto *sg = m.first;
 
-<<<<<<< HEAD
                      // If this kernel requires dendritic delay
                     if(sg->isDendriticDelayRequired()) {
                         if(groupID > 0) {
@@ -828,11 +827,8 @@
                         {
                             CodeStream::Scope b(os);
 
-                            os << "dd_denDelayPtr" << sg->getName() << " = (dd_denDelayPtr" << sg->getName() << " + 1) % " << sg->getMaxDendriticDelaySlots() << ";" << std::endl;
-                        }
-=======
-                        os << "dd_denDelayPtr" << s.first << " = (dd_denDelayPtr" << s.first << " + 1) % " << s.second.getMaxDendriticDelayTimesteps() << ";" << std::endl;
->>>>>>> 7860d01f
+                            os << "dd_denDelayPtr" << sg->getName() << " = (dd_denDelayPtr" << sg->getName() << " + 1) % " << sg->getMaxDendriticDelayTimesteps() << ";" << std::endl;
+                        }
                     }
                 }
             }
@@ -931,20 +927,15 @@
                                     name_substitutions(SDcode, "dd_", wuVars.nameBegin, wuVars.nameEnd, s->first + "[" + synIdx +"]");
                                 }
 
-<<<<<<< HEAD
-                                substitute(SDcode, "$(updatelinsyn)", getFloatAtomicAdd(model.getPrecision()) + "(&$(inSyn), $(addtoinSyn))");
-                                substitute(SDcode, "$(inSyn)", "dd_inSyn" + sg->getTargetMergedPSMName() + "[" + postIdx + "]");
-=======
                                 // If dendritic delay is required, always use atomic operation to update dendritic delay buffer
                                 if(sg->isDendriticDelayRequired()) {
-                                    functionSubstitute(SDcode, "addToDenDelay", 2, getFloatAtomicAdd(model.getPrecision()) + "(&dd_denDelay" + s->first + "[" + sg->getDendriticDelayOffset("dd_", "$(1)") + postIdx + "], $(0))");
+                                    functionSubstitute(SDcode, "addToDenDelay", 2, getFloatAtomicAdd(model.getPrecision()) + "(&dd_denDelay" + sg->getTargetMergedPSMName() + "[" + sg->getDendriticDelayOffset("dd_", "$(1)") + postIdx + "], $(0))");
                                 }
                                 // Otherwise
                                 else {
                                     substitute(SDcode, "$(updatelinsyn)", getFloatAtomicAdd(model.getPrecision()) + "(&$(inSyn), $(addtoinSyn))");
-                                    substitute(SDcode, "$(inSyn)", "dd_inSyn" + s->first + "[" + postIdx + "]");
-                                }
->>>>>>> 7860d01f
+                                    substitute(SDcode, "$(inSyn)", "dd_inSyn" + sg->getTargetMergedPSMName() + "[" + postIdx + "]");
+                                }
 
                                 StandardSubstitutions::weightUpdateDynamics(SDcode, sg, wuVars, wuDerivedParams, wuExtraGlobalParams,
                                                                             preIdx, postIdx, "dd_", cudaFunctions, model.getPrecision());
@@ -965,21 +956,16 @@
                                 }
 
                                 const std::string postIdx = localID +"%" + to_string(sg->getTrgNeuronGroup()->getNumNeurons());
-<<<<<<< HEAD
-                                substitute(SDcode, "$(updatelinsyn)", getFloatAtomicAdd(model.getPrecision()) + "(&$(inSyn), $(addtoinSyn))");
-                                substitute(SDcode, "$(inSyn)", "dd_inSyn" + sg->getTargetMergedPSMName() + "[" + postIdx + "]");
-=======
 
                                 // If dendritic delay is required, always use atomic operation to update dendritic delay buffer
                                 if(sg->isDendriticDelayRequired()) {
-                                    functionSubstitute(SDcode, "addToDenDelay", 2, getFloatAtomicAdd(model.getPrecision()) + "(&dd_denDelay" + s->first + "[" + sg->getDendriticDelayOffset("dd_", "$(1)") + postIdx + "], $(0))");
+                                    functionSubstitute(SDcode, "addToDenDelay", 2, getFloatAtomicAdd(model.getPrecision()) + "(&dd_denDelay" + sg->getTargetMergedPSMName() + "[" + sg->getDendriticDelayOffset("dd_", "$(1)") + postIdx + "], $(0))");
                                 }
                                 // Otherwise
                                 else {
                                     substitute(SDcode, "$(updatelinsyn)", getFloatAtomicAdd(model.getPrecision()) + "(&$(inSyn), $(addtoinSyn))");
-                                    substitute(SDcode, "$(inSyn)", "dd_inSyn" + s->first + "[" + postIdx + "]");
-                                }
->>>>>>> 7860d01f
+                                    substitute(SDcode, "$(inSyn)", "dd_inSyn" + sg->getTargetMergedPSMName() + "[" + postIdx + "]");
+                                }
 
                                 StandardSubstitutions::weightUpdateDynamics(SDcode, sg, wuVars, wuDerivedParams, wuExtraGlobalParams,
                                                                             localID +"/" + to_string(sg->getTrgNeuronGroup()->getNumNeurons()),

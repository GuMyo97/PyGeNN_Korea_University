--- conflicted
+++ resolved
@@ -117,13 +117,13 @@
 
     // these variables now deal only with true spikes, not high V "events"
     for (int i = 0; i < model.neuronGrpN; i++) {
-    if (nModels[model.neuronType[i]].thresholdConditionCode != tS("")) {
-        os << "__shared__ unsigned int shSpk[" << neuronBlkSz << "];" << ENDL;
-        os << "__shared__ volatile unsigned int posSpk;" << ENDL;
-        os << "unsigned int spkIdx;" << ENDL;
-        os << "__shared__ volatile unsigned int spkCount;" << ENDL;
-        break;
-    }
+        if (nModels[model.neuronType[i]].thresholdConditionCode != tS("")) {
+            os << "__shared__ unsigned int shSpk[" << neuronBlkSz << "];" << ENDL;
+            os << "__shared__ volatile unsigned int posSpk;" << ENDL;
+            os << "unsigned int spkIdx;" << ENDL;
+            os << "__shared__ volatile unsigned int spkCount;" << ENDL;
+            break;
+        }
     }
     os << ENDL;
 
@@ -156,12 +156,12 @@
 
     // Initialise shared spike count vars
     for (int i = 0; i < model.neuronGrpN; i++) {
-    if (nModels[model.neuronType[i]].thresholdConditionCode != tS("")) {
-        os << "if (threadIdx.x == 0)" << OB(8);
-        os << "spkCount = 0;" << ENDL;
-        os << CB(8);
-        break;
-    }
+        if (!nModels[model.neuronType[i]].thresholdConditionCode.empty()) {
+            os << "if (threadIdx.x == 0)" << OB(8);
+            os << "spkCount = 0;" << ENDL;
+            os << CB(8);
+            break;
+        }
     }
     for (int i = 0; i < model.neuronGrpN; i++) {
         if (model.neuronNeedSpkEvnt[i]) {
@@ -176,7 +176,6 @@
 
     
     for (int i = 0; i < model.neuronGrpN; i++) {
-<<<<<<< HEAD
         nt = model.neuronType[i];
 
         string queueOffset = (model.neuronDelaySlots[i] > 1 ? "(dd_spkQuePtr" + model.neuronName[i] + " * " + tS(model.neuronN[i]) + ") + " : "");
@@ -268,12 +267,12 @@
             }
         }
 
-        os << "// test whether spike condition was fulfilled previously" << ENDL;
         string thCode= nModels[nt].thresholdConditionCode;
         if (thCode.empty()) { // no condition provided
             cerr << "Warning: No thresholdConditionCode for neuron type " << model.neuronType[i] << " used for population \"" << model.neuronName[i] << "\" was provided. There will be no spikes detected in this population!" << endl;
         }
         else {
+            os << "// test whether spike condition was fulfilled previously" << ENDL;
             substitute(thCode, "$(id)", localID);
             substitute(thCode, "$(t)", "t");
             name_substitutions(thCode, "l", nModels[nt].varNames, "");
@@ -339,170 +338,6 @@
                 os << CB(29) << " // namespace bracket closed" << endl;
             }
         }
-=======
-	nt = model.neuronType[i];
-	
-	string queueOffset = (model.neuronDelaySlots[i] > 1 ? "(dd_spkQuePtr" + model.neuronName[i] + " * " + tS(model.neuronN[i]) + ") + " : "");
-	string queueOffsetTrueSpk = (model.neuronNeedTrueSpk[i] ? queueOffset : "");
-
-	os << "// neuron group " << model.neuronName[i] << ENDL;
-	if (i == 0) {
-	    os << "if (id < " << model.padSumNeuronN[i] << ")" << OB(10);
-	    localID = string("id");
-	}
-	else {
-	    os << "if ((id >= " << model.padSumNeuronN[i - 1] << ") && (id < " << model.padSumNeuronN[i] << "))" << OB(10);
-	    os << "unsigned int lid = id - " << model.padSumNeuronN[i - 1] << ";" << ENDL;
-	    localID = string("lid");
-	}
-
-	vector<bool> varNeedQueue = model.neuronVarNeedQueue[i];
-	if ((find(varNeedQueue.begin(), varNeedQueue.end(), true) != varNeedQueue.end()) && (model.neuronDelaySlots[i] > 1)) {
-	    os << "unsigned int delaySlot = (dd_spkQuePtr" << model.neuronName[i];
-	    os << " + " << (model.neuronDelaySlots[i] - 1);
-	    os << ") % " << model.neuronDelaySlots[i] << ";" << ENDL;
-	}
-	os << ENDL;
-
-	os << "// only do this for existing neurons" << ENDL;
-	os << "if (" << localID << " < " << model.neuronN[i] << ")" << OB(20);
-	
-	os << "// pull neuron variables in a coalesced access" << ENDL;
-	for (int k = 0; k < nModels[nt].varNames.size(); k++) {
-	    os << nModels[nt].varTypes[k] << " l" << nModels[nt].varNames[k] << " = dd_";
-	    os << nModels[nt].varNames[k] << model.neuronName[i] << "[";
-	    if ((model.neuronVarNeedQueue[i][k]) && (model.neuronDelaySlots[i] > 1)) {
-		os << "(delaySlot * " << model.neuronN[i] << ") + ";
-	    }
-	    os << localID << "];" << ENDL;
-	}
-	if ((nModels[nt].simCode.find(tS("$(sT)")) != string::npos)
-	    || (nModels[nt].thresholdConditionCode.find(tS("$(sT)")) != string::npos)
-	    || (nModels[nt].resetCode.find(tS("$(sT)")) != string::npos)) { // load sT into local variable
-	    os << model.ftype << " lsT = dd_sT" <<  model.neuronName[i] << "[";
-	    if (model.neuronDelaySlots[i] > 1) {
-		os << "(delaySlot * " << model.neuronN[i] << ") + ";
-	    }
-	    os << localID << "];" << ENDL;
-	}
-	os << ENDL;
-		
-	if ((model.inSyn[i].size() > 0) || (nModels[nt].simCode.find(tS("Isyn")) != string::npos)) {
-	    os << model.ftype << " Isyn = 0;" << ENDL;
-	} 
-	for (int j = 0; j < model.inSyn[i].size(); j++) {
-	    unsigned int synPopID= model.inSyn[i][j]; // number of (post)synapse group 
-	    postSynModel psm= postSynModels[model.postSynapseType[synPopID]];
-	    string sName= model.synapseName[synPopID];
-	    
-	    os << "// pull inSyn values in a coalesced access" << ENDL;
-	    os << model.ftype << " linSyn" << sName << " = dd_inSyn" << sName << "[" << localID << "];" << ENDL;
-	    if (model.synapseGType[synPopID] == INDIVIDUALG) {
-		for (int k = 0, l = psm.varNames.size(); k < l; k++) {
-		    os << psm.varTypes[k] << " lps" << psm.varNames[k] << sName;
-		    os << " = dd_" <<  psm.varNames[k] << sName << "[" << localID << "];" << ENDL;
-		}
-	    }
-	    if (psm.supportCode != tS("")) {
-		os << OB(29) << " using namespace " << sName << "_postsyn;" << ENDL;
-	    }
-	    os << "Isyn += ";
-	    string psCode = psm.postSyntoCurrent;
-	    substitute(psCode, tS("$(id)"), localID);
-	    substitute(psCode, tS("$(t)"), tS("t"));
-	    substitute(psCode, tS("$(inSyn)"), tS("linSyn") + sName);
-	    name_substitutions(psCode, tS("l"), nModels[nt].varNames, tS(""));
-	    value_substitutions(psCode, nModels[nt].pNames, model.neuronPara[i]);
-	    value_substitutions(psCode, nModels[nt].dpNames, model.dnp[i]);
-	    if (model.synapseGType[synPopID] == INDIVIDUALG) {
-		name_substitutions(psCode, tS("lps"), psm.varNames, sName);
-	    }
-	    else {
-		value_substitutions(psCode, psm.varNames, model.postSynIni[synPopID]);
-	    }
-	    value_substitutions(psCode, psm.pNames, model.postSynapsePara[synPopID]);
-	    value_substitutions(psCode, psm.dpNames, model.dpsp[synPopID]);
-	    name_substitutions(psCode, tS(""), nModels[nt].extraGlobalNeuronKernelParameters, model.neuronName[i]);
-	    psCode= ensureFtype(psCode, model.ftype);
-	    checkUnreplacedVariables(psCode,tS("postSyntoCurrent"));
-	    os << psCode << ";" << ENDL;	    
-	    if (psm.supportCode != tS("")) {
-		os << CB(29) << " // namespace bracket closed" << ENDL;
-	    }
-	}
-
-	string thCode= nModels[nt].thresholdConditionCode;
-	if (thCode == tS("")) { // no condition provided
-	    cerr << "Warning: No thresholdConditionCode for neuron type " << model.neuronType[i] << " used for population \"" << model.neuronName[i] << "\" was provided. There will be no spikes detected in this population!" << endl;
-	} 
-	else {
-        os << "// test whether spike condition was fulfilled previously" << ENDL;
-	    substitute(thCode, tS("$(id)"), localID);
-	    substitute(thCode, tS("$(t)"), tS("t"));
-	    name_substitutions(thCode, tS("l"), nModels[nt].varNames, tS(""));
-	    substitute(thCode, tS("$(Isyn)"), tS("Isyn"));
-	    substitute(thCode, tS("$(sT)"), tS("lsT"));
-	    value_substitutions(thCode, nModels[nt].pNames, model.neuronPara[i]);
-	    value_substitutions(thCode, nModels[nt].dpNames, model.dnp[i]);
-	    name_substitutions(thCode, tS(""), nModels[nt].extraGlobalNeuronKernelParameters, model.neuronName[i]);
-	    thCode= ensureFtype(thCode, model.ftype);
-	    checkUnreplacedVariables(thCode,tS("thresholdConditionCode"));
-	    if (GENN_PREFERENCES::autoRefractory) {
-		if (nModels[nt].supportCode != tS("")) {
-		    os << OB(29) << " using namespace " << model.neuronName[i] << "_neuron;" << ENDL;
-		}
-		os << "bool oldSpike= (" << thCode << ");" << ENDL;   
-		if (nModels[nt].supportCode != tS("")) {
-		    os << CB(29) << " // namespace bracket closed" << endl;
-		}
-	    }
-	}
-
-	os << "// calculate membrane potential" << ENDL;
-	string sCode = nModels[nt].simCode;
-	substitute(sCode, tS("$(id)"), localID);
-	substitute(sCode, tS("$(t)"), tS("t"));
-	name_substitutions(sCode, tS("l"), nModels[nt].varNames, tS(""));
-	value_substitutions(sCode, nModels[nt].pNames, model.neuronPara[i]);
-	value_substitutions(sCode, nModels[nt].dpNames, model.dnp[i]);
-	name_substitutions(sCode, tS(""), nModels[nt].extraGlobalNeuronKernelParameters, model.neuronName[i]);
-	substitute(sCode, tS("$(Isyn)"), tS("Isyn"));
-	substitute(sCode, tS("$(sT)"), tS("lsT"));
-	sCode= ensureFtype(sCode, model.ftype);
-	checkUnreplacedVariables(sCode,tS("neuron simCode"));
-	
-	if (nModels[nt].supportCode != tS("")) {
-	    os << OB(29) << " using namespace " << model.neuronName[i] << "_neuron;" << ENDL;
-	}
-	os << sCode << ENDL;
-	if (nModels[nt].supportCode != tS("")) {
-	    os << CB(29) << " // namespace bracket closed" << endl;
-	}
-	
-	// look for spike type events first.
-	if (model.neuronNeedSpkEvnt[i]) {
-	    string eCode = model.neuronSpkEvntCondition[i];
-	    // code substitutions ----
-	    substitute(eCode, tS("$(id)"), localID);
-	    substitute(eCode, tS("$(t)"), tS("t"));
-	    extended_name_substitutions(eCode, tS("l"), nModels[model.neuronType[i]].varNames, tS("_pre"), tS(""));
-	    name_substitutions(eCode, tS(""), nModels[model.neuronType[i]].extraGlobalNeuronKernelParameters, model.neuronName[i]);
-	    eCode= ensureFtype(eCode, model.ftype);
-	    checkUnreplacedVariables(eCode, tS("neuronSpkEvntCondition"));
-	    // end code substitutions ----
-	    os << "// test for and register a spike-like event" << ENDL;
-	    if (nModels[nt].supportCode != tS("")) {
-		os << OB(29) << " using namespace " << model.neuronName[i] << "_neuron;" << ENDL;	
-	    }
-	    os << "if (" + eCode + ")" << OB(30);
-	    os << "spkEvntIdx = atomicAdd((unsigned int *) &spkEvntCount, 1);" << ENDL;
-	    os << "shSpkEvnt[spkEvntIdx] = " << localID << ";" << ENDL;
-	    os << CB(30);
-	    if (nModels[nt].supportCode != tS("")) {
-		os << CB(29) << " // namespace bracket closed" << endl;
-	    }
-	}
->>>>>>> c3025e2f
 
         // test for true spikes if condition is provided
         if (!thCode.empty()) {

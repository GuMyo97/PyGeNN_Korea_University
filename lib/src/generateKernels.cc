/*--------------------------------------------------------------------------
   Author: Thomas Nowotny

   Institute: Center for Computational Neuroscience and Robotics
              University of Sussex
              Falmer, Brighton BN1 9QJ, UK 

   email to:  T.Nowotny@sussex.ac.uk

   initial version: 2010-02-07

--------------------------------------------------------------------------*/

//------------------------------------------------------------------------
/*! \file generateKernels.cc

  \brief Contains functions that generate code for CUDA kernels. Part of the code generation section.

*/
//-------------------------------------------------------------------------

#include "generateKernels.h"
#include "global.h"
#include "utils.h"
#include "standardGeneratedSections.h"
#include "standardSubstitutions.h"
#include "codeGenUtils.h"
#include "codeStream.h"

#include <algorithm>


// The CPU_ONLY version does not need any of this
#ifndef CPU_ONLY

//-------------------------------------------------------------------------
// Anonymous namespace
//-------------------------------------------------------------------------
namespace
{
string getFloatAtomicAdd(const string &ftype)
{
    int version;
    cudaRuntimeGetVersion(&version);
    if (((deviceProp[theDevice].major < 2) && (ftype == "float"))
        || (((deviceProp[theDevice].major < 6) || (version < 8000)) && (ftype == "double"))) {
        return "atomicAddSW";
    }
    else {
        return "atomicAdd";
    }
}

std::string getROCacheRead(const std::string &variable)
{
    // If device has at least compute capability 3.5, load it using RO cache
    if(deviceProp[theDevice].major > 3
        || (deviceProp[theDevice].major == 3 && deviceProp[theDevice].minor >= 5))
    {
        return "__ldg(&" + variable + ")";
    }
    // Otherwise return variable as is
    else {
        return variable;
    }
}

bool shouldAccumulateInLinSyn(const SynapseGroup &sg)
{
    // We should accumulate each postsynaptic neuron's input in a register if matrix is dense or bitfield (where each thread represents an individual neuron)
    return ((sg.getMatrixType() & SynapseMatrixConnectivity::DENSE) || (sg.getMatrixType() & SynapseMatrixConnectivity::BITMASK));
}

bool shouldAccumulateInSharedMemory(const SynapseGroup &sg)
{
    // If parallelism is presynaptic i.e. atomics are required and device is older than Maxwell, we shouldn't use shared memory as atomics are emulated
    // and actually slower than global memory (see https://devblogs.nvidia.com/gpu-pro-tip-fast-histograms-using-shared-atomics-maxwell/)
    if(sg.getSpanType() == SynapseGroup::SpanType::PRESYNAPTIC && deviceProp[theDevice].major < 5) {
        return false;
    }
    // Otherwise, if dendritic delays are required, shared memory approach cannot be used so return false
    else if(sg.isDendriticDelayRequired()) {
        return false;
    }
    // Otherwise, we should accumulate each postsynaptic neuron's input in shared menory if matrix is sparse
    // and the output population is small enough that input to it can be stored in a shared memory array
    else {
        return ((sg.getMatrixType() & SynapseMatrixConnectivity::SPARSE) && sg.getTrgNeuronGroup()->getNumNeurons() <= synapseBlkSz);
    }
}

// parallelisation along pre-synaptic spikes, looped over post-synaptic neurons
void generatePreParallelisedSparseCode(
    CodeStream &os, //!< output stream for code
    const SynapseGroup &sg,
    const string &localID, //!< the variable name of the local ID of the thread within the synapse group
    const string &postfix, //!< whether to generate code for true spikes or spike type events
    const string &ftype,
    double dt)
{
    const bool evnt = (postfix == "Evnt");
    const auto *wu = sg.getWUModel();

    // Create iteration context to iterate over the variables; derived and extra global parameters
    DerivedParamNameIterCtx wuDerivedParams(wu->getDerivedParams());
    ExtraGlobalParamNameIterCtx wuExtraGlobalParams(wu->getExtraGlobalParams());
    VarNameIterCtx wuVars(wu->getVars());
    VarNameIterCtx wuPreVars(wu->getPreVars());
    VarNameIterCtx wuPostVars(wu->getPostVars());

    os << "if (" << localID << " < " ;
    if (sg.getSrcNeuronGroup()->isDelayRequired()) {
        os << "dd_glbSpkCnt" << postfix << sg.getSrcNeuronGroup()->getName() << "[preReadDelaySlot])";
    }
    else {
        os << "dd_glbSpkCnt" << postfix << sg.getSrcNeuronGroup()->getName() << "[0])";
    }
    {
        CodeStream::Scope b(os);

        if (!wu->getSimSupportCode().empty()) {
            os << "using namespace " << sg.getName() << "_weightupdate_simCode;" << std::endl;
        }

        if (sg.getSrcNeuronGroup()->isDelayRequired()) {
            os << "const unsigned int preInd = dd_glbSpk"  << postfix << sg.getSrcNeuronGroup()->getName();
            os << "[(preReadDelaySlot * " << sg.getSrcNeuronGroup()->getNumNeurons() << ") + " << localID << "];" << std::endl;
        }
        else {
            os << "const unsigned int preInd = dd_glbSpk"  << postfix << sg.getSrcNeuronGroup()->getName();
            os << "[" << localID << "];" << std::endl;
        }

        if(sg.getMatrixType() & SynapseMatrixConnectivity::YALE) {
            os << "prePos = dd_indInG" << sg.getName() << "[preInd];" << std::endl;
            os << "npost = dd_indInG" << sg.getName() << "[preInd + 1] - prePos;" << std::endl;
        }
        else if(sg.getMatrixType() & SynapseMatrixConnectivity::RAGGED) {
            os << "prePos = preInd * " << to_string(sg.getMaxConnections()) << ";" << std::endl;
            os << "npost = dd_rowLength" << sg.getName() << "[preInd];" << std::endl;
        }
        else if (sg.getMatrixType() & SynapseMatrixConnectivity::BITMASK) {
            os << "unsigned int gid = (dd_glbSpkCnt" << postfix << "[" << localID << "] * " << sg.getTrgNeuronGroup()->getNumNeurons() << " + i);" << std::endl;
        }

        if (evnt && sg.isEventThresholdReTestRequired()) {
            os << "if ";
            if (sg.getMatrixType() & SynapseMatrixConnectivity::BITMASK) {
                // Note: we will just access global mem. For compute >= 1.2 simultaneous access to same global mem in the (half-)warp will be coalesced - no worries
                os << "((B(dd_gp" << sg.getName() << "[gid / 32], gid & 31)) && ";
            }

            // code substitutions ----
            string eCode = wu->getEventThresholdConditionCode();
            StandardSubstitutions::weightUpdateThresholdCondition(eCode, sg,
                                                                wuDerivedParams, wuExtraGlobalParams,
                                                                "preInd", "i", "dd_", cudaFunctions, ftype, dt);
            // end code substitutions ----
            os << "(" << eCode << ")";

            if (sg.getMatrixType() & SynapseMatrixConnectivity::BITMASK) {
                os << ")";
            }
            os << CodeStream::OB(130);
        }
        else if (sg.getMatrixType() & SynapseMatrixConnectivity::BITMASK) {
            os << "if (B(dd_gp" << sg.getName() << "[gid / 32], gid & 31))" << CodeStream::OB(135);
        }

        os << "for(unsigned int i = 0; i < npost; ++i)";
        {
            CodeStream::Scope b(os);

            // **TODO** pretty sure __ldg will boost performance here - basically will bring whole row into cache
            os << "ipost = dd_ind" <<  sg.getName() << "[prePos];" << std::endl;

            // Code substitutions ----------------------------------------------------------------------------------
            string wCode = evnt ? wu->getEventCode() : wu->getSimCode();
            substitute(wCode, "$(t)", "t");

            // If dendritic delay is required, always use atomic operation to update dendritic delay buffer
            if(sg.isDendriticDelayRequired()) {
                functionSubstitute(wCode, "addToInSynDelay", 2, getFloatAtomicAdd(ftype) + "(&dd_denDelay" + sg.getPSModelTargetName() + "[" + sg.getDendriticDelayOffset("dd_", "$(1)") + "ipost], $(0))");
            }
            // Otherwise
            else {
                // Use atomic operation to update $(inSyn)
                substitute(wCode, "$(updatelinsyn)", getFloatAtomicAdd(ftype) + "(&$(inSyn), $(addtoinSyn))");

                // If postsynaptic input should be accumulated in shared memory, substitute shared memory array for $(inSyn)
                if(shouldAccumulateInSharedMemory(sg)) {
                    functionSubstitute(wCode, "addToInSyn", 1, getFloatAtomicAdd(ftype) + "(&shLg[ipost], $(0))");

                    substitute(wCode, "$(inSyn)", "shLg[ipost]");
                }
                // Otherwise, substitute global memory array for $(inSyn)
                else {
                    functionSubstitute(wCode, "addToInSyn", 1, getFloatAtomicAdd(ftype) + "(&dd_inSyn" + sg.getPSModelTargetName() + "[ipost], $(0))");

                    substitute(wCode, "$(inSyn)", "dd_inSyn" + sg.getPSModelTargetName() + "[ipost]");
                }
            }

            if (sg.getMatrixType() & SynapseMatrixWeight::INDIVIDUAL) {
                name_substitutions(wCode, "dd_", wuVars.nameBegin, wuVars.nameEnd, sg.getName() + "[prePos]");
            }

            StandardSubstitutions::weightUpdateSim(wCode, sg,
<<<<<<< HEAD
                                                   wuVars, wuPreVars, wuPostVars, wuDerivedParams, wuExtraGlobalParams,
                                                   "preInd", "ipost", "dd_", cudaFunctions, ftype);
=======
                                                   wuVars, wuDerivedParams, wuExtraGlobalParams,
                                                   "preInd", "ipost", "dd_", cudaFunctions, ftype, dt);
>>>>>>> 81fd78ac
            // end code substitutions -------------------------------------------------------------------------

            os << wCode << std::endl;

            os << "prePos += 1;" << std::endl;
        }

        if (evnt && sg.isEventThresholdReTestRequired()) {
            os << CodeStream::CB(130);
        }
        else if (sg.getMatrixType() & SynapseMatrixConnectivity::BITMASK) {
            os << CodeStream::CB(135);
        }
    }
}

// classical parallelisation of post-synaptic neurons in parallel and spikes in a loop
void generatePostParallelisedCode(
    CodeStream &os, //!< output stream for code
    const SynapseGroup &sg,
    const string &localID, //!< the variable name of the local ID of the thread within the synapse group
    const string &postfix, //!< whether to generate code for true spikes or spike type events
    const string &ftype,
    double dt)
{
    const bool evnt = (postfix == "Evnt");
    const auto *wu = sg.getWUModel();

    // Create iteration context to iterate over the variables; derived and extra global parameters
    DerivedParamNameIterCtx wuDerivedParams(wu->getDerivedParams());
    ExtraGlobalParamNameIterCtx wuExtraGlobalParams(wu->getExtraGlobalParams());
    VarNameIterCtx wuVars(wu->getVars());
    VarNameIterCtx wuPreVars(wu->getPreVars());
    VarNameIterCtx wuPostVars(wu->getPostVars());

    os << "// process presynaptic events: " << (evnt ? "Spike type events" : "True Spikes") << std::endl;
    os << "for (r = 0; r < numSpikeSubsets" << postfix << "; r++)";
    {
        CodeStream::Scope b(os);
        os << "if (r == numSpikeSubsets" << postfix << " - 1) lmax = ((lscnt" << postfix << "-1) % BLOCKSZ_SYN) +1;" << std::endl;
        os << "else lmax = BLOCKSZ_SYN;" << std::endl;
        os << "__syncthreads();" << std::endl;
        os << "if (threadIdx.x < lmax)";
        {
            CodeStream::Scope b(os);
            const std::string queueOffset = sg.getSrcNeuronGroup()->isDelayRequired() ? "preReadDelayOffset + " : "";
            os << "const unsigned int spk = dd_glbSpk" << postfix << sg.getSrcNeuronGroup()->getName() << "[" << queueOffset << "(r * BLOCKSZ_SYN) + threadIdx.x];" << std::endl;
            os << "shSpk" << postfix << "[threadIdx.x] = spk;" << std::endl;
            if(sg.getMatrixType() & SynapseMatrixConnectivity::RAGGED) {
                os << "shRowLength" << postfix << "[threadIdx.x] = dd_rowLength" << sg.getName() << "[spk];" << std::endl;
            }
        }
        os << "__syncthreads();" << std::endl;

        os << "// loop through all incoming spikes" << std::endl;
        os << "for (j = 0; j < lmax; j++)";
        {
            CodeStream::Scope b(os);
            os << "// only work on existing neurons" << std::endl;
            os << "if (" << localID << " < " << sg.getMaxConnections() << ")";
            {
                CodeStream::Scope b(os);
                if (sg.getMatrixType() & SynapseMatrixConnectivity::BITMASK) {
                    const size_t maxSynapses = (size_t)sg.getTrgNeuronGroup()->getNumNeurons() * (size_t)sg.getSrcNeuronGroup()->getNumNeurons();
                    if((maxSynapses & 0xFFFFFFFF00000000ULL) != 0) {
                        os << "uint64_t gid = (shSpk" << postfix << "[j] * " << sg.getTrgNeuronGroup()->getNumNeurons() << "ull + " << localID << ");" << std::endl;
                    }
                    else {
                        os << "unsigned int gid = (shSpk" << postfix << "[j] * " << sg.getTrgNeuronGroup()->getNumNeurons() << " + " << localID << ");" << std::endl;
                    }
                }

                if (!wu->getSimSupportCode().empty()) {
                    os << "using namespace " << sg.getName() << "_weightupdate_simCode;" << std::endl;
                }
                if (evnt && sg.isEventThresholdReTestRequired()) {
                    os << "if ";
                    if (sg.getMatrixType() & SynapseMatrixConnectivity::BITMASK) {
                        // Note: we will just access global mem. For compute >= 1.2 simultaneous access to same global mem in the (half-)warp will be coalesced - no worries
                        os << "((B(dd_gp" << sg.getName() << "[gid / 32], gid & 31)) && ";
                    }

                    // code substitutions ----
                    string eCode = wu->getEventThresholdConditionCode();
                    StandardSubstitutions::weightUpdateThresholdCondition(eCode, sg, wuDerivedParams, wuExtraGlobalParams,
                                                                          "shSpkEvnt[j]", "ipost", "dd_",
                                                                          cudaFunctions, ftype, dt);
                    // end code substitutions ----
                    os << "(" << eCode << ")";

                    if (sg.getMatrixType() & SynapseMatrixConnectivity::BITMASK) {
                        os << ")";
                    }
                    os << CodeStream::OB(130);
                }
                else if (sg.getMatrixType() & SynapseMatrixConnectivity::BITMASK) {
                    os << "if (B(dd_gp" << sg.getName() << "[gid / 32], gid & 31))" << CodeStream::OB(135);
                }


                if(sg.getMatrixType() & SynapseMatrixConnectivity::SPARSE) {
                    if (sg.getMatrixType() & SynapseMatrixConnectivity::YALE) {
                        os << "prePos = dd_indInG" << sg.getName() << "[shSpk" << postfix << "[j]];" << std::endl;
                        os << "npost = dd_indInG" << sg.getName() << "[shSpk" << postfix << "[j] + 1] - prePos;" << std::endl;
                    }
                    else {
                        os << "prePos = shSpk" << postfix << "[j] * " << to_string(sg.getMaxConnections()) << ";" << std::endl;
                        os << "npost = shRowLength" << postfix << "[j];" << std::endl;
                    }

                    os << "if (" << localID << " < npost)" << CodeStream::OB(140);
                    os << "prePos += " << localID << ";" << std::endl;
                    os << "ipost = dd_ind" << sg.getName() << "[prePos];" << std::endl;
                }
                else { // DENSE
                    os << "ipost = " << localID << ";" << std::endl;
                }

                // Code substitutions ----------------------------------------------------------------------------------
                string wCode = (evnt ? wu->getEventCode() : wu->getSimCode());
                substitute(wCode, "$(t)", "t");

                // If dendritic delay is required, always use atomic operation to update dendritic delay buffer
                if(sg.isDendriticDelayRequired()) {
                    functionSubstitute(wCode, "addToInSynDelay", 2, getFloatAtomicAdd(ftype) + "(&dd_denDelay" + sg.getPSModelTargetName() + "[" + sg.getDendriticDelayOffset("dd_", "$(1)") + "ipost], $(0))");
                }
                // Otherwise
                else {
                    if (sg.getMatrixType() & SynapseMatrixConnectivity::SPARSE) { // SPARSE
                        // **THINK** this is only correct if there are no multapses i.e. there is only one synapse between any pair of pre and postsynaptic neurons
                        if (shouldAccumulateInSharedMemory(sg)) {
                            functionSubstitute(wCode, "addToInSyn", 1, getFloatAtomicAdd(ftype) + "(&shLg[ipost], $(0))");

                            // **DEPRECATED**
                            substitute(wCode, "$(updatelinsyn)", "$(inSyn) += $(addtoinSyn)");
                            substitute(wCode, "$(inSyn)", "shLg[ipost]");
                        }
                        else {
                            functionSubstitute(wCode, "addToInSyn", 1, getFloatAtomicAdd(ftype) + "(&dd_inSyn" + sg.getPSModelTargetName() + "[ipost], $(0))");

                            // **DEPRECATED**
                            substitute(wCode, "$(updatelinsyn)", getFloatAtomicAdd(ftype) + "(&$(inSyn), $(addtoinSyn))");
                            substitute(wCode, "$(inSyn)", "dd_inSyn" + sg.getPSModelTargetName() + "[ipost]");
                        }
                    }
                    else {
                        functionSubstitute(wCode, "addToInSyn", 1, "linSyn += $(0)");

                        // **DEPRECATED**
                        substitute(wCode, "$(updatelinsyn)", "$(inSyn) += $(addtoinSyn)");
                        substitute(wCode, "$(inSyn)", "linSyn");
                    }
                }

                if (sg.getMatrixType() & SynapseMatrixWeight::INDIVIDUAL) {
                    if (sg.getMatrixType() & SynapseMatrixConnectivity::SPARSE) { // SPARSE
                        name_substitutions(wCode, "dd_", wuVars.nameBegin, wuVars.nameEnd,
                                           sg.getName() + "[prePos]");
                    }
                    else {
                        name_substitutions(wCode, "dd_", wuVars.nameBegin, wuVars.nameEnd,
                                           sg.getName() + "[shSpk" + postfix + "[j] * " + to_string(sg.getTrgNeuronGroup()->getNumNeurons()) + "+ ipost]");
                    }
                }

<<<<<<< HEAD
                StandardSubstitutions::weightUpdateSim(wCode, sg, wuVars, wuPreVars, wuPostVars, wuDerivedParams, wuExtraGlobalParams,
                                                       "shSpk" + postfix + "[j]", "ipost", "dd_",
                                                       cudaFunctions, ftype);
=======
                StandardSubstitutions::weightUpdateSim(wCode, sg, wuVars, wuDerivedParams, wuExtraGlobalParams,
                                                       "shSpk" + postfix + "[j]", "ipost", "dd_",
                                                       cudaFunctions, ftype, dt);
>>>>>>> 81fd78ac
                // end Code substitutions -------------------------------------------------------------------------
                os << wCode << std::endl;

                if (sg.getMatrixType() & SynapseMatrixConnectivity::SPARSE) {
                    os << CodeStream::CB(140); // end if (id < npost)
                }

                if (evnt && sg.isEventThresholdReTestRequired()) {
                    os << CodeStream::CB(130); // end if (eCode)
                }
                else if (sg.getMatrixType() & SynapseMatrixConnectivity::BITMASK) {
                    os << CodeStream::CB(135); // end if (B(dd_gp" << sg.getName() << "[gid / 32], gid
                }
            }
        }
    }
}
//-------------------------------------------------------------------------
/*!
  \brief Function for generating the CUDA synapse kernel code that handles presynaptic
  spikes or spike type events

*/
//-------------------------------------------------------------------------
void generate_process_presynaptic_events_code(
    CodeStream &os, //!< output stream for code
    const SynapseGroup &sg,
    const string &localID, //!< the variable name of the local ID of the thread within the synapse group
    const string &postfix, //!< whether to generate code for true spikes or spike type events
    const string &ftype,
    double dt)
{
    const bool evnt = (postfix == "Evnt");

     if ((evnt && sg.isSpikeEventRequired()) || (!evnt && sg.isTrueSpikeRequired())) {
        // parallelisation along pre-synaptic spikes, looped over post-synaptic neurons
        if(sg.getSpanType() == SynapseGroup::SpanType::PRESYNAPTIC) {
            generatePreParallelisedSparseCode(os, sg, localID, postfix, ftype, dt);
        }
        // classical parallelisation of post-synaptic neurons in parallel and spikes in a loop
        else {
            generatePostParallelisedCode(os, sg, localID, postfix, ftype, dt);
        }
    }
}
}   // Anonymous namespace

//-------------------------------------------------------------------------
/*!
  \brief Function for generating the CUDA kernel that simulates all neurons in the model.

  The code generated upon execution of this function is for defining GPU side global variables that will hold model state in the GPU global memory and for the actual kernel function for simulating the neurons for one time step.
*/
//-------------------------------------------------------------------------

void genNeuronKernel(const NNmodel &model, //!< Model description
                     const string &path)  //!< Path for code generation
{
    string localID;
    ofstream fs;
    string name = model.getGeneratedCodePath(path, "neuronKrnl.cc");
    fs.open(name.c_str());

    // Attach this to a code stream
    CodeStream os(fs);

    // write header content
    writeHeader(os);
    os << std::endl;

    // compiler/include control (include once)
    os << "#ifndef _" << model.getName() << "_neuronKrnl_cc" << std::endl;
    os << "#define _" << model.getName() << "_neuronKrnl_cc" << std::endl;
    os << std::endl;

    // write doxygen comment
    os << "//-------------------------------------------------------------------------" << std::endl;
    os << "/*! \\file neuronKrnl.cc" << std::endl << std::endl;
    os << "\\brief File generated from GeNN for the model " << model.getName() << " containing the neuron kernel function." << std::endl;
    os << "*/" << std::endl;
    os << "//-------------------------------------------------------------------------" << std::endl << std::endl;

    //os << "__device__ __host__ float exp(int i) { return exp((float) i); }" << endl;

    os << "// include the support codes provided by the user for neuron or synaptic models" << std::endl;
    os << "#include \"support_code.h\"" << std::endl << std::endl;

    // kernel header
    os << "extern \"C\" __global__ void calcNeurons(";
    for(const auto &p : model.getNeuronKernelParameters()) {
        os << p.second << " " << p.first << ", ";
    }
    for(const auto &p : model.getCurrentSourceKernelParameters()) {
        os << p.second << " " << p.first << ", ";
    }
    os << model.getTimePrecision() << " t)" << std::endl;
    {
        // kernel code
        CodeStream::Scope b(os);
        unsigned int neuronGridSz = model.getNeuronGridSize();
        neuronGridSz = neuronGridSz / neuronBlkSz;
        if (neuronGridSz < (unsigned int)deviceProp[theDevice].maxGridSize[1]) {
            os << "unsigned int id = " << neuronBlkSz << " * blockIdx.x + threadIdx.x;" << std::endl;
        }
        else {
            os << "unsigned int id = " << neuronBlkSz << " * (blockIdx.x * " << ceil(sqrt((float) neuronGridSz)) << " + blockIdx.y) + threadIdx.x;" << std::endl;
        }

        // these variables deal with high V "spike type events"
        for(const auto &n : model.getLocalNeuronGroups()) {
            if (n.second.isSpikeEventRequired()) {
                os << "__shared__ volatile unsigned int posSpkEvnt;" << std::endl;
                os << "__shared__ unsigned int shSpkEvnt[" << neuronBlkSz << "];" << std::endl;
                os << "unsigned int spkEvntIdx;" << std::endl;
                os << "__shared__ volatile unsigned int spkEvntCount;" << std::endl;
                break;
            }
        }

        // these variables now deal only with true spikes, not high V "events"
        for(const auto &n : model.getLocalNeuronGroups()) {
            if(!n.second.getNeuronModel()->getThresholdConditionCode().empty()) {
                os << "__shared__ unsigned int shSpk[" << neuronBlkSz << "];" << std::endl;
                os << "__shared__ volatile unsigned int posSpk;" << std::endl;
                os << "unsigned int spkIdx;" << std::endl;
                os << "__shared__ volatile unsigned int spkCount;" << std::endl;
                break;
            }
        }
        os << std::endl;

        // Reset global spike counting vars here if there are no synapses at all
        if (model.getResetKernel() == GENN_FLAGS::calcNeurons) {
            os << "if (id == 0)";
            {
                CodeStream::Scope b(os);
                for(const auto &n : model.getLocalNeuronGroups()) {
                    StandardGeneratedSections::neuronOutputInit(os, n.second, "dd_");
                }
            }
            os << "__threadfence();" << std::endl << std::endl;
        }

        // Initialise shared spike count vars
        for(const auto &n : model.getLocalNeuronGroups()) {
            if (!n.second.getNeuronModel()->getThresholdConditionCode().empty()) {
                os << "if (threadIdx.x == 0)";
                {
                    CodeStream::Scope b(os);
                    os << "spkCount = 0;" << std::endl;
                }
                break;
            }
        }
        for(const auto &n : model.getLocalNeuronGroups()) {
            if (n.second.isSpikeEventRequired()) {
                os << "if (threadIdx.x == 1)";
                {
                    CodeStream::Scope b(os);
                    os << "spkEvntCount = 0;" << std::endl;
                }
                break;
            }
        }
        os << "__syncthreads();" << std::endl;
        os << std::endl;

        for(auto n = model.getLocalNeuronGroups().cbegin(); n != model.getLocalNeuronGroups().cend(); ++n) {
            os << "// neuron group " << n->first << std::endl;
            const auto &groupIDRange = n->second.getPaddedIDRange();
            if(n == model.getLocalNeuronGroups().cbegin()) {
                os << "if (id < " << groupIDRange.second << ")";
                localID = "id";
            }
            else {
                os << "if ((id >= " << groupIDRange.first << ") && (id < " << groupIDRange.second << "))";
                localID = "lid";
            }
            {
                CodeStream::Scope b(os);
                if(n != model.getLocalNeuronGroups().cbegin()) {
                    os << "unsigned int lid = id - " << groupIDRange.first << ";" << std::endl;
                }

                // If axonal delays are required
                if (n->second.isDelayRequired()) {
                    // We should READ from delay slot before spkQuePtr
                    os << "const unsigned int readDelayOffset = " << n->second.getPrevQueueOffset("dd_") << ";" << std::endl;
                    
                    // And we should WRITE to delay slot pointed to be spkQuePtr
                    os << "const unsigned int writeDelayOffset = " << n->second.getCurrentQueueOffset("dd_") << ";" << std::endl;
                }
                os << std::endl;

                os << "// only do this for existing neurons" << std::endl;
                os << "if (" << localID << " < " << n->second.getNumNeurons() << ")" << CodeStream::OB(20);

                os << "// pull neuron variables in a coalesced access" << std::endl;

                const auto *nm = n->second.getNeuronModel();

                // Get name of rng to use for this neuron
                // **TODO** Phillox option
                const std::string rngName = "&dd_rng" + n->first + "[" + localID + "]";

                // Create iteration context to iterate over the variables; derived and extra global parameters
                VarNameIterCtx nmVars(nm->getVars());
                DerivedParamNameIterCtx nmDerivedParams(nm->getDerivedParams());
                ExtraGlobalParamNameIterCtx nmExtraGlobalParams(nm->getExtraGlobalParams());

                // Generate code to copy neuron state into local variables
                StandardGeneratedSections::neuronLocalVarInit(os, n->second, nmVars, "dd_", localID, model.getTimePrecision());

                if (!n->second.getMergedInSyn().empty() || (nm->getSimCode().find("Isyn") != string::npos)) {
                    os << model.getPrecision() << " Isyn = 0;" << std::endl;
                }

                // Initialise any additional input variables supported by neuron model
                for(const auto &a : nm->getAdditionalInputVars()) {
                    os << a.second.first << " " << a.first << " = " << a.second.second << ";" << std::endl;
                }

                 for(const auto &m : n->second.getMergedInSyn()) {
                    const auto *sg = m.first;
                    const auto *psm = sg->getPSModel();

                    os << "// pull inSyn values in a coalesced access" << std::endl;
                    os << model.getPrecision() << " linSyn" << sg->getPSModelTargetName() << " = dd_inSyn" << sg->getPSModelTargetName() << "[" << localID << "];" << std::endl;

                    // If dendritic delay is required
                    if(sg->isDendriticDelayRequired()) {
                        // Get reference to dendritic delay buffer input for this timestep
                        os << model.getPrecision() << " &denDelayFront" << sg->getPSModelTargetName() << " = dd_denDelay" + sg->getPSModelTargetName() + "[" + sg->getDendriticDelayOffset("dd_") + localID + "];" << std::endl;

                        // Add delayed input from buffer into inSyn
                        os << "linSyn" + sg->getPSModelTargetName() + " += denDelayFront" << sg->getPSModelTargetName() << ";" << std::endl;

                        // Zero delay buffer slot
                        os << "denDelayFront" << sg->getPSModelTargetName() << " = " << model.scalarExpr(0.0) << ";" << std::endl;
                    }

                    if (sg->getMatrixType() & SynapseMatrixWeight::INDIVIDUAL_PSM) {
                        for(const auto &v : psm->getVars()) {
                            os << v.second << " lps" << v.first << sg->getPSModelTargetName();
                            os << " = dd_" <<  v.first << sg->getPSModelTargetName() << "[" << localID << "];" << std::endl;
                        }
                    }
                    string psCode = psm->getApplyInputCode();
                    substitute(psCode, "$(id)", localID);
                    substitute(psCode, "$(inSyn)", "linSyn" + sg->getPSModelTargetName());
                    StandardSubstitutions::postSynapseApplyInput(psCode, sg, n->second,
                        nmVars, nmDerivedParams, nmExtraGlobalParams,
                        cudaFunctions, model.getPrecision(), rngName);

                    if (!psm->getSupportCode().empty()) {
                        os << CodeStream::OB(29) << " using namespace " << sg->getName() << "_postsyn;" << std::endl;
                    }
                    os << psCode << std::endl;
                    if (!psm->getSupportCode().empty()) {
                        os << CodeStream::CB(29) << " // namespace bracket closed" << std::endl;
                    }
                }

                if (!nm->getSupportCode().empty()) {
                    os << " using namespace " << n->first << "_neuron;" << std::endl;
                }
                string thCode = nm->getThresholdConditionCode();
                if (thCode.empty()) { // no condition provided
                    cerr << "Warning: No thresholdConditionCode for neuron type " << typeid(*nm).name() << " used for population \"" << n->first << "\" was provided. There will be no spikes detected in this population!" << endl;
                }
                else {
                    os << "// test whether spike condition was fulfilled previously" << std::endl;
                    substitute(thCode, "$(id)", localID);
                    StandardSubstitutions::neuronThresholdCondition(thCode, n->second,
                                                                    nmVars, nmDerivedParams, nmExtraGlobalParams,
                                                                    cudaFunctions, model.getPrecision(), rngName);
                    if (GENN_PREFERENCES::autoRefractory) {
                        os << "bool oldSpike= (" << thCode << ");" << std::endl;
                    }
                }

                // check for current sources and insert code if necessary
                StandardGeneratedSections::neuronCurrentInjection(os, n->second,
                                                 "dd_", localID, cudaFunctions,
                                                 model.getPrecision(), rngName);

                os << "// calculate membrane potential" << std::endl;
                string sCode = nm->getSimCode();
                substitute(sCode, "$(id)", localID);
                StandardSubstitutions::neuronSim(sCode, n->second,
                                                nmVars, nmDerivedParams, nmExtraGlobalParams,
                                                cudaFunctions, model.getPrecision(), rngName);
                os << sCode << std::endl;

                // look for spike type events first.
                if (n->second.isSpikeEventRequired()) {
                // Generate spike event test
                    StandardGeneratedSections::neuronSpikeEventTest(os, n->second,
                                                                    nmVars, nmExtraGlobalParams, localID,
                                                                    cudaFunctions, model.getPrecision(), rngName);

                    os << "// register a spike-like event" << std::endl;
                    os << "if (spikeLikeEvent)";
                    {
                        CodeStream::Scope b(os);
                        os << "spkEvntIdx = atomicAdd((unsigned int *) &spkEvntCount, 1);" << std::endl;
                        os << "shSpkEvnt[spkEvntIdx] = " << localID << ";" << std::endl;
                    }
                }

                // test for true spikes if condition is provided
                if (!thCode.empty()) {
                    os << "// test for and register a true spike" << std::endl;
                    if (GENN_PREFERENCES::autoRefractory) {
                        os << "if ((" << thCode << ") && !(oldSpike)) ";
                    }
                    else {
                        os << "if (" << thCode << ") ";
                    }
                    {
                        CodeStream::Scope b(os);
                        os << "spkIdx = atomicAdd((unsigned int *) &spkCount, 1);" << std::endl;
                        os << "shSpk[spkIdx] = " << localID << ";" << std::endl;

                        // add after-spike reset if provided
                        if (!nm->getResetCode().empty()) {
                            string rCode = nm->getResetCode();
                            substitute(rCode, "$(id)", localID);
                            StandardSubstitutions::neuronReset(rCode, n->second,
                                                               nmVars, nmDerivedParams, nmExtraGlobalParams,
                                                               cudaFunctions, model.getPrecision(), rngName);
                            os << "// spike reset code" << std::endl;
                            os << rCode << std::endl;
                        }
                    }
                    // store spike time back into global memory
                    // **NOTE** if neuron does spike this happens later in kernel
                    if(n->second.isSpikeTimeRequired()) {
                        os << "else";
                        CodeStream::Scope b(os);
                        os << "dd_sT" << n->first << "[";
                        if (n->second.isDelayRequired()) {
                            os << "writeDelayOffset + ";
                        }
                        os << localID << "] = lsT;" << std::endl;
                    }
                }

                // store the defined parts of the neuron state into the global state variables dd_V etc
                StandardGeneratedSections::neuronLocalVarWrite(os, n->second, nmVars, "dd_", localID);

                if (!n->second.getMergedInSyn().empty()) {
                    os << "// the post-synaptic dynamics" << std::endl;
                }
                for(const auto &m : n->second.getMergedInSyn()) {
                    const auto *sg = m.first;
                    const auto *psm = sg->getPSModel();

                    string pdCode = psm->getDecayCode();
                    substitute(pdCode, "$(id)", localID);
                    substitute(pdCode, "$(inSyn)", "linSyn" + sg->getPSModelTargetName());
                    StandardSubstitutions::postSynapseDecay(pdCode, sg, n->second,
                                                            nmVars, nmDerivedParams, nmExtraGlobalParams,
                                                            cudaFunctions, model.getPrecision(), rngName);
                    if (!psm->getSupportCode().empty()) {
                        os << CodeStream::OB(29) << " using namespace " << sg->getName() << "_postsyn;" << std::endl;
                    }
                    os << pdCode << std::endl;
                    if (!psm->getSupportCode().empty()) {
                        os << CodeStream::CB(29) << " // namespace bracket closed" << endl;
                    }

                    os << "dd_inSyn"  << sg->getPSModelTargetName() << "[" << localID << "] = linSyn" << sg->getPSModelTargetName() << ";" << std::endl;
                    for(const auto &v : psm->getVars()) {
                        os << "dd_" <<  v.first << sg->getPSModelTargetName() << "[" << localID << "] = lps" << v.first << sg->getPSModelTargetName() << ";"<< std::endl;
                    }
                }

                os << CodeStream::CB(20);
                os << "__syncthreads();" << std::endl;

                if (n->second.isSpikeEventRequired()) {
                    os << "if (threadIdx.x == 1)";
                    {
                        CodeStream::Scope b(os);
                        os << "if (spkEvntCount > 0) posSpkEvnt = atomicAdd((unsigned int *) &dd_glbSpkCntEvnt" << n->first;
                        if (n->second.isDelayRequired()) {
                            os << "[dd_spkQuePtr" << n->first << "], spkEvntCount);" << std::endl;
                        }
                        else {
                            os << "[0], spkEvntCount);" << std::endl;
                        }
                    } // end if (threadIdx.x == 0)
                    os << "__syncthreads();" << std::endl;
                }

                if (!nm->getThresholdConditionCode().empty()) {
                    os << "if (threadIdx.x == 0)";
                    {
                        CodeStream::Scope b(os);
                        os << "if (spkCount > 0) posSpk = atomicAdd((unsigned int *) &dd_glbSpkCnt" << n->first;
                        if (n->second.isDelayRequired() && n->second.isTrueSpikeRequired()) {
                            os << "[dd_spkQuePtr" << n->first << "], spkCount);" << std::endl;
                        }
                        else {
                            os << "[0], spkCount);" << std::endl;
                        }
                    } // end if (threadIdx.x == 1)
                    os << "__syncthreads();" << std::endl;
                }

                const string queueOffset = n->second.isDelayRequired() ? "writeDelayOffset + " : "";
                if (n->second.isSpikeEventRequired()) {
                    os << "if (threadIdx.x < spkEvntCount)";
                    {
                        CodeStream::Scope b(os);
                        os << "dd_glbSpkEvnt" << n->first << "[" << queueOffset << "posSpkEvnt + threadIdx.x] = shSpkEvnt[threadIdx.x];" << std::endl;
                    }   // end if (threadIdx.x < spkEvntCount)
                }

                if (!nm->getThresholdConditionCode().empty()) {
                    os << "if (threadIdx.x < spkCount)";
                    {
                        CodeStream::Scope b(os);
                        os << "const unsigned int n = shSpk[threadIdx.x];" << std::endl;

                        // Insert code to update any weight update model presynaptic variables associated with outgoing connections
                        StandardGeneratedSections::weightUpdatePreSpike(os, n->second, "dd_", "n",
                                                                        cudaFunctions, model.getPrecision());

                        // Loop through incoming synaptic populations
                        for(const auto *sg : n->second.getInSyn()) {
                            // If weight update model has any postsynaptic update code
                            if(!sg->getWUModel()->getPostSpikeCode().empty()) {
                                // Perform standard substitutions
                                string pCode = sg->getWUModel()->getPostSpikeCode();
                                StandardSubstitutions::weightUpdatePostSpike(
                                    pCode, sg, "n", "dd_", cudaFunctions, model.getPrecision());
                                os << "// perform postsynaptic update required for " << sg->getName() << std::endl;
                                {
                                    CodeStream::Scope b(os);
                                    os << pCode;
                                };
                            }
                        }

                        string queueOffsetTrueSpk = n->second.isTrueSpikeRequired() ? queueOffset : "";
                        os << "dd_glbSpk" << n->first << "[" << queueOffsetTrueSpk << "posSpk + threadIdx.x] = n;" << std::endl;
                        if (n->second.isSpikeTimeRequired()) {
                            os << "dd_sT" << n->first << "[" << queueOffset << "n] = t;" << std::endl;
                        }
                    }   // end if (threadIdx.x < spkCount)
                }
            }   // end if (id < model.padSumNeuronN[i] )
            os << std::endl;
        }
    }   // end of neuron kernel

    os << "#endif" << std::endl;
    fs.close();
}

//-------------------------------------------------------------------------
/*!
  \brief Function for generating a CUDA kernel for simulating all synapses.

  This functions generates code for global variables on the GPU side that are 
  synapse-related and the actual CUDA kernel for simulating one time step of 
  the synapses.
*/
//-------------------------------------------------------------------------

void genSynapseKernel(const NNmodel &model, //!< Model description
                      const string &path,   //!< Path for code generation
                      int localHostID)      //!< ID of local host
{
    string localID; //!< "id" if first synapse group, else "lid". lid =(thread index- last thread of the last synapse group)
    ofstream fs;
    string name = model.getGeneratedCodePath(path, "synapseKrnl.cc");
    fs.open(name.c_str());

    // Attach this to a code stream
    CodeStream os(fs);

    // write header content
    writeHeader(os);
    os << std::endl;

    // compiler/include control (include once)
    os << "#ifndef _" << model.getName() << "_synapseKrnl_cc" << std::endl;
    os << "#define _" << model.getName() << "_synapseKrnl_cc" << std::endl;
    os << "#define BLOCKSZ_SYN " << synapseBlkSz << std::endl;
    os << std::endl;
 
    // write doxygen comment
    os << "//-------------------------------------------------------------------------" << std::endl;
    os << "/*! \\file synapseKrnl.cc" << std::endl << std::endl;
    os << "\\brief File generated from GeNN for the model " << model.getName();
    os << " containing the synapse kernel and learning kernel functions." << std::endl;
    os << "*/" << std::endl;
    os << "//-------------------------------------------------------------------------" << std::endl << std::endl;

    // If a reset kernel is required to be run before the synapse kernel
    if(model.isPreSynapseResetRequired())
    {
        // pre synapse reset kernel header
        os << "extern \"C\" __global__ void preSynapseReset()";
        {
            CodeStream::Scope b(os);

            os << "unsigned int id = " << preSynapseResetBlkSize << " * blockIdx.x + threadIdx.x;" << std::endl;

            // Loop through neuron groups
            unsigned int groupID = 0;
            for(const auto &n : model.getLocalNeuronGroups()) {
                // Loop through incoming synaptic populations
                for(const auto &m : n.second.getMergedInSyn()) {
                    const auto *sg = m.first;

                     // If this kernel requires dendritic delay
                    if(sg->isDendriticDelayRequired()) {
                        if(groupID > 0) {
                            os << "else ";
                        }
                        os << "if(id == " << (groupID++) << ")";
                        {
                            CodeStream::Scope b(os);

                            os << "dd_denDelayPtr" << sg->getPSModelTargetName() << " = (dd_denDelayPtr" << sg->getPSModelTargetName() << " + 1) % " << sg->getMaxDendriticDelayTimesteps() << ";" << std::endl;
                        }
                    }
                }
            }
        }
    }

    if (!model.getSynapseDynamicsGroups().empty()) {
        os << "#define BLOCKSZ_SYNDYN " << synDynBlkSz << endl;

        // SynapseDynamics kernel header
        os << "extern \"C\" __global__ void calcSynapseDynamics(";
        for(const auto &p : model.getSynapseDynamicsKernelParameters()) {
            os << p.second << " " << p.first << ", ";
        }
        os << model.getTimePrecision() << " t)" << std::endl; // end of synapse kernel header

        // synapse dynamics kernel code
        {
            CodeStream::Scope b(os);

            // common variables for all cases
            os << "unsigned int id = BLOCKSZ_SYNDYN * blockIdx.x + threadIdx.x;" << std::endl;
            os << model.getPrecision() << " addtoinSyn;" << std::endl;
            os << std::endl;

            os << "// execute internal synapse dynamics if any" << std::endl;
            for(auto s = model.getSynapseDynamicsGroups().cbegin(); s != model.getSynapseDynamicsGroups().cend(); ++s)
            {
                const SynapseGroup *sg = model.findSynapseGroup(s->first);
                const auto *wu = sg->getWUModel();

                // if there is some internal synapse dynamics
                if (!wu->getSynapseDynamicsCode().empty()) {
                    // Create iteration context to iterate over the variables and derived parameters
                    DerivedParamNameIterCtx wuDerivedParams(wu->getDerivedParams());
                    ExtraGlobalParamNameIterCtx wuExtraGlobalParams(wu->getExtraGlobalParams());
                    VarNameIterCtx wuVars(wu->getVars());
                    VarNameIterCtx wuPreVars(wu->getPreVars());
                    VarNameIterCtx wuPostVars(wu->getPostVars());

                    os << "// synapse group " << s->first << std::endl;
                    if (s == model.getSynapseDynamicsGroups().cbegin()) {
                        os << "if (id < " << s->second.second << ")";
                        localID = "id";
                    }
                    else {
                        os << "if ((id >= " << s->second.first << ") && (id < " << s->second.second << "))";
                        localID = "lid";
                    }
                    {
                        CodeStream::Scope b(os);
                        if(s != model.getSynapseDynamicsGroups().cbegin()) {
                            os << "unsigned int lid = id - " << s->second.first << ";" << std::endl;
                        }

                        // If presynaptic neuron group has variable queues, calculate offset to read from its variables with axonal delay
                        if(sg->getSrcNeuronGroup()->isDelayRequired()) {
                            os << "const unsigned int preReadDelayOffset = " << sg->getPresynapticAxonalDelaySlot("dd_") << " * " << sg->getSrcNeuronGroup()->getNumNeurons() << ";" << std::endl;
                        }

                        // If postsynaptic neuron group has variable queues, calculate offset to read from its variables at current time
                        if(sg->getTrgNeuronGroup()->isDelayRequired()) {
                            os << "const unsigned int postReadDelayOffset = " << sg->getPostsynapticBackPropDelaySlot("dd_") << " * " << sg->getTrgNeuronGroup()->getNumNeurons() << ";" << std::endl;
                        }

                        string SDcode = wu->getSynapseDynamicsCode();
                        substitute(SDcode, "$(t)", "t");

                        if (sg->getMatrixType() & SynapseMatrixConnectivity::SPARSE) { // SPARSE
                            if(sg->getMatrixType() & SynapseMatrixConnectivity::YALE) {
                                os << "if (" << localID << " < dd_indInG" << s->first << "[" << sg->getSrcNeuronGroup()->getNumNeurons() << "])";
                            }
                            else {
                                os << "if (" << localID << " < dd_synRemap" << s->first << "[0])";
                            }
                            {
                                CodeStream::Scope b(os);

                                // Determine synapse and presynaptic indices for this thread
                                std::string synIdx;
                                std::string preIdx;
                                if(sg->getMatrixType() & SynapseMatrixConnectivity::RAGGED) {
                                    os << "const unsigned int s = dd_synRemap" << s->first << "[1 + " << localID << "];" << std::endl;
                                    synIdx = "s";
                                    preIdx = "s / " + to_string(sg->getMaxConnections());

                                }
                                else {
                                    synIdx = localID;
                                    preIdx = "dd_preInd" + s->first +"[" + localID + "]";
                                }

                                // Determine postsynaptic index from ind array
                                const std::string postIdx = "dd_ind" + s->first + "[" + synIdx + "]";

                                os << "// all threads participate that can work on an existing synapse" << std::endl;
                                if (!wu->getSynapseDynamicsSuppportCode().empty()) {
                                    os << " using namespace " << s->first << "_weightupdate_synapseDynamics;" << std::endl;
                                }
                                if (sg->getMatrixType() & SynapseMatrixWeight::INDIVIDUAL) {
                                    // name substitute synapse var names in synapseDynamics code
                                    name_substitutions(SDcode, "dd_", wuVars.nameBegin, wuVars.nameEnd, s->first + "[" + synIdx +"]");
                                }

                                // If dendritic delay is required, always use atomic operation to update dendritic delay buffer
                                if(sg->isDendriticDelayRequired()) {
                                    functionSubstitute(SDcode, "addToInSynDelay", 2, getFloatAtomicAdd(model.getPrecision()) + "(&dd_denDelay" + sg->getPSModelTargetName() + "[" + sg->getDendriticDelayOffset("dd_", "$(1)") + postIdx + "], $(0))");
                                }
                                // Otherwise
                                else {
                                    functionSubstitute(SDcode, "addToInSyn", 1, getFloatAtomicAdd(model.getPrecision()) + "(&dd_inSyn" + sg->getPSModelTargetName() + "[" + postIdx + "], $(0))");

                                    // **DEPRECATED**
                                    substitute(SDcode, "$(updatelinsyn)", getFloatAtomicAdd(model.getPrecision()) + "(&$(inSyn), $(addtoinSyn))");
                                    substitute(SDcode, "$(inSyn)", "dd_inSyn" + sg->getPSModelTargetName() + "[" + postIdx + "]");
                                }

<<<<<<< HEAD
                                StandardSubstitutions::weightUpdateDynamics(SDcode, sg, wuVars, wuPreVars, wuPostVars, wuDerivedParams, wuExtraGlobalParams,
                                                                            preIdx, postIdx, "dd_", cudaFunctions, model.getPrecision());
=======
                                StandardSubstitutions::weightUpdateDynamics(SDcode, sg, wuVars, wuDerivedParams, wuExtraGlobalParams,
                                                                            preIdx, postIdx, "dd_", cudaFunctions, model.getPrecision(), model.getDT());
>>>>>>> 81fd78ac
                                os << SDcode << std::endl;
                            }
                        }
                        else { // DENSE
                            os << "if (" << localID << " < " << sg->getSrcNeuronGroup()->getNumNeurons() * sg->getTrgNeuronGroup()->getNumNeurons() << ")";
                            {
                                CodeStream::Scope b(os);
                                os << "// all threads participate that can work on an existing synapse" << std::endl;
                                if (!wu->getSynapseDynamicsSuppportCode().empty()) {
                                        os << " using namespace " << s->first << "_weightupdate_synapseDynamics;" << std::endl;
                                }
                                if (sg->getMatrixType() & SynapseMatrixWeight::INDIVIDUAL) {
                                    // name substitute synapse var names in synapseDynamics code
                                    name_substitutions(SDcode, "dd_", wuVars.nameBegin, wuVars.nameEnd, s->first + "[" + localID + "]");
                                }

                                const std::string postIdx = localID +"%" + to_string(sg->getTrgNeuronGroup()->getNumNeurons());

                                // If dendritic delay is required, always use atomic operation to update dendritic delay buffer
                                if(sg->isDendriticDelayRequired()) {
                                    functionSubstitute(SDcode, "addToInSynDelay", 2, getFloatAtomicAdd(model.getPrecision()) + "(&dd_denDelay" + sg->getPSModelTargetName() + "[" + sg->getDendriticDelayOffset("dd_", "$(1)") + postIdx + "], $(0))");
                                }
                                // Otherwise
                                else {
                                    functionSubstitute(SDcode, "addToInSyn", 1, getFloatAtomicAdd(model.getPrecision()) + "(&dd_inSyn" + sg->getPSModelTargetName() + "[" + postIdx + "], $(0))");

                                    // **DEPRECATED**
                                    substitute(SDcode, "$(updatelinsyn)", getFloatAtomicAdd(model.getPrecision()) + "(&$(inSyn), $(addtoinSyn))");
                                    substitute(SDcode, "$(inSyn)", "dd_inSyn" + sg->getPSModelTargetName() + "[" + postIdx + "]");
                                }

                                StandardSubstitutions::weightUpdateDynamics(SDcode, sg, wuVars, wuPreVars, wuPostVars, wuDerivedParams, wuExtraGlobalParams,
                                                                            localID +"/" + to_string(sg->getTrgNeuronGroup()->getNumNeurons()),
                                                                            postIdx, "dd_", cudaFunctions, model.getPrecision(), model.getDT());
                                os << SDcode << std::endl;
                            }
                        }
                    }
                }
            }
        }
    }

    // count how many neuron blocks to use: one thread for each synapse target
    // targets of several input groups are counted multiply
    const unsigned int numSynapseBlocks = model.getSynapseKernelGridSize() / synapseBlkSz;

    // synapse kernel header
    os << "extern \"C\" __global__ void calcSynapses(";
    for (const auto &p : model.getSynapseKernelParameters()) {
        os << p.second << " " << p.first << ", ";
    }
    os << model.getTimePrecision() << " t)" << std::endl; // end of synapse kernel header

    // synapse kernel code
    {
        CodeStream::Scope b(os);
        // common variables for all cases
        os << "unsigned int id = BLOCKSZ_SYN * blockIdx.x + threadIdx.x;" << std::endl;
        os << "unsigned int lmax, j, r;" << std::endl;
        os << model.getPrecision() << " addtoinSyn;" << std::endl;

        // We need shLg if any synapse groups accumulate into shared memory
        if(std::any_of(model.getLocalSynapseGroups().cbegin(), model.getLocalSynapseGroups().cend(),
            [](const NNmodel::SynapseGroupValueType &s){ return shouldAccumulateInSharedMemory(s.second); }))
        {
            os << "__shared__ " << model.getPrecision() << " shLg[BLOCKSZ_SYN];" << std::endl;
        }

        // We need linsyn if any synapse groups accumulate directly into a register
        for(const auto &s : model.getLocalSynapseGroups()) {
            if (shouldAccumulateInLinSyn(s.second)) {
                os << model.getPrecision() << " linSyn;" << std::endl;
                break;
            }
        }
        // we need ipost in any case, and we need npost if there are any SPARSE connections
        os << "unsigned int ipost;" << std::endl;
        for(const auto &s : model.getLocalSynapseGroups()) {
            if (s.second.getMatrixType()  & SynapseMatrixConnectivity::SPARSE){
                os << "unsigned int prePos; " << std::endl;
                os << "unsigned int npost; " << std::endl;
                break;
            }
        }

        // If any synapse groups handle true spikes or have post-synaptic learning(why?) and have postsynaptic parallelism
        if(std::any_of(model.getLocalSynapseGroups().cbegin(), model.getLocalSynapseGroups().cend(),
            [&model](const NNmodel::SynapseGroupValueType &s)
            {
                return ((s.second.isTrueSpikeRequired() || model.isSynapseGroupPostLearningRequired(s.first))
                        && s.second.getSpanType() == SynapseGroup::SpanType::POSTSYNAPTIC);
            }))
        {
            os << "__shared__ unsigned int shSpk[BLOCKSZ_SYN];" << std::endl;
            os << "unsigned int lscnt, numSpikeSubsets;" << std::endl;
        }

        // If any of these synapse groups also have ragged connectivity, allocate shared memory for row length
        if(std::any_of(model.getLocalSynapseGroups().cbegin(), model.getLocalSynapseGroups().cend(),
            [&model](const NNmodel::SynapseGroupValueType &s)
            {
                return ((s.second.isTrueSpikeRequired() || model.isSynapseGroupPostLearningRequired(s.first))
                        && s.second.getSpanType() == SynapseGroup::SpanType::POSTSYNAPTIC
                        && (s.second.getMatrixType() & SynapseMatrixConnectivity::RAGGED));
            }))
        {
            os << "__shared__ unsigned int shRowLength[BLOCKSZ_SYN];" << std::endl;
        }

        // If any synapse groups handle spike-like events and have postsynaptic parallelism
        if(std::any_of(model.getLocalSynapseGroups().cbegin(), model.getLocalSynapseGroups().cend(),
            [](const NNmodel::SynapseGroupValueType &s)
            {
                return (s.second.isSpikeEventRequired() && s.second.getSpanType() == SynapseGroup::SpanType::POSTSYNAPTIC);
            }))
        {
            os << "__shared__ unsigned int shSpkEvnt[BLOCKSZ_SYN];" << std::endl;
            os << "unsigned int lscntEvnt, numSpikeSubsetsEvnt;" << std::endl;
        }

        // If any of these synapse groups also have ragged connectivity, allocate shared memory for row length
        if(std::any_of(model.getLocalSynapseGroups().cbegin(), model.getLocalSynapseGroups().cend(),
            [](const NNmodel::SynapseGroupValueType &s)
            {
                return (s.second.isSpikeEventRequired()
                        && s.second.getSpanType() == SynapseGroup::SpanType::POSTSYNAPTIC
                        && (s.second.getMatrixType() & SynapseMatrixConnectivity::RAGGED));
            }))
        {
            os << "__shared__ unsigned int shRowLengthEvnt[BLOCKSZ_SYN];" << std::endl;
        }
        os << std::endl;

        for(auto s = model.getLocalSynapseGroups().cbegin(); s != model.getLocalSynapseGroups().cend(); ++s) {
            os << "// synapse group " << s->first << std::endl;
            const auto &groupIDRange = s->second.getPaddedKernelIDRange();
            if (s == model.getLocalSynapseGroups().cbegin()) {
                os << "if (id < " << groupIDRange.second << ")";
                localID = "id";
            }
            else {
                os << "if ((id >= " << groupIDRange.first << ") && (id < " << groupIDRange.second << "))";
                localID = "lid";
            }
            {
                CodeStream::Scope b(os);
                if(s != model.getLocalSynapseGroups().cbegin()) {
                    os << "unsigned int lid = id - " << groupIDRange.first<< ";" << std::endl;
                }

                // If presynaptic neuron group has variable queues, calculate offset to read from its variables with axonal delay
                if(s->second.getSrcNeuronGroup()->isDelayRequired()) {
                    os << "const unsigned int preReadDelaySlot = " << s->second.getPresynapticAxonalDelaySlot("dd_") << ";" << std::endl;
                    os << "const unsigned int preReadDelayOffset = preReadDelaySlot * " << s->second.getSrcNeuronGroup()->getNumNeurons() << ";" << std::endl;
                }

                // If postsynaptic neuron group has variable queues, calculate offset to read from its variables at current time
                if(s->second.getTrgNeuronGroup()->isDelayRequired()) {
                    os << "const unsigned int postReadDelayOffset = " << s->second.getPostsynapticBackPropDelaySlot("dd_") << " * " << s->second.getTrgNeuronGroup()->getNumNeurons() << ";" << std::endl;
                }

                // If we are going to accumulate postsynaptic input into a register, copy current value into register from global memory
                if (shouldAccumulateInLinSyn(s->second)) {
                    os << "// only do this for existing neurons" << std::endl;
                    os << "if (" << localID << " < " << s->second.getTrgNeuronGroup()->getNumNeurons() << ")";
                    {
                        CodeStream::Scope b(os);
                        os << "linSyn = dd_inSyn" << s->second.getPSModelTargetName() << "[" << localID << "];" << std::endl;
                    }
                }
                // Otherwise, if we are going to accumulate into shared memory, copy current value into correct array index
                // **NOTE** is ok as number of target neurons <= synapseBlkSz
                else if(shouldAccumulateInSharedMemory(s->second)) {
                    os << "if (threadIdx.x < " << s->second.getTrgNeuronGroup()->getNumNeurons() << ")";
                    {
                        CodeStream::Scope b(os);
                        os << "shLg[threadIdx.x] = dd_inSyn" << s->second.getPSModelTargetName() << "[threadIdx.x];"<< std::endl;
                    }
                    os << "__syncthreads();" << std::endl;
                }

                // If span type is postsynaptic, get number of spikes/events and calculate how many blocks should be used to process them
                if(s->second.getSpanType() == SynapseGroup::SpanType::POSTSYNAPTIC) {
                    if (s->second.isSpikeEventRequired()) {
                        os << "lscntEvnt = dd_glbSpkCntEvnt" << s->second.getSrcNeuronGroup()->getName();
                        if (s->second.getSrcNeuronGroup()->isDelayRequired()) {
                            os << "[preReadDelaySlot];" << std::endl;
                        }
                        else {
                            os << "[0];" << std::endl;
                        }
                        os << "numSpikeSubsetsEvnt = (lscntEvnt+BLOCKSZ_SYN-1) / BLOCKSZ_SYN;" << std::endl;
                    }

                    if (s->second.isTrueSpikeRequired() || model.isSynapseGroupPostLearningRequired(s->first)) {
                        os << "lscnt = dd_glbSpkCnt" << s->second.getSrcNeuronGroup()->getName();
                        if (s->second.getSrcNeuronGroup()->isDelayRequired()) {
                            os << "[preReadDelaySlot];" << std::endl;
                        }
                        else {
                            os << "[0];" << std::endl;
                        }
                        os << "numSpikeSubsets = (lscnt+BLOCKSZ_SYN-1) / BLOCKSZ_SYN;" << std::endl;
                    }
                }

                // generate the code for processing spike-like events
                if (s->second.isSpikeEventRequired()) {
                    generate_process_presynaptic_events_code(os, s->second, localID, "Evnt", model.getPrecision(), model.getDT());
                }

                // generate the code for processing true spike events
                if (s->second.isTrueSpikeRequired()) {
                    generate_process_presynaptic_events_code(os, s->second, localID, "", model.getPrecision(), model.getDT());
                }
                os << std::endl;

                // If we have been accumulating into a register, write value back to global memory
                if (shouldAccumulateInLinSyn(s->second)) {
                    os << "// only do this for existing neurons" << std::endl;
                    os << "if (" << localID << " < " << s->second.getTrgNeuronGroup()->getNumNeurons() << ")";
                    {
                        CodeStream::Scope b(os);
                        os << "dd_inSyn" << s->second.getPSModelTargetName() << "[" << localID << "] = linSyn;" << std::endl;
                    }
                }
                // Otherwise, if we have been accumulating into shared memory, write value back to global memory
                // **NOTE** is ok as number of target neurons <= synapseBlkSz
                else if(shouldAccumulateInSharedMemory(s->second)) {
                    os << "__syncthreads();" << std::endl;
                    os << "if (threadIdx.x < " << s->second.getTrgNeuronGroup()->getNumNeurons() << ")";
                    {
                        CodeStream::Scope b(os);
                        os << "dd_inSyn" << s->second.getPSModelTargetName() << "[threadIdx.x] = shLg[threadIdx.x];"<< std::endl;
                    }
                }

                // need to do reset operations in this kernel (no learning kernel)
                if (model.getResetKernel() == GENN_FLAGS::calcSynapses) {
                    os << "__syncthreads();" << std::endl;
                    os << "if (threadIdx.x == 0)";
                    {
                        CodeStream::Scope b(os);
                        os << "j = atomicAdd((unsigned int *) &d_done, 1);" << std::endl;
                        os << "if (j == " << numSynapseBlocks - 1 << ")";
                        {
                            // Update device delay slot pointers for remote neuron groups that require them
                            CodeStream::Scope b(os);
                            for(const auto &n : model.getRemoteNeuronGroups()) {
                                if(n.second.hasOutputToHost(localHostID) && n.second.isDelayRequired()) {
                                    os << "dd_spkQuePtr" << n.first << " = (dd_spkQuePtr" << n.first << " + 1) % " << n.second.getNumDelaySlots() << ";" << std::endl;
                                }
                            }
                            for(const auto &n : model.getLocalNeuronGroups()) {
                                StandardGeneratedSections::neuronOutputInit(os, n.second, "dd_");
                            }
                            os << "d_done = 0;" << std::endl;
                        }   // end "if (j == " << numOfBlocks - 1 << ")"
                    }   // end "if (threadIdx.x == 0)"
                }
            }
            os << std::endl;
        }
    }
    os << std::endl;


    ///////////////////////////////////////////////////////////////
    // Kernel for learning synapses, post-synaptic spikes

    if (!model.getSynapsePostLearnGroups().empty()) {

        // count how many learn blocks to use: one thread for each synapse source
        // sources of several output groups are counted multiply
        const unsigned int numPostLearnBlocks = model.getSynapsePostLearnGridSize() / learnBlkSz;
  
        // Kernel header
        os << "extern \"C\" __global__ void learnSynapsesPost(";
        for(const auto &p : model.getSimLearnPostKernelParameters()) {
            os << p.second << " " << p.first << ", ";
        }
        os << model.getTimePrecision() << " t)";
        os << std::endl;

        // kernel code
        {
            CodeStream::Scope b(os);
            os << "unsigned int id = " << learnBlkSz << " * blockIdx.x + threadIdx.x;" << std::endl;
            os << "__shared__ unsigned int shSpk[" << learnBlkSz << "];" << std::endl;
            if(std::any_of(model.getSynapsePostLearnGroups().cbegin(), model.getSynapsePostLearnGroups().cend(),
                [&model](const NNmodel::SynapseGroupSubsetValueType &s)
                {
                    const SynapseGroup *sg = model.findSynapseGroup(s.first);
                    return (sg->getMatrixType() & SynapseMatrixConnectivity::RAGGED);
                }))
            {
                os << "__shared__ unsigned int shColLength[" << learnBlkSz << "];" << std::endl;
            }
            os << "unsigned int lscnt, numSpikeSubsets, lmax, j, r;" << std::endl;

            os << std::endl;
            for(auto s = model.getSynapsePostLearnGroups().cbegin(); s != model.getSynapsePostLearnGroups().cend(); ++s)
            {
                const SynapseGroup *sg = model.findSynapseGroup(s->first);
                const auto *wu = sg->getWUModel();
                const bool sparse = sg->getMatrixType() & SynapseMatrixConnectivity::SPARSE;

                // NOTE: WE DO NOT USE THE AXONAL DELAY FOR BACKWARDS PROPAGATION - WE CAN TALK ABOUT BACKWARDS DELAYS IF WE WANT THEM
                os << "// synapse group " << s->first << std::endl;
                if (s == model.getSynapsePostLearnGroups().cbegin()) {
                    os << "if (id < " << s->second.second << ")";
                    localID = "id";
                }
                else {
                    os << "if ((id >= " << s->second.first << ") && (id < " << s->second.second << "))";
                    localID = "lid";
                }
                {
                    CodeStream::Scope b(os);

                    if(s != model.getSynapsePostLearnGroups().cbegin()) {
                        os << "unsigned int lid = id - " << s->second.first << ";" << std::endl;
                    }

                    // If presynaptic neuron group has variable queues, calculate offset to read from its variables with axonal delay
                    if(sg->getSrcNeuronGroup()->isDelayRequired()) {
                        os << "const unsigned int preReadDelayOffset = " << sg->getPresynapticAxonalDelaySlot("dd_") << " * " << sg->getSrcNeuronGroup()->getNumNeurons() << ";" << std::endl;
                    }

                    // If postsynaptic neuron group has variable queues, calculate offset to read from its variables at current time
                    if(sg->getTrgNeuronGroup()->isDelayRequired()) {
                        os << "const unsigned int postReadDelaySlot = " << sg->getPostsynapticBackPropDelaySlot("dd_") << ";" << std::endl;
                        os << "const unsigned int postReadDelayOffset = postReadDelaySlot * " << sg->getTrgNeuronGroup()->getNumNeurons() << ";" << std::endl;
                    }

                    if (sg->getTrgNeuronGroup()->isDelayRequired() && sg->getTrgNeuronGroup()->isTrueSpikeRequired()) {
                        os << "lscnt = dd_glbSpkCnt" << sg->getTrgNeuronGroup()->getName() << "[postReadDelaySlot];" << std::endl;
                    }
                    else {
                        os << "lscnt = dd_glbSpkCnt" << sg->getTrgNeuronGroup()->getName() << "[0];" << std::endl;
                    }

                    os << "numSpikeSubsets = (lscnt+" << learnBlkSz-1 << ") / " << learnBlkSz << ";" << std::endl;
                    os << "for (r = 0; r < numSpikeSubsets; r++)";
                    {
                        CodeStream::Scope b(os);
                        os << "if (r == numSpikeSubsets - 1) lmax = ((lscnt-1) % " << learnBlkSz << ")+1;" << std::endl;
                        os << "else lmax = " << learnBlkSz << ";" << std::endl;

                        os << "if (threadIdx.x < lmax)";
                        {
                            CodeStream::Scope b(os);
                            const string offsetTrueSpkPost = (sg->getTrgNeuronGroup()->isTrueSpikeRequired() && sg->getTrgNeuronGroup()->isDelayRequired()) ? "postReadDelayOffset + " : "";
                            os << "const unsigned int spk = dd_glbSpk" << sg->getTrgNeuronGroup()->getName() << "[" << offsetTrueSpkPost << "(r * " << learnBlkSz << ") + threadIdx.x];" << std::endl;
                            os << "shSpk[threadIdx.x] = spk;" << std::endl;

                            if(sg->getMatrixType() & SynapseMatrixConnectivity::RAGGED) {
                                os << "shColLength[threadIdx.x] = dd_colLength" << s->first << "[spk];" << std::endl;
                            }
                        }

                        os << "__syncthreads();" << std::endl;
                        os << "// only work on existing neurons" << std::endl;
                        os << "if (" << localID << " < " << sg->getMaxSourceConnections() << ")";
                        {
                            CodeStream::Scope b(os);
                            os << "// loop through all incoming spikes for learning" << std::endl;
                            os << "for (j = 0; j < lmax; j++)";
                            {
                                CodeStream::Scope b(os);
                                if (sparse) {
                                    if(sg->getMatrixType() & SynapseMatrixConnectivity::YALE) {
                                        os << "unsigned int iprePos = dd_revIndInG" <<  s->first << "[shSpk[j]];" << std::endl;
                                        os << "unsigned int npre = dd_revIndInG" << s->first << "[shSpk[j] + 1] - iprePos;" << std::endl;
                                    }
                                    else {
                                        os << "unsigned int iprePos = shSpk[j] * " << to_string(sg->getMaxSourceConnections()) << ";" << std::endl;
                                        os << "unsigned int npre = shColLength[j];" << std::endl;
                                    }
                                    os << "if (" << localID << " < npre)" << CodeStream::OB(1540);
                                    os << "iprePos += " << localID << ";" << std::endl;
                                    //Commenting out the next line as it is not used rather than deleting as I'm not sure if it may be used by different learning models
                                    //os << "unsigned int ipre = dd_revInd" << sgName << "[iprePos];" << std::endl;
                                }

                                if (!wu->getLearnPostSupportCode().empty()) {
                                    os << " using namespace " << s->first << "_weightupdate_simLearnPost;" << std::endl;
                                }

                                // Create iteration context to iterate over the variables; derived and extra global parameters
                                DerivedParamNameIterCtx wuDerivedParams(wu->getDerivedParams());
                                ExtraGlobalParamNameIterCtx wuExtraGlobalParams(wu->getExtraGlobalParams());
                                VarNameIterCtx wuVars(wu->getVars());
                                VarNameIterCtx wuPreVars(wu->getPreVars());
                                VarNameIterCtx wuPostVars(wu->getPostVars());

                                string code = wu->getLearnPostCode();
                                substitute(code, "$(t)", "t");
                                // Code substitutions ----------------------------------------------------------------------------------
                                std::string preIndex;
                                if (sparse) { // SPARSE
                                    name_substitutions(code, "dd_", wuVars.nameBegin, wuVars.nameEnd, s->first + "[dd_remap" + s->first + "[iprePos]]");
                                    
                                    if(sg->getMatrixType() & SynapseMatrixConnectivity::YALE) {
                                        preIndex = "dd_revInd" + s->first + "[iprePos]";
                                    }
                                    else {
                                        preIndex = "(dd_remap" + s->first + "[iprePos] / " + to_string(sg->getMaxConnections()) + ")";
                                    }
                                }
                                else { // DENSE
                                    name_substitutions(code, "dd_", wuVars.nameBegin, wuVars.nameEnd, s->first + "[" + localID + " * " + to_string(sg->getTrgNeuronGroup()->getNumNeurons()) + " + shSpk[j]]");
                                    preIndex = localID;
                                }
<<<<<<< HEAD
                                StandardSubstitutions::weightUpdatePostLearn(code, sg, wuPreVars, wuPostVars, wuDerivedParams, wuExtraGlobalParams,
                                                                             preIndex, "shSpk[j]", "dd_", cudaFunctions, model.getPrecision(),
                                                                             getROCacheRead);
=======
                                StandardSubstitutions::weightUpdatePostLearn(code, sg, wuDerivedParams, wuExtraGlobalParams,
                                                                            preIndex, "shSpk[j]", "dd_", cudaFunctions, model.getPrecision(), model.getDT());
>>>>>>> 81fd78ac
                                // end Code substitutions -------------------------------------------------------------------------
                                os << code << std::endl;
                                if (sparse) {
                                    os << CodeStream::CB(1540);
                                }
                            }
                        }
                    }
                    if (model.getResetKernel() == GENN_FLAGS::learnSynapsesPost) {
                        os << "__syncthreads();" << std::endl;
                        os << "if (threadIdx.x == 0)";
                        {
                            CodeStream::Scope b(os);
                            os << "j = atomicAdd((unsigned int *) &d_done, 1);" << std::endl;
                            os << "if (j == " << numPostLearnBlocks - 1 << ")";
                            {
                                CodeStream::Scope b(os);

                                // Update device delay slot pointers for remote neuorn groups that require them
                                for(const auto &n : model.getRemoteNeuronGroups()) {
                                    if(n.second.hasOutputToHost(localHostID) && n.second.isDelayRequired()) {
                                        os << "dd_spkQuePtr" << n.first << " = (dd_spkQuePtr" << n.first << " + 1) % " << n.second.getNumDelaySlots() << ";" << std::endl;
                                    }
                                }
                                for(const auto &n : model.getLocalNeuronGroups()) {
                                    StandardGeneratedSections::neuronOutputInit(os, n.second, "dd_");
                                }
                                os << "d_done = 0;" << std::endl;
                            }   // end "if (j == " << numOfBlocks - 1 << ")"
                        }   // end "if (threadIdx.x == 0)"
                    }
                }
            }
        }
    }
    os << std::endl;
    
    os << "#endif" << std::endl;
    fs.close();

//    cout << "exiting genSynapseKernel" << endl;
}

#endif<|MERGE_RESOLUTION|>--- conflicted
+++ resolved
@@ -206,13 +206,8 @@
             }
 
             StandardSubstitutions::weightUpdateSim(wCode, sg,
-<<<<<<< HEAD
                                                    wuVars, wuPreVars, wuPostVars, wuDerivedParams, wuExtraGlobalParams,
-                                                   "preInd", "ipost", "dd_", cudaFunctions, ftype);
-=======
-                                                   wuVars, wuDerivedParams, wuExtraGlobalParams,
                                                    "preInd", "ipost", "dd_", cudaFunctions, ftype, dt);
->>>>>>> 81fd78ac
             // end code substitutions -------------------------------------------------------------------------
 
             os << wCode << std::endl;
@@ -378,15 +373,9 @@
                     }
                 }
 
-<<<<<<< HEAD
                 StandardSubstitutions::weightUpdateSim(wCode, sg, wuVars, wuPreVars, wuPostVars, wuDerivedParams, wuExtraGlobalParams,
                                                        "shSpk" + postfix + "[j]", "ipost", "dd_",
-                                                       cudaFunctions, ftype);
-=======
-                StandardSubstitutions::weightUpdateSim(wCode, sg, wuVars, wuDerivedParams, wuExtraGlobalParams,
-                                                       "shSpk" + postfix + "[j]", "ipost", "dd_",
                                                        cudaFunctions, ftype, dt);
->>>>>>> 81fd78ac
                 // end Code substitutions -------------------------------------------------------------------------
                 os << wCode << std::endl;
 
@@ -1034,13 +1023,8 @@
                                     substitute(SDcode, "$(inSyn)", "dd_inSyn" + sg->getPSModelTargetName() + "[" + postIdx + "]");
                                 }
 
-<<<<<<< HEAD
                                 StandardSubstitutions::weightUpdateDynamics(SDcode, sg, wuVars, wuPreVars, wuPostVars, wuDerivedParams, wuExtraGlobalParams,
-                                                                            preIdx, postIdx, "dd_", cudaFunctions, model.getPrecision());
-=======
-                                StandardSubstitutions::weightUpdateDynamics(SDcode, sg, wuVars, wuDerivedParams, wuExtraGlobalParams,
                                                                             preIdx, postIdx, "dd_", cudaFunctions, model.getPrecision(), model.getDT());
->>>>>>> 81fd78ac
                                 os << SDcode << std::endl;
                             }
                         }
@@ -1456,14 +1440,9 @@
                                     name_substitutions(code, "dd_", wuVars.nameBegin, wuVars.nameEnd, s->first + "[" + localID + " * " + to_string(sg->getTrgNeuronGroup()->getNumNeurons()) + " + shSpk[j]]");
                                     preIndex = localID;
                                 }
-<<<<<<< HEAD
                                 StandardSubstitutions::weightUpdatePostLearn(code, sg, wuPreVars, wuPostVars, wuDerivedParams, wuExtraGlobalParams,
-                                                                             preIndex, "shSpk[j]", "dd_", cudaFunctions, model.getPrecision(),
-                                                                             getROCacheRead);
-=======
-                                StandardSubstitutions::weightUpdatePostLearn(code, sg, wuDerivedParams, wuExtraGlobalParams,
-                                                                            preIndex, "shSpk[j]", "dd_", cudaFunctions, model.getPrecision(), model.getDT());
->>>>>>> 81fd78ac
+                                                                            preIndex, "shSpk[j]", "dd_", cudaFunctions, model.getPrecision(), model.getDT(),
+                                                                            getROCacheRead);
                                 // end Code substitutions -------------------------------------------------------------------------
                                 os << code << std::endl;
                                 if (sparse) {

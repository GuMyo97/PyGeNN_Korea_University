--- conflicted
+++ resolved
@@ -840,61 +840,17 @@
     // Kernel header
     unsigned int src;
     os << "__global__ void calcSynapses(" << ENDL;
-<<<<<<< HEAD
-	
-    for (int i=0; i< model.synapseName.size(); i++){
-	int st= model.synapseType[i];
-	if (st >= MAXSYN){
-	    for (int k= 0, l= weightUpdateModels[st-MAXSYN].extraGlobalSynapseKernelParameters.size(); k < l; k++) {
-		os << weightUpdateModels[st-MAXSYN].extraGlobalSynapseKernelParameterTypes[k] << " " << weightUpdateModels[st-MAXSYN].extraGlobalSynapseKernelParameters[k];
-		os << model.synapseName[i] << ", ";
-	    }
-	}	
-    }
-	
-    os << model.ftype << " t";
-=======
-    for (int i = 0; i < model.synapseGrpN; i++) {
-	    if (model.synapseGType[i] == INDIVIDUALG) {
-	      os << " " << model.ftype << " * d_gp" << model.synapseName[i] << "," << ENDL;
-	    }
-	    if (model.synapseConnType[i] == SPARSE){
-	      os << "unsigned int * d_gp" << model.synapseName[i] << "_ind," << ENDL;
-	      os << "unsigned int * d_gp" << model.synapseName[i] << "_indInG," << ENDL;
-	      trgN = model.neuronN[model.synapseTarget[i]];
-	    }
-	    if (model.synapseGType[i] == (INDIVIDUALID )) {
-	      os << "unsigned int *d_gp" << model.synapseName[i] << "," << ENDL;
-	    }
-	    if (model.synapseType[i] == LEARN1SYNAPSE) {
-	      os << model.ftype << " * d_grawp" << model.synapseName[i] << "," << ENDL;
-	    }
-    }
-    for (int i = 0; i < model.neuronGrpN; i++) {
-	    nt = model.neuronType[i];
-	    os << nModels[nt].varTypes[0] << " *d_" << nModels[nt].varNames[0] << model.neuronName[i]; // Vm
-	    if (i < (model.neuronGrpN - 1)) 
-	      os << "," << ENDL;
-    }
-    	
     for (int i=0; i< model.synapseName.size(); i++){
 	    int st= model.synapseType[i];
 	    if (st >= MAXSYN){
-	      for (int k= 0, l= weightUpdateModels[st-MAXSYN].varNames.size(); k < l; k++) {
-		      os << ", " << weightUpdateModels[st-MAXSYN].varTypes[k] << " *d_" << weightUpdateModels[st-MAXSYN].varNames[k];
-		      os << model.synapseName[i];
-	      }
 	      for (int k= 0, l= weightUpdateModels[st-MAXSYN].extraGlobalSynapseKernelParameters.size(); k < l; k++) {
-		      os << ", " << weightUpdateModels[st-MAXSYN].extraGlobalSynapseKernelParameterTypes[k] << " " << weightUpdateModels[st-MAXSYN].extraGlobalSynapseKernelParameters[k];
-		      os << model.synapseName[i];
+		os << weightUpdateModels[st-MAXSYN].extraGlobalSynapseKernelParameterTypes[k] << " " << weightUpdateModels[st-MAXSYN].extraGlobalSynapseKernelParameters[k];
+		os << model.synapseName[i] << ", ";
 	      }
 	    }	
     }
 	
-    if (model.needSt) {
-	    os << ", " << model.ftype << " t";
-    }
->>>>>>> 47142ec8
+    os << model.ftype << " t";
     os << ENDL << ")";
     os << ENDL;
 

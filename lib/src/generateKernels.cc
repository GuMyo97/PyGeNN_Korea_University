--- conflicted
+++ resolved
@@ -32,7 +32,6 @@
 		   ostream &mos //!< output stream for messages
 		   )
 {
-<<<<<<< HEAD
   unsigned int nt;
   string name, localID;
   ofstream os;
@@ -147,7 +146,7 @@
   os << ")" << ENDL;
 
   // kernel code
-  os << OB(10);
+  os << OB(5);
   unsigned int neuronGridSz = model->padSumNeuronN[deviceID].back();
   neuronGridSz = neuronGridSz / neuronBlkSz[deviceID];
   if (neuronGridSz < deviceProp[deviceID].maxGridSize[1]) {
@@ -171,7 +170,7 @@
   os << ENDL;
 
   // reset spike counts and increment spike queue pointers
-  os << "if (threadIdx.x == 0) " << OB(20);
+  os << "if (threadIdx.x == 0) " << OB(7);
   os << "spkCount = 0;" << ENDL;
   os << "spkEvntCount = 0;" << ENDL;
   for (int i = 0; i < model->neuronGrpN; i++) {
@@ -180,7 +179,7 @@
       os << model->neuronName[i] << deviceID << " + 1) % " << model->neuronDelaySlots[i] << ";" << ENDL;
     }
   }
-  os << CB(20);
+  os << CB(7);
 
   os << "__syncthreads();" << ENDL;
   for (int i = 0; i < model->neuronGrpN; i++) {
@@ -190,18 +189,18 @@
     }
     nt = model->neuronType[i];
     if (model->localNeuronID[i] == 0) {
-      os << "if (id < " << model->padSumNeuronN[deviceID][model->localNeuronID[i]] << ") " << OB(30);
+      os << "if (id < " << model->padSumNeuronN[deviceID][model->localNeuronID[i]] << ") " << OB(10);
       localID = string("id");
     }
     else {
       os << "if ((id >= " << model->padSumNeuronN[deviceID][model->localNeuronID[i - 1]] << ") && ";
-      os << "(id < " << model->padSumNeuronN[deviceID][model->localNeuronID[i]] << ")) " << OB(30);
+      os << "(id < " << model->padSumNeuronN[deviceID][model->localNeuronID[i]] << ")) " << OB(10);
       os << "unsigned int lid;" << ENDL;
       os << "lid = id - " << model->padSumNeuronN[deviceID][model->localNeuronID[i - 1]] << ";" << ENDL;
       localID = string("lid");
     }
     os << "// only do this for existing neurons" << ENDL;
-    os << "if (" << localID << " < " << model->neuronN[i] << ") " << OB(40);
+    os << "if (" << localID << " < " << model->neuronN[i] << ") " << OB(20);
     os << "// pull V values in a coalesced access" << ENDL;
     if (nt == POISSONNEURON) {
       os << "unsigned int lrate = d_rates" << model->neuronName[i] << deviceID;
@@ -227,6 +226,7 @@
       }
       if (model->inSyn[i].size() > 0) {
 	for (int j = 0; j < model->inSyn[i].size(); j++) {
+	  os << "// Synapse " << j << " of Population " << i << ENDL;
 	  for (int k = 0, l = postSynModels[model->postSynapseType[model->inSyn[i][j]]].varNames.size(); k < l; k++) {
 	    os << postSynModels[model->postSynapseType[model->inSyn[i][j]]].varTypes[k] << " lps" << postSynModels[model->postSynapseType[model->inSyn[i][j]]].varNames[k] << j;
 	    os << " = d_" <<  postSynModels[model->postSynapseType[model->inSyn[i][j]]].varNames[k] << model->synapseName[model->inSyn[i][j]] << deviceID << "[";
@@ -255,372 +255,6 @@
 	    substitute(psCode, tS("$(") + postSynModels[model->postSynapseType[model->inSyn[i][j]]].dpNames[k] + tS(")"), tS(model->dpsp[model->inSyn[i][j]][k]));
 	  os << psCode;
 	  os << ";" << ENDL;
-=======
-	//hlp.setVerbose(true);//this will show the generation of bracketing (brace) levels. Helps to debug a bracketing issue
-
-	// write header content
-	string name, s, localID;
-	ofstream os;
-	isGrpVarNeeded = new short[model.neuronGrpN];
-
-	name= path + toString("/") + model.name + toString("_CODE/neuronKrnl.cc");
-	os.open(name.c_str());
-
-	writeHeader(os);
-	// compiler/include control (include once)
-	os << "#ifndef _" << model.name << "_neuronKrnl_cc" << ENDL;
-	os << "#define _" << model.name << "_neuronKrnl_cc" << ENDL;
-
-	// write doxygen comment
-	os << "//-------------------------------------------------------------------------" << ENDL;
-	os << "/*! \\file neuronKrnl.cc" << ENDL << ENDL;
-	os << "\\brief File generated from GeNN for the model " << model.name << " containing the neuron kernel function." << ENDL;
-	os << "*/" << ENDL;
-	os << "//-------------------------------------------------------------------------" << ENDL << ENDL;
-
-	// global device variables
-	os << "// relevant neuron variables" << ENDL;
-	os << "__device__ volatile unsigned int d_done;" << ENDL;
-	for (int i= 0; i < model.neuronGrpN; i++) {
-		nt= model.neuronType[i];
-		isGrpVarNeeded[i] = 0;
-
-		//these now hold just true spikes for benefit of the user (raster plots etc)
-		os << "__device__ volatile unsigned int d_glbscnt" << model.neuronName[i] << ";" << ENDL;
-		os << "__device__ volatile unsigned int d_glbSpk" << model.neuronName[i] << "[" << model.neuronN[i] << "];" << ENDL;
-
-
-		if (model.neuronDelaySlots[i] == 1) {//i.e. no delay
-			os << "__device__ volatile unsigned int d_glbSpkEvntCnt" << model.neuronName[i] << ";" << ENDL;
-			os << "__device__ volatile unsigned int d_glbSpkEvnt" << model.neuronName[i] << "[" << model.neuronN[i] << "];" << ENDL;
-		}
-		else {
-			os << "__device__ volatile unsigned int d_spkEvntQuePtr" << model.neuronName[i] << ";" << ENDL;
-			os << "__device__ volatile unsigned int d_glbSpkEvntCnt" << model.neuronName[i] << "[";
-			os << model.neuronDelaySlots[i] << "];" << ENDL;
-			os << "__device__ volatile unsigned int d_glbSpkEvnt" << model.neuronName[i] << "[";
-			os << model.neuronN[i] * model.neuronDelaySlots[i] << "];" << ENDL;
-		}
-		if (model.neuronType[i] != POISSONNEURON) {
-			for (int j= 0; j < model.inSyn[i].size(); j++) {
-				os << "__device__ " << model.ftype << " d_inSyn" << model.neuronName[i] << j << "[" << model.neuronN[i] << "];";
-				os << "// summed input for neurons in grp" << model.neuronName[i] << ENDL;
-			}
-		}
-		if (model.neuronNeedSt[i]) {
-			os << "__device__ volatile " << model.ftype << " d_sT" << model.neuronName[i] << "[" << model.neuronN[i] << "];" << ENDL;
-		}
-	}
-
-	//! Binary spike flag for sparse synapse sources. This is necessary for parallelisation of the synapse kernel for postsynaptic spike queue.
-	for (int i= 0; i < model.synapseGrpN; i++) {
-		if ((model.synapseConnType[i] == SPARSE)&& (model.neuronN[model.synapseTarget[i]] > neuronBlkSz) && (isGrpVarNeeded[model.synapseTarget[i]] == 0)) {
-			os << "__device__ short d_spikeFlag" << model.neuronName[model.synapseTarget[i]] << "[" << model.neuronN[model.synapseTarget[i]] << "];" << ENDL;
-			isGrpVarNeeded[model.synapseTarget[i]] = 1;
-		}
-	}
-
-	// kernel header
-	os << "__global__ void calcNeurons(" << ENDL;
-
-	for (int i= 0; i < model.neuronGrpN; i++) {
-		nt = model.neuronType[i];
-		if (nt == POISSONNEURON) {
-			// Note: Poisson neurons only used as input neurons; they do not receive any inputs
-			os << "unsigned int *d_rates" << model.neuronName[i];
-			os << ", // poisson \"rates\" of grp " << model.neuronName[i] << ENDL;
-			os << "unsigned int offset" << model.neuronName[i];
-			os << ", // poisson \"rates\" offset of grp " << model.neuronName[i] << ENDL;
-		}
-		if (model.receivesInputCurrent[i] > 1) {
-			os << "float *d_inputI" << model.neuronName[i];
-			os << ", // explicit input current to grp " << model.neuronName[i] << ENDL;
-		}
-		for (int k= 0, l= nModels[nt].varNames.size(); k < l; k++) {
-			os << nModels[nt].varTypes[k] << " *d_" << nModels[nt].varNames[k];
-			os << model.neuronName[i]<< ", " << ENDL;
-		}
-	}
-
-
-	for (int i=0; i< model.synapseName.size(); i++){
-		int pst= model.postSynapseType[i];
-		for (int k= 0, l= postSynModels[pst].varNames.size(); k < l; k++) {
-			os << postSynModels[pst].varTypes[k] << " *d_" << postSynModels[pst].varNames[k];
-			os << model.synapseName[i]<< ", " << ENDL;
-		}
-	}
-
-
-	os << model.ftype << " t // absolute time" << ENDL;
-	os << ")" << ENDL;
-
-	// kernel code
-	os << OB(5);
-	unsigned int neuronGridSz = model.padSumNeuronN[model.neuronGrpN - 1];
-	neuronGridSz = neuronGridSz / neuronBlkSz;
-	if (neuronGridSz < deviceProp[theDev].maxGridSize[1]){
-		os << "unsigned int id = " << neuronBlkSz << " * blockIdx.x + threadIdx.x;" << ENDL;
-	}
-	else {
-		os << "unsigned int id = " << neuronBlkSz << " * (blockIdx.x * " << ceil(sqrt(neuronGridSz));
-		os << " + blockIdx.y) + threadIdx.x;" << ENDL;
-	}
-	//these variables deal with high V "spike type events"
-	os << "__shared__ volatile unsigned int posSpkEvnt;" << ENDL;
-	os << "__shared__ unsigned int shSpkEvnt[" << neuronBlkSz << "];" << ENDL;
-	os << "unsigned int spkEvntIdx;" << ENDL;
-	os << "__shared__ volatile unsigned int spkEvntCount;" << ENDL; //was scnt
-
-	//these variables now deal only with true spikes , not high V "events"
-	os << "__shared__ unsigned int shSpk[" << neuronBlkSz << "];" << ENDL;
-	os << "__shared__ volatile unsigned int posSpk;" << ENDL;
-	os << "unsigned int spkIdx;" << ENDL; //was sidx
-	os << "__shared__ volatile unsigned int spkCount;" << ENDL; //was scnt
-
-	os << ENDL;
-	os << "if (threadIdx.x == 0)" << OB(7) ;
-	os << "spkEvntCount = 0; spkCount = 0;" << ENDL ;
-	os << CB(7);
-	os << "__syncthreads();" << ENDL;
-
-	for (int i= 0; i < model.neuronGrpN; i++) {
-		nt= model.neuronType[i];
-		if (i == 0) {
-			os << "if (id < " << model.padSumNeuronN[i] << ")" << OB(10);
-			localID = string("id");
-		}
-		else {
-			os << "if ((id >= " << model.padSumNeuronN[i-1] << ") && ";
-			os << "(id < " << model.padSumNeuronN[i] << "))" << OB(10);
-			os << "unsigned int lid;" << ENDL;
-			os << "lid = id - " << model.padSumNeuronN[i-1] << ";" << ENDL;
-			localID = string("lid");
-		}
-		os << "// only do this for existing neurons" << ENDL;
-		os << "if (" << localID << " < " << model.neuronN[i] << ")" << OB(20);
-		os << "// pull V values in a coalesced access" << ENDL;
-		if (nt == POISSONNEURON) {
-			os << "unsigned int lrate = d_rates" << model.neuronName[i];
-			os << "[offset" << model.neuronName[i] << " + " << localID << "];" << ENDL;
-		}
-		for (int k = 0, l = nModels[nt].varNames.size(); k < l; k++) {
-			os << nModels[nt].varTypes[k] << " l" << nModels[nt].varNames[k];
-			os << " = d_" <<  nModels[nt].varNames[k] << model.neuronName[i] << "[";
-			if ((nModels[nt].varNames[k] == "V") && (model.neuronDelaySlots[i] != 1)) {
-				os << "(((d_spkEvntQuePtr" << model.neuronName[i] << " + " << (model.neuronDelaySlots[i] - 1) << ") % ";
-				os << model.neuronDelaySlots[i] << ") * " << model.neuronN[i] << ") + ";
-			}
-			os << localID << "];" << ENDL;
-		}
-		if (nt != POISSONNEURON) {
-			os << "// pull inSyn values in a coalesced access" << ENDL;
-			for (int j = 0; j < model.inSyn[i].size(); j++) {
-				os << model.ftype << " linSyn" << j << " = d_inSyn" << model.neuronName[i] << j << "[" << localID << "];" << ENDL;
-			}
-			os << model.ftype << " Isyn = 0;" << ENDL;
-			if (isGrpVarNeeded[i]==1) {
-				os << "d_spikeFlag" << model.neuronName[i] << "[" << localID << "]=0;" << ENDL;
-			}
-			if (model.inSyn[i].size() > 0) {
-				for (int j = 0; j < model.inSyn[i].size(); j++) {
-					os << "// Synapse " << j << " of Population " << i << ENDL;
-					for (int k = 0, l = postSynModels[model.postSynapseType[model.inSyn[i][j]]].varNames.size(); k < l; k++) {
-						os << postSynModels[model.postSynapseType[model.inSyn[i][j]]].varTypes[k] << " lps" << postSynModels[model.postSynapseType[model.inSyn[i][j]]].varNames[k] << j;
-						os << " = d_" <<  postSynModels[model.postSynapseType[model.inSyn[i][j]]].varNames[k] << model.synapseName[model.inSyn[i][j]] << "[";
-						os << localID << "];" << ENDL;
-					}
-
-					os << "Isyn += ";
-					string psCode = postSynModels[model.postSynapseType[model.inSyn[i][j]]].postSyntoCurrent;
-
-					substitute(psCode, tS("$(inSyn)"), tS("linSyn")+tS(j));
-
-					for (int k = 0, l = nModels[nt].varNames.size(); k < l; k++) {
-						substitute(psCode, tS("$(") + nModels[nt].varNames[k] + tS(")"),
-								tS("l") + nModels[nt].varNames[k]);
-					}
-
-					for (int k = 0, l = nModels[nt].pNames.size(); k < l; k++) {
-						substitute(psCode, tS("$(") + nModels[nt].pNames[k] + tS(")"),
-								tS("l") + nModels[nt].pNames[k]);
-					}
-
-					for (int k = 0, l = postSynModels[model.postSynapseType[model.inSyn[i][j]]].pNames.size(); k < l; k++) {
-						substitute(psCode, tS("$(") + postSynModels[model.postSynapseType[model.inSyn[i][j]]].pNames[k] + tS(")"),
-								tS(model.postSynapsePara[model.inSyn[i][j]][k]));
-					}
-
-					for (int k = 0, l = postSynModels[model.postSynapseType[model.inSyn[i][j]]].varNames.size(); k < l; k++) {
-						substitute(psCode, tS("$(") + postSynModels[model.postSynapseType[model.inSyn[i][j]]].varNames[k] + tS(")"),
-								tS("lps") +tS(postSynModels[model.postSynapseType[model.inSyn[i][j]]].varNames[k])+tS(j));
-					}
-
-					for (int k = 0; k < postSynModels[model.postSynapseType[model.inSyn[i][j]]].dpNames.size(); ++k)
-						substitute(psCode, tS("$(") + postSynModels[model.postSynapseType[model.inSyn[i][j]]].dpNames[k] + tS(")"), tS(model.dpsp[model.inSyn[i][j]][k]));
-
-					os << psCode;
-
-					os << ";" << ENDL;
-
-
-
-				}
-			}
-		}
-		if (model.receivesInputCurrent[i] == 1) { // receives constant  input
-			os << "Isyn += " << model.globalInp[i] << ";" << ENDL;
-		}
-		if (model.receivesInputCurrent[i] >= 2) { // receives explicit input from file
-			os << "Isyn += (" << model.ftype<< ") d_inputI" << model.neuronName[i] << "[" << localID << "];" << ENDL;
-		}
-		os << "// calculate membrane potential" << ENDL;
-		//new way of doing it
-		string code = nModels[nt].simCode;
-		for (int k = 0, l = nModels[nt].varNames.size(); k < l; k++) {
-			substitute(code, tS("$(") + nModels[nt].varNames[k] + tS(")"), tS("l")+ nModels[nt].varNames[k]);
-		}
-		substitute(code, tS("$(Isyn)"), tS("Isyn"));
-		for (int k = 0, l = nModels[nt].pNames.size(); k < l; k++) {
-			substitute(code, tS("$(") + nModels[nt].pNames[k] + tS(")"), tS(model.neuronPara[i][k]));
-		}
-		for (int k = 0, l = nModels[nt].dpNames.size(); k < l; k++) {
-			substitute(code, tS("$(") + nModels[nt].dpNames[k] + tS(")"), tS(model.dnp[i][k]));
-		}
-		os << code;
-		os << ENDL;
-
-		//insert condition code provided that tests for a true spike
-		if (nModels[nt].thresholdConditionCode  == tS("")) { //no condition provided
-			cerr << "Generation Error: You must provide thresholdConditionCode for neuron type :  " << model.neuronType[i]  << " used for " << model.name[i];
-			exit(1);
-
-		} else {
-			code= nModels[nt].thresholdConditionCode;
-			for (int k = 0, l = nModels[nt].varNames.size(); k < l; k++) {
-				substitute(code, tS("$(") + nModels[nt].varNames[k] + tS(")"), tS("l")+ nModels[nt].varNames[k]);
-			}
-			substitute(code, tS("$(Isyn)"), tS("Isyn"));
-			for (int k = 0, l = nModels[nt].pNames.size(); k < l; k++) {
-				substitute(code, tS("$(") + nModels[nt].pNames[k] + tS(")"), tS(model.neuronPara[i][k]));
-			}
-			for (int k = 0, l = nModels[nt].dpNames.size(); k < l; k++) {
-				substitute(code, tS("$(") + nModels[nt].dpNames[k] + tS(")"), tS(model.dnp[i][k]));
-			}
-			os << "if (" << code << ")" << OB(30);
-			os << "// register a true spike" << ENDL;
-			os << "spkIdx = atomicAdd((unsigned int *) &spkCount, 1);" << ENDL;
-			os << "shSpk[spkIdx] = " << localID << ";" << ENDL;
-		}
-
-		//add optional reset code after a true spike, if provided
-		if (nModels[nt].resetCode != tS("")) {
-			code = nModels[nt].resetCode;
-			for (int k = 0, l = nModels[nt].varNames.size(); k < l; k++) {
-				substitute(code, tS("$(") + nModels[nt].varNames[k] + tS(")"), tS("l")+ nModels[nt].varNames[k]);
-			}
-			substitute(code, tS("$(Isyn)"), tS("Isyn"));
-			for (int k = 0, l = nModels[nt].pNames.size(); k < l; k++) {
-				substitute(code, tS("$(") + nModels[nt].pNames[k] + tS(")"), tS(model.neuronPara[i][k]));
-			}
-			for (int k = 0, l = nModels[nt].dpNames.size(); k < l; k++) {
-				substitute(code, tS("$(") + nModels[nt].dpNames[k] + tS(")"), tS(model.dnp[i][k]));
-			}
-			os << "// spike reset code" << ENDL;
-			os << code << ENDL;
-		}
-		os << CB(30);
-
-		//test if a spike type event occurred
-		os << "if (lV >= " << model.nSpkEvntThreshold[i] << ")" << OB(40);
-		os << "// register a spike type event" << ENDL;
-		os << "spkEvntIdx = atomicAdd((unsigned int *) &spkEvntCount, 1);" << ENDL;
-		os << "shSpkEvnt[spkEvntIdx] = " << localID << ";" << ENDL;
-		os << CB(40);
-
-		//store the defined parts of the neuron state into the global state variables d_V.. etc
-		for (int k = 0, l = nModels[nt].varNames.size(); k < l; k++) {
-			os << "d_" << nModels[nt].varNames[k] <<  model.neuronName[i] << "[";
-			if ((nModels[nt].varNames[k] == "V") && (model.neuronDelaySlots[i] != 1)) {
-				os << "(d_spkEvntQuePtr" << model.neuronName[i] << " * " << model.neuronN[i] << ") + ";
-			}
-			os << localID << "] = l" << nModels[nt].varNames[k] << ";" << ENDL;
-		}
-		for (int j = 0; j < model.inSyn[i].size(); j++) {
-
-			string psCode = postSynModels[model.postSynapseType[model.inSyn[i][j]]].postSynDecay;
-
-			substitute(psCode, tS("$(inSyn)"), tS("linSyn") + tS(j));
-			for (int k = 0, l = postSynModels[model.postSynapseType[model.inSyn[i][j]]].pNames.size(); k < l; k++) {
-				substitute(psCode, tS("$(") + postSynModels[model.postSynapseType[model.inSyn[i][j]]].pNames[k] + tS(")"), 
-						tS(model.postSynapsePara[model.inSyn[i][j]][k]));
-			}
-
-			for (int k = 0, l = postSynModels[model.postSynapseType[model.inSyn[i][j]]].varNames.size(); k < l; k++) {
-				substitute(psCode, tS("$(") + postSynModels[model.postSynapseType[model.inSyn[i][j]]].varNames[k] + tS(")"), 
-						tS("lps") +tS(postSynModels[model.postSynapseType[model.inSyn[i][j]]].varNames[k])+tS(j));
-			}
-
-			for (int k = 0; k < postSynModels[model.postSynapseType[model.inSyn[i][j]]].dpNames.size(); ++k)
-				substitute(psCode, tS("$(") + postSynModels[model.postSynapseType[model.inSyn[i][j]]].dpNames[k] + tS(")"), tS(model.dpsp[model.inSyn[i][j]][k]));
-
-			for (int k = 0, l = nModels[nt].varNames.size(); k < l; k++) {
-				substitute(psCode, tS("$(") + nModels[nt].varNames[k] + tS(")"),
-						tS("l") + nModels[nt].varNames[k]);
-			}
-
-			for (int k = 0, l = nModels[nt].pNames.size(); k < l; k++) {
-				substitute(psCode, tS("$(") + nModels[nt].pNames[k] + tS(")"),
-						tS("l") + nModels[nt].pNames[k]);
-			}
-
-
-			os << psCode;
-			os << "d_inSyn"  << model.neuronName[i] << j << "[" << localID << "] = linSyn"<< j << ";" << ENDL;
-
-			for (int k = 0, l = postSynModels[model.postSynapseType[model.inSyn[i][j]]].varNames.size(); k < l; k++) {
-				os << "d_" <<  postSynModels[model.postSynapseType[model.inSyn[i][j]]].varNames[k] << model.synapseName[model.inSyn[i][j]] << "[";
-				os << localID << "] = lps" << postSynModels[model.postSynapseType[model.inSyn[i][j]]].varNames[k] << j << ";"<< ENDL;
-			}
-		}
-		os << CB(20);
-
-		os << "__syncthreads();" << ENDL;
-
-		os << "if (threadIdx.x == 0)" << OB(50);
-		os << "posSpkEvnt = atomicAdd((unsigned int *) &d_glbSpkEvntCnt" << model.neuronName[i];
-		if (model.neuronDelaySlots[i] != 1) {
-			os << "[d_spkEvntQuePtr" << model.neuronName[i] << "]";
-		}
-		os << ", spkEvntCount);" << ENDL;
-
-		os << "posSpk = atomicAdd((unsigned int *) &d_glbscnt" << model.neuronName[i] << ", spkCount);" << ENDL;
-
-		os << CB(50);  //end if (threadIdx.x == 0)
-
-		os << "__syncthreads();" << ENDL;
-
-
-		os << "if (threadIdx.x < spkEvntCount)" << OB(60);
-		os << "d_glbSpkEvnt" << model.neuronName[i] << "[";
-
-		if (model.neuronDelaySlots[i] != 1) {
-			os << "(d_spkEvntQuePtr" << model.neuronName[i] << " * " << model.neuronN[i] << ") + ";
-		}
-		os << "posSpkEvnt + threadIdx.x] = shSpkEvnt[threadIdx.x];" << ENDL;
-		os << CB(60);
-
-		os << "if (threadIdx.x < spkCount)" << OB(70);
-		os << "d_glbSpk" << model.neuronName[i] << "[";
-
-		os << "posSpk + threadIdx.x] = shSpk[threadIdx.x];" << ENDL;
-		if (model.neuronNeedSt[i]) {
-			os << "d_sT" << model.neuronName[i] << "[shSpk[threadIdx.x]] = t;" << ENDL;
-		}
-		os << CB(70);
-
-		os << CB(10);
->>>>>>> 75328c80
 	}
       }
     }
@@ -664,7 +298,7 @@
       for (int k = 0, l = nModels[nt].dpNames.size(); k < l; k++) {
 	substitute(code, tS("$(") + nModels[nt].dpNames[k] + tS(")"), tS(model->dnp[i][k]));
       }
-      os << "if (" << code << ") " << OB(50);
+      os << "if (" << code << ") " << OB(30);
       os << "// register a true spike" << ENDL;
       os << "spkIdx = atomicAdd((unsigned int *) &spkCount, 1);" << ENDL;
       os << "shSpk[spkIdx] = " << localID << ";" << ENDL;
@@ -686,14 +320,14 @@
       os << "// spike reset code" << ENDL;
       os << code << ENDL;
     }
-    os << CB(50);
+    os << CB(30);
 
     // test if a spike type event occurred
-    os << "if (lV >= " << model->nSpkEvntThreshold[i] << ") " << OB(60);
+    os << "if (lV >= " << model->nSpkEvntThreshold[i] << ") " << OB(40);
     os << "// register a spike type event" << ENDL;
     os << "spkEvntIdx = atomicAdd((unsigned int *) &spkEvntCount, 1);" << ENDL;
     os << "shSpkEvnt[spkEvntIdx] = " << localID << ";" << ENDL;
-    os << CB(60);
+    os << CB(40);
 
     // store the defined parts of the neuron state into the global state variables d_V.. etc
     for (int k = 0, l = nModels[nt].varNames.size(); k < l; k++) {
@@ -731,39 +365,39 @@
 	os << localID << "] = lps" << postSynModels[model->postSynapseType[model->inSyn[i][j]]].varNames[k] << j << ";"<< ENDL;
       }
     }
-    os << CB(40);
+    os << CB(20);
 
     os << "__syncthreads();" << ENDL;
-    os << "if (threadIdx.x == 0) " << OB(70);
+    os << "if (threadIdx.x == 0) " << OB(50);
     os << "posSpkEvnt = atomicAdd((unsigned int *) &d_glbSpkEvntCnt" << model->neuronName[i] << deviceID;
     if (model->neuronDelaySlots[i] != 1) {
       os << "[d_spkEvntQuePtr" << model->neuronName[i] << deviceID << "]";
     }
     os << ", spkEvntCount);" << ENDL;
     os << "posSpk = atomicAdd((unsigned int *) &d_glbscnt" << model->neuronName[i] << deviceID << ", spkCount);" << ENDL;
-    os << CB(70);
+    os << CB(50); // end if (threadIdx.x == 0)
 
     os << "__syncthreads();" << ENDL;
-    os << "if (threadIdx.x < spkEvntCount) " << OB(80);
+    os << "if (threadIdx.x < spkEvntCount) " << OB(60);
     os << "d_glbSpkEvnt" << model->neuronName[i] << deviceID << "[";
     if (model->neuronDelaySlots[i] != 1) {
       os << "(d_spkEvntQuePtr" << model->neuronName[i] << deviceID << " * " << model->neuronN[i] << ") + ";
     }
     os << "posSpkEvnt + threadIdx.x] = shSpkEvnt[threadIdx.x];" << ENDL;
-    os << CB(80);
-
-    os << "if (threadIdx.x < spkCount) " << OB(90);
+    os << CB(60);
+
+    os << "if (threadIdx.x < spkCount) " << OB(70);
     os << "d_glbSpk" << model->neuronName[i] << deviceID << "[";
     os << "posSpk + threadIdx.x] = shSpk[threadIdx.x];" << ENDL;
     if (model->neuronNeedSt[i]) {
       os << "d_sT" << model->neuronName[i] << deviceID << "[shSpk[threadIdx.x]] = t;" << ENDL;
     }
-    os << CB(90);
-
-    os << CB(30);
+    os << CB(70);
+
+    os << CB(10);
     os << ENDL;
   }
-  os << CB(10);
+  os << CB(5);
   os << ENDL;
   os << "#endif" << ENDL;
   os.close();
@@ -854,23 +488,8 @@
   os << ENDL << ")";
   os << ENDL;
 
-
-
-
-
-
-
-
-
-
-
-
-
-
-
-
   // kernel code
-  os << OB(100);
+  os << OB(75);
   os << "unsigned int id = " << synapseBlkSz[deviceID] << " * blockIdx.x + threadIdx.x;" << ENDL;
   os << "__shared__ unsigned int shSpkEvnt[" << synapseBlkSz[deviceID] << "];" << ENDL;
   os << "__shared__ " << model->ftype << " shSpkEvntV[" << synapseBlkSz[deviceID] << "];" << ENDL;
@@ -898,13 +517,13 @@
       continue;
     }
     if (model->localSynapseID[i] == 0) {
-      os << "if (id < " << model->padSumSynapseKrnl[deviceID][model->localSynapseID[i]] << ") " << OB(110);
+      os << "if (id < " << model->padSumSynapseKrnl[deviceID][model->localSynapseID[i]] << ") " << OB(77);
       os << " // synapse group " << model->synapseName[i] << ENDL;
       localID = string("id");
     }
     else {
       os << "if ((id >= " << model->padSumSynapseKrnl[deviceID][model->localSynapseID[i - 1]] << ") && ";
-      os << "(id < " << model->padSumSynapseKrnl[deviceID][model->localSynapseID[i]] << ")) " << OB(110);
+      os << "(id < " << model->padSumSynapseKrnl[deviceID][model->localSynapseID[i]] << ")) " << OB(77);
       os << " // synapse group " << model->synapseName[i] << ENDL;
       os << "unsigned int lid;" << ENDL;
       os << "lid = id - " << model->padSumSynapseKrnl[deviceID][model->localSynapseID[i - 1]] << ";" << ENDL;
@@ -926,9 +545,9 @@
     }
     if (model->synapseConnType[i] != SPARSE) {
       os << "// only do this for existing neurons" << ENDL;
-      os << "if (" << localID << " < " << nN << ") " << OB(120);
+      os << "if (" << localID << " < " << nN << ") " << OB(80);
       os << "linSyn = d_inSyn" << model->neuronName[trg] << inSynNo << deviceID << "[" << localID << "];" << ENDL;
-      os << CB(120);
+      os << CB(80);
       os << "__threadfence();" << ENDL;
     }
     os << "lscnt = d_glbSpkEvntCnt" << model->neuronName[src] << deviceID;
@@ -937,10 +556,10 @@
     }
     os << ";" << ENDL;
     os << "numSpikeSubsets = (unsigned int) (ceilf((float) lscnt / " << synapseBlkSz[deviceID] << ".0f));" << ENDL;
-    os << "for (r = 0; r < numSpikeSubsets; r++) " << OB(130);
+    os << "for (r = 0; r < numSpikeSubsets; r++) " << OB(90);
     os << "if (r == numSpikeSubsets - 1) lmax = lscnt % " << synapseBlkSz[deviceID] << ";" << ENDL;
     os << "else lmax = " << synapseBlkSz[deviceID] << ";" << ENDL;
-    os << "if (threadIdx.x < lmax) " << OB(140);
+    os << "if (threadIdx.x < lmax) " << OB(100);
     os << "shSpkEvnt[threadIdx.x] = d_glbSpkEvnt" << model->neuronName[src] << deviceID << "[";
     if (model->neuronDelaySlots[src] != 1) {
       os << "(delaySlot * " << model->neuronN[src] << ") + ";
@@ -953,7 +572,7 @@
       }
       os << "shSpkEvnt[threadIdx.x]];" << ENDL;
     }
-    os << CB(140);
+    os << CB(100);
     if ((model->synapseConnType[i] == SPARSE) && (model->neuronN[trg] <= neuronBlkSz[deviceID])) {
       os << "if (threadIdx.x < " << neuronBlkSz[deviceID] << ") shLg[threadIdx.x] = 0;" << ENDL;
     }
@@ -965,13 +584,13 @@
 	exit(1);
       }
       int maxConnections = model->maxConn[i];
-      os << "if (" << localID << " < " << maxConnections << ") " << OB(150);
+      os << "if (" << localID << " < " << maxConnections << ") " << OB(110);
     }
     else {
-      os << "if (" << localID << " < " << model->neuronN[trg] << ") " << OB(150);
+      os << "if (" << localID << " < " << model->neuronN[trg] << ") " << OB(110);
     }
     os << "// loop through all incoming spikes" << ENDL;
-    os << "for (j = 0; j < lmax; j++) " << OB(160);
+    os << "for (j = 0; j < lmax; j++) " << OB(120);
     if (model->synapseGType[i] == INDIVIDUALID) {
       os << "unsigned int gid = (shSpkEvnt[j] * " << model->neuronN[trg];
       os << " + " << localID << ");" << ENDL;
@@ -989,18 +608,18 @@
       if (model->synapseGType[i] == INDIVIDUALID) {
 	os << ")";
       }
-      os << " " << OB(170);
+      os << " " << OB(130);
     }
     else {
       if (model->synapseGType[i] == INDIVIDUALID) {
 	os << "if (B(d_gp" << model->synapseName[i] << deviceID << "[gid >> " << logUIntSz << "], gid & ";
-	os << UIntSz - 1 << ")) " << OB(180);
+	os << UIntSz - 1 << ")) " << OB(135);
       }
     }
     if (model->synapseConnType[i] == SPARSE) {
       os << "npost = d_gp" << model->synapseName[i] << "_indInG" << deviceID << "[shSpkEvnt[j] + 1] - d_gp";
       os << model->synapseName[i] << "_indInG" << deviceID << "[shSpkEvnt[j]];" << ENDL;
-      os << "if (" << localID << " < npost) " << OB(190);
+      os << "if (" << localID << " < npost) " << OB(140);
       os << "ipost = d_gp" << model->synapseName[i] << "_ind" << deviceID << "[d_gp";
       os << model->synapseName[i] << "_indInG" << deviceID << "[shSpkEvnt[j]] + " << localID << "];" << ENDL;
       if (isGrpVarNeeded[model->synapseTarget[i]] == 0) {
@@ -1021,10 +640,15 @@
 	  os << model->synapseName[i] << deviceID << "[d_gp" << model->synapseName[i] << "_indInG" << deviceID << "[shSpkEvnt[j]] + " << localID << "]);" << ENDL;
 	}
       }
-      os << CB(190); // end if (id < npost)
+      os << CB(140); // end if (id < npost)
       if (model->neuronType[src] != POISSONNEURON) {
-        os << CB(180); // end if (shSpkEvntV[j] > postthreshold)
-      }		 	
+        os << CB(130) << ENDL; // end if (shSpkEvntV[j] > postthreshold)
+      }
+      else {
+	if (model->synapseGType[i] == INDIVIDUALID) {
+	  os << CB(135) << ENDL; // end if (B(d_gp" << model->synapseName[i] << "[gid >> " << logUIntSz << "], gid 
+	}
+      }
     os << "__syncthreads();" << ENDL;
     }
     else {
@@ -1063,42 +687,47 @@
       os << "lg = d_grawp" << model->synapseName[i] << deviceID << "[shSpkEvnt[j] * " << model->neuronN[trg] << " + " << localID << "];" << ENDL;
       os << model->ftype << " dt = d_sT" << model->neuronName[trg] << deviceID << "[" << localID << "] - t - ";
       os << SAVEP(model->synapsePara[i][11]) << ";" << ENDL;
-      os << "if (dt > " << model->dsp[i][1] << ") " << OB(200);
+      os << "if (dt > " << model->dsp[i][1] << ") " << OB(150);
       os << "dt = - " << SAVEP(model->dsp[i][5]) << ";" << ENDL;
-      os << CB(200);
-      os << "else if (dt > 0.0) " << OB(210);
+      os << CB(150);
+      os << "else if (dt > 0.0) " << OB(160);
       os << "dt = " << SAVEP(model->dsp[i][3]) << " * dt + " << SAVEP(model->dsp[i][6]) << ";" << ENDL;
-      os << CB(210);
-      os << "else if (dt > " << model->dsp[i][2] << ") " << OB(220);
+      os << CB(160);
+      os << "else if (dt > " << model->dsp[i][2] << ") " << OB(170);
       os << "dt = " << SAVEP(model->dsp[i][4]) << " * dt + " << SAVEP(model->dsp[i][6]) << ";" << ENDL;
-      os << CB(220);
-      os << "else " << OB(230);
+      os << CB(170);
+      os << "else " << OB(180);
       os << "dt = - " << SAVEP(model->dsp[i][7]) << ";" << ENDL;
-      os << CB(230);
+      os << CB(180);
       os << "lg = lg + dt;" << ENDL;
       os << "d_grawp" << model->synapseName[i] << deviceID << "[shSpkEvnt[j] * " << model->neuronN[trg] << " + " << localID << "] = lg;" << ENDL;
       os << "d_gp" << model->synapseName[i] << deviceID << "[shSpkEvnt[j] * " << model->neuronN[trg] << " + " << localID << "] = ";
       os << "gFunc" << model->synapseName[i] << "Cuda" << deviceID << "(lg);" << ENDL; 
     }
     if (model->synapseConnType[i] != SPARSE) {
-      if ((model->neuronType[src] != POISSONNEURON) || (model->synapseGType[i] == INDIVIDUALID)) {
-        os << CB(170); //// 1 end if (shSpkEvntV[j] > postthreshold) !!!!!! is INDIVIDUALID part correct?
-      }
-    }
-    os << CB(160); //// 2 for (j = 0; j < lmax; j++)
-    os << CB(150); //// 3 if (id < Npre)
-    os << CB(130); //// 4 for (r = 0; r < numSpikeSubsets; r++)
+      if (model->neuronType[src] != POISSONNEURON) {
+	os << CB(130) << ENDL; // end if (shSpkEvntV[j]>postthreshold)
+      }
+      else {
+	if (model->synapseGType[i] == INDIVIDUALID) {
+	  os << CB(135) << ENDL; // end if (B(d_gp" << model->synapseName[i] << "[gid >> " << logUIntSz << "], gid 
+	}
+      }
+    }
+    os << CB(120); //// 2 for (j = 0; j < lmax; j++)
+    os << CB(110); //// 3 if (id < Npre)
+    os << CB(90); //// 4 for (r = 0; r < numSpikeSubsets; r++)
 
     if (model->synapseConnType[i] != SPARSE) {
       os << "// only do this for existing neurons" << ENDL;
-      os << "if (" << localID << " < " << model->neuronN[trg] << ") " << OB(240);
+      os << "if (" << localID << " < " << model->neuronN[trg] << ") " << OB(190);
       os << "d_inSyn" << model->neuronName[trg] << inSynNo << deviceID << "[" << localID << "] = linSyn;" << ENDL;
-      os << CB(240);
+      os << CB(190);
     }
     if (model->lrnGroups == 0) {
-      os << "if (threadIdx.x == 0) " << OB(250);
+      os << "if (threadIdx.x == 0) " << OB(200);
       os << "j = atomicAdd((unsigned int *) &d_done" << deviceID << ", 1);" << ENDL;
-      os << "if (j == " << numOfBlocks - 1 << ") " << OB(260);
+      os << "if (j == " << numOfBlocks - 1 << ") " << OB(210);
       for (int j = 0; j < model->neuronGrpN; j++) {
 	os << "d_glbscnt" << model->neuronName[j] << deviceID << " = 0;" << ENDL;
 	if (model->neuronDelaySlots[j] != 1) {
@@ -1108,16 +737,15 @@
 	else {
 	  os << "d_glbSpkEvntCnt" << model->neuronName[j] << deviceID << " = 0;" << ENDL;
 	}
-<<<<<<< HEAD
       }
       os << "d_done" << deviceID << " = 0;" << ENDL;
-      os << CB(260);
-      os << CB(250);
-    }
-    os << CB(110);
+      os << CB(210);
+      os << CB(200);
+    }
+    os << CB(77);
     os << ENDL;
   }
-  os << CB(100);
+  os << CB(75);
   os << ENDL;
 
 
@@ -1160,7 +788,7 @@
     os << ")" << ENDL;
 
     // kernel code
-    os << OB(270);
+    os << OB(215);
     os << "unsigned int id = " << learnBlkSz[deviceID] << " * blockIdx.x + threadIdx.x;" << ENDL;
     os << "__shared__ unsigned int shSpkEvnt[" << learnBlkSz[deviceID] << "];" << ENDL;
     os << "__shared__ " << model->ftype << " shSpkEvntV[" << learnBlkSz[deviceID] << "];" << ENDL;
@@ -1174,12 +802,12 @@
 	continue;
       }
       if (model->localLearnID[i] == 0) {
-	os << "if (id < " << model->padSumLearnN[deviceID][model->localLearnID[i]] << ") " << OB(280);
+	os << "if (id < " << model->padSumLearnN[deviceID][model->localLearnID[i]] << ") " << OB(220);
 	localID = string("id");
       }
       else {
 	os << "if ((id >= " << model->padSumLearnN[deviceID][model->localLearnID[i - 1]] << ") && ";
-	os << "(id < " << model->padSumLearnN[deviceID][model->localLearnID[i]] << ")) " << OB(280);
+	os << "(id < " << model->padSumLearnN[deviceID][model->localLearnID[i]] << ")) " << OB(220);
 	os << "unsigned int lid;" << ENDL;
 	os << "lid = id - " << model->padSumLearnN[deviceID][model->localLearnID[i - 1]] << ";" << ENDL;
 	localID = string("lid");
@@ -1193,10 +821,10 @@
       if (model->neuronDelaySlots[trg] != 1) os << "[d_spkEvntQuePtr" << model->neuronName[trg] << deviceID << "]";
       os << ";" << ENDL;
       os << "numSpikeSubsets = (unsigned int) (ceilf((float) lscnt / " << learnBlkSz[deviceID] << ".0f));" << ENDL;
-      os << "for (r = 0; r < numSpikeSubsets; r++) " << OB(290);
+      os << "for (r = 0; r < numSpikeSubsets; r++) " << OB(230);
       os << "if (r == numSpikeSubsets - 1) lmax = lscnt % " << learnBlkSz[deviceID] << ";" << ENDL;
       os << "else lmax = " << learnBlkSz[deviceID] << ";" << ENDL;
-      os << "if (threadIdx.x < lmax) " << OB(300);
+      os << "if (threadIdx.x < lmax) " << OB(240);
       os << "shSpkEvnt[threadIdx.x] = d_glbSpkEvnt" << model->neuronName[trg] << deviceID << "[";
       if (model->neuronDelaySlots[trg] != 1) {
 	os << "(d_spkEvntQuePtr" << model->neuronName[trg] << deviceID << " * " << model->neuronN[trg] << ") + ";
@@ -1207,13 +835,13 @@
 	os << "(d_spkEvntQuePtr" << model->neuronName[trg] << deviceID << " * " << model->neuronN[trg] << ") + ";
       }
       os << "shSpkEvnt[threadIdx.x]];" << ENDL;
-      os << CB(300);
+      os << CB(240);
       os << "__syncthreads();" << ENDL;
       os << "// only work on existing neurons" << ENDL;
-      os << "if (" << localID << " < " << model->neuronN[src] << ") " << OB(310);
+      os << "if (" << localID << " < " << model->neuronN[src] << ") " << OB(250);
       os << "// loop through all incoming spikes for learning" << ENDL;
-      os << "for (j = 0; j < lmax; j++) " << OB(320);
-      os << "if (shSpkEvntV[j] > " << Epre << ") " << OB(330);
+      os << "for (j = 0; j < lmax; j++) " << OB(260);
+      os << "if (shSpkEvntV[j] > " << Epre << ") " << OB(270);
       os << "lg = d_grawp" << model->synapseName[k] << deviceID << "[" << localID << " * ";
       os << model->neuronN[trg] << " + shSpkEvnt[j]];" << ENDL;
       os << model->ftype << " dt = t - d_sT" << model->neuronName[src] << deviceID << "[" << localID << "]";
@@ -1221,31 +849,31 @@
 	os << " + " << (model->dt * model->synapseDelay[k]);
       }
       os << " - " << SAVEP(model->synapsePara[k][11]) << ";" << ENDL;
-      os << "if (dt > " << model->dsp[k][1] << ") " << OB(340);
+      os << "if (dt > " << model->dsp[k][1] << ") " << OB(280);
       os << "dt = - " << SAVEP(model->dsp[k][5]) << ";" << ENDL;
-      os << CB(340);
-      os << "else if (dt > 0.0) " << OB(350);
+      os << CB(280);
+      os << "else if (dt > 0.0) " << OB(290);
       os << "dt = " << SAVEP(model->dsp[k][3]) << " * dt + " << SAVEP(model->dsp[k][6]) << ";" << ENDL;
-      os << CB(350);
-      os << "else if (dt > " << model->dsp[k][2] << ") " << OB(360);
+      os << CB(290);
+      os << "else if (dt > " << model->dsp[k][2] << ") " << OB(300);
       os << "dt = " << SAVEP(model->dsp[k][4]) << " * dt + " << SAVEP(model->dsp[k][6]) << ";" << ENDL;
-      os << CB(360);
-      os << "else " << OB(370);
+      os << CB(300);
+      os << "else " << OB(310);
       os << "dt = - " << SAVEP(model->dsp[k][7]) << ";" << ENDL;
-      os << CB(370);
+      os << CB(310);
       os << "lg = lg + dt;" << ENDL;
       os << "d_grawp" << model->synapseName[k] << deviceID << "[" << localID << " * ";
       os << model->neuronN[trg] << " + shSpkEvnt[j]] = lg;" << ENDL;
       os << "d_gp" << model->synapseName[k] << deviceID << "[" << localID << " * ";
       os << model->neuronN[trg] << " + shSpkEvnt[j]] = gFunc" << model->synapseName[k] << "Cuda" << deviceID << "(lg);" << ENDL;
-      os << CB(330);
-      os << CB(320);
-      os << CB(310);
-      os << CB(290);
+      os << CB(270);
+      os << CB(260);
+      os << CB(250);
+      os << CB(230);
       os << "__threadfence();" << ENDL;
-      os << "if (threadIdx.x == 0) " << OB(380);
+      os << "if (threadIdx.x == 0) " << OB(320);
       os << "j = atomicAdd((unsigned int *) &d_done" << deviceID << ", 1);" << ENDL;
-      os << "if (j == " << numOfBlocks - 1 << ") " << OB(390);
+      os << "if (j == " << numOfBlocks - 1 << ") " << OB(330);
       for (int j = 0; j < model->neuronGrpN; j++) {
 	os << "d_glbscnt" << model->neuronName[j] << deviceID << " = 0;" << ENDL;
 	if (model->neuronDelaySlots[j] != 1) {
@@ -1253,263 +881,17 @@
 	  os << model->neuronName[j] << deviceID << " + 1) % " << model->neuronDelaySlots[j] << ";" << ENDL;
 	  os << "d_glbSpkEvntCnt" << model->neuronName[j] << deviceID << "[d_spkEvntQuePtr";
 	  os << model->neuronName[j] << deviceID << "] = 0;" << ENDL;
-=======
-	os << ENDL;
-	os << "ipost = 0;" << ENDL;
-	for (int i = 0; i < model.synapseGrpN; i++) {
-		if (i == 0) {
-			os << "if (id < " << model.padSumSynapseKrnl[i] << ") "  << OB(77);
-			os << "//synapse group " << model.synapseName[i] << ENDL;
-			localID = string("id");
-		}
-		else {
-			os << "if ((id >= " << model.padSumSynapseKrnl[i - 1] << ") && ";
-			os << "(id < " << model.padSumSynapseKrnl[i] << ")) "  << OB(77);
-			os << "//synapse group " << model.synapseName[i] << ENDL;
-			os << "unsigned int lid;" << ENDL;
-			os << "lid = id - " << model.padSumSynapseKrnl[i - 1] << ";" << ENDL;
-			localID = string("lid");
-		}
-		unsigned int trg = model.synapseTarget[i];
-		unsigned int nN = model.neuronN[trg];
-		src = model.synapseSource[i];
-		float Epre = model.synapsePara[i][1];
-		float Vslope;
-		if (model.synapseType[i] == NGRADSYNAPSE) {
-			Vslope = model.synapsePara[i][3];
-		}
-		unsigned int inSynNo = model.synapseInSynNo[i];
-		if (model.neuronDelaySlots[src] != 1) {
-			os << "delaySlot = (d_spkEvntQuePtr" << model.neuronName[src] << " + ";
-			os << (int) (model.neuronDelaySlots[src] - model.synapseDelay[i] + 1);
-			os << ") % " << model.neuronDelaySlots[src] << ";" << ENDL;
-		}
-		if (model.synapseConnType[i] != SPARSE) {
-			os << "// only do this for existing neurons" << ENDL;
-			os << "if (" << localID << " < " << nN <<")" << OB(80);
-			os << "linSyn = d_inSyn" << model.neuronName[trg] << inSynNo << "[" << localID << "];" << ENDL;
-
-			os << CB(80);
-			os << "__threadfence();" << ENDL;
-		}
-		os << "lscnt = d_glbSpkEvntCnt" << model.neuronName[src];
-		if (model.neuronDelaySlots[src] != 1) {
-			os << "[delaySlot]";
-		}
-		os << ";" << ENDL;
-		os << "numSpikeSubsets = (unsigned int) (ceilf((float) lscnt / " << "((float)BLOCKSZ_SYN)" << "));" << ENDL;
-		os << "for (r = 0; r < numSpikeSubsets; r++)" << OB(90);
-		os << "if (r == numSpikeSubsets - 1) lmax = lscnt % " << "BLOCKSZ_SYN" << ";" << ENDL;
-		os << "else lmax = " << "BLOCKSZ_SYN" << ";" << ENDL;
-		os << "if (threadIdx.x < lmax)" << OB(100);
-		os << "shSpkEvnt[threadIdx.x] = d_glbSpkEvnt" << model.neuronName[src] << "[";
-		if (model.neuronDelaySlots[src] != 1) {
-			os << "(delaySlot * " << model.neuronN[src] << ") + ";
-		}
-		os << "(r * " << "BLOCKSZ_SYN" << ") + threadIdx.x];" << ENDL;
-		if (model.neuronType[src] != POISSONNEURON) {
-			os << "shSpkEvntV[threadIdx.x] = d_V" << model.neuronName[src] << "[";
-			if (model.neuronDelaySlots[src] != 1) {
-				os << "(delaySlot * " << model.neuronN[src] << ") + ";
-			}
-			os << "shSpkEvnt[threadIdx.x]];" << ENDL;
-		}
-		os << CB(100);
-		if ((model.synapseConnType[i] == SPARSE) && (model.neuronN[trg] <= neuronBlkSz)) {
-			os << "if (threadIdx.x < " << neuronBlkSz << ") shLg[threadIdx.x] = 0;" << ENDL;
-		}
-		os << "__syncthreads();" << ENDL;
-		os << "// only work on existing neurons" << ENDL;
-		if (model.synapseConnType[i] == SPARSE) {
-			if(model.maxConn.size()==0) {
-				fprintf(stderr,"Model Generation error: for every SPARSE synapse group used you must also supply (in your model) a max possible number of connections via the model.setMaxConn() function.");
-				exit(1);
-			}
-			int maxConnections  = model.maxConn[i];
-			os << "if (" << localID << " < " << maxConnections << ")" << OB(110);
-		}
-		else{
-			os << "if (" << localID << " < " << model.neuronN[trg] << ")" << OB(110);
-		}
-
-		os << "// loop through all incoming spikes" << ENDL;
-		os << "for (j = 0; j < lmax; j++)" << OB(120);
-		if (model.synapseGType[i] == INDIVIDUALID) {
-			os << "unsigned int gid = (shSpkEvnt[j] * " << model.neuronN[trg];
-			os << " + " << localID << ");" << ENDL;
-		}
-		if (model.neuronType[src] != POISSONNEURON) {
-			os << "if ";
-			if (model.synapseGType[i] == INDIVIDUALID) {
-				// Note: we will just access global mem. For compute >= 1.2
-				// simultaneous access to same global mem in the (half-)warp
-				// will be coalesced - no worries
-				os << "((B(d_gp" << model.synapseName[i] << "[gid >> " << logUIntSz << "], gid & ";
-				os << UIntSz - 1 << ")) && ";
-			}
-			os << "(shSpkEvntV[j] > " << Epre << ")";
-			if (model.synapseGType[i] == INDIVIDUALID) {
-				os << ")";
-			}
-			os << OB(130);
-		}
-		else {
-			if (model.synapseGType[i] == INDIVIDUALID) {
-				os << "if (B(d_gp" << model.synapseName[i] << "[gid >> " << logUIntSz << "], gid & ";
-				os << UIntSz - 1 << "))" << OB(135);
-			}
-		}
-
-		if (model.synapseConnType[i] == SPARSE) {
-			os << "npost = d_gp" << model.synapseName[i] << "_indInG[shSpkEvnt[j] + 1] - d_gp";
-			os << model.synapseName[i] << "_indInG[shSpkEvnt[j]];" << ENDL;
-			os << "if ("<< localID <<" < npost)" << OB(140);
-			os << "ipost = d_gp" << model.synapseName[i] << "_ind[d_gp";
-			os << model.synapseName[i] << "_indInG[shSpkEvnt[j]] + "<< localID <<"];" << ENDL;
-			if (isGrpVarNeeded[model.synapseTarget[i]] == 0) {
-				theLG = toString("shLg[" + localID + "]");
-				if (model.synapseGType[i] != INDIVIDUALG) {
-					os << "shLg[ipost] += " << model.g0[i] <<"];";
-				}
-				else{
-					os << "shLg[ipost] += d_gp" << model.synapseName[i] << "[d_gp" << model.synapseName[i] << "_indInG[shSpkEvnt[j]] + "<< localID <<"];";
-				}
-			}
-			else {
-				if (model.synapseGType[i] != INDIVIDUALG) {
-					os << "atomicAdd(&d_inSyn" << model.neuronName[trg] << inSynNo << "[ipost]," << model.g0[i] <<");";
-				}
-				else{
-					os << "atomicAdd(&d_inSyn" << model.neuronName[trg] << inSynNo << "[ipost],d_gp" << model.synapseName[i] << "[d_gp" << model.synapseName[i] << "_indInG[shSpkEvnt[j]] + "<< localID <<"]);" << ENDL;
-				}
-			}
-
-			os << CB(140); // end if (id < npost)
-			if (model.neuronType[src] != POISSONNEURON) {
-			  	os << CB(130) << ENDL; // end if (shSpkEvntV[j]>postthreshold)
-			}
-			else {
-				if (model.synapseGType[i] == INDIVIDUALID) {
-					os << CB(135) << ENDL; // end if (B(d_gp" << model.synapseName[i] << "[gid >> " << logUIntSz << "], gid 
-				}
-			}
-			
-			
-			
-			
-			os << "__syncthreads();" << ENDL;
-		}
-		else {
-			if (model.synapseGType[i] == INDIVIDUALG){
-				os << "lg = d_gp" << model.synapseName[i] << "[shSpkEvnt[j]*" << model.neuronN[trg] << " + " << localID << "];";
-				theLG = toString("lg");
-			}
-		}
-		os << ENDL;
-
-		if ((model.synapseGType[i] == GLOBALG) || (model.synapseGType[i] == INDIVIDUALID)) {
-			theLG = toString(model.g0[i]);
-		}
-
-		if (model.synapseConnType[i] != SPARSE) {
-			if ((model.synapseType[i] == NSYNAPSE) || (model.synapseType[i] == LEARN1SYNAPSE)) {
-				os << "linSyn = linSyn + " << theLG << "; " << ENDL;
-			}
-			if (model.synapseType[i] == NGRADSYNAPSE) {
-				if (model.neuronType[src] == POISSONNEURON) {
-					os << "linSyn = linSyn + " << theLG << " * tanh((";
-					os << SAVEP(model.neuronPara[src][2]) << " - " << SAVEP(Epre);
-				}
-				else {
-					os << "linSyn = linSyn + " << theLG << " * tanh((shSpkEvntV[j] - " << SAVEP(Epre);
-				}
-				os << ") / " << Vslope << ");" << ENDL;
-			}
-		}
-		// if needed, do some learning (this is for pre-synaptic spikes)
-		if (model.synapseType[i] == LEARN1SYNAPSE) {
-			// simply assume INDIVIDUALG for now
-			os << "lg = d_grawp" << model.synapseName[i] << "[shSpkEvnt[j] * " << model.neuronN[trg] << " + " << localID << "];" << ENDL;
-			os << model.ftype << " dt = d_sT" << model.neuronName[trg] << "[" << localID << "] - t - ";
-			os << SAVEP(model.synapsePara[i][11]) << ";" << ENDL;
-			os << "if (dt > " << model.dsp[i][1] << ")" << OB(150);
-			os << "dt = - " << SAVEP(model.dsp[i][5]) << ";" << ENDL;
-			os << CB(150);
-			os << "else if (dt > 0.0)" << OB(160);
-			os << "dt = " << SAVEP(model.dsp[i][3]) << " * dt + " << SAVEP(model.dsp[i][6]) << ";" << ENDL;
-			os << CB(160);
-			os << "else if (dt > " << model.dsp[i][2] << ")" << OB(170);
-			os << "dt = " << SAVEP(model.dsp[i][4]) << " * dt + " << SAVEP(model.dsp[i][6]) << ";" << ENDL;
-			os << CB(170);
-			os << "else" << OB(180);
-			os << "dt = - " << SAVEP(model.dsp[i][7]) << ";" << ENDL;
-			os << CB(180);
-			os << "lg = lg + dt;" << ENDL;
-			os << "d_grawp" << model.synapseName[i] << "[shSpkEvnt[j] * " << model.neuronN[trg] << " + " << localID << "] = lg;" << ENDL;
-			os << "d_gp" << model.synapseName[i] << "[shSpkEvnt[j] * " << model.neuronN[trg] << " + " << localID << "] = ";
-			os << "gFunc" << model.synapseName[i] << "(lg);" << ENDL;
-		}
-		if (model.synapseConnType[i] != SPARSE) {
-			if (model.neuronType[src] != POISSONNEURON) {
-			  	os << CB(130) << ENDL; // end if (shSpkEvntV[j]>postthreshold)
-			}
-			else {
-				if (model.synapseGType[i] == INDIVIDUALID) {
-					os << CB(135) << ENDL; // end if (B(d_gp" << model.synapseName[i] << "[gid >> " << logUIntSz << "], gid 
-				}
-			}
-		}
-
-		os << CB(120); ////2 for (j = 0; j < lmax; j++)
-
-		os << CB(110); ////3 if (id < Npre)
-		os << CB(90); ////4 for (r = 0; r < numSpikeSubsets; r++)
-
-
-
-		if (model.synapseConnType[i] != SPARSE) {
-
-
-			os << "// only do this for existing neurons" << ENDL;
-			os << "if (" << localID << " < " << model.neuronN[trg] <<")" << OB(190);
-			os << "d_inSyn" << model.neuronName[trg] << inSynNo << "[" << localID << "] = linSyn;" << ENDL;
-
-			os << CB(190);
-		}
-		if (model.lrnGroups == 0) {
-			os << "if (threadIdx.x == 0)" << OB(200);
-			os << "j = atomicAdd((unsigned int *) &d_done, 1);" << ENDL;
-			os << "if (j == " << numOfBlocks - 1 << ")" << OB(210);
-			for (int j = 0; j < model.neuronGrpN; j++) {
-			os << "d_glbscnt" << model.neuronName[j] << " = 0;" << ENDL;
-				if (model.neuronDelaySlots[j] != 1) {
-					os << "d_spkEvntQuePtr" << model.neuronName[j] << " = (d_spkEvntQuePtr";
-					os << model.neuronName[j] << " + 1) % " << model.neuronDelaySlots[j] << ";" << ENDL;
-					os << "d_glbSpkEvntCnt" << model.neuronName[j] << "[d_spkEvntQuePtr";
-					os << model.neuronName[j] << "] = 0;" << ENDL;
-				}
-				else {
-					os << "d_glbSpkEvntCnt" << model.neuronName[j] << " = 0;" << ENDL;
-				}
-			}
-			os << "d_done = 0;" << ENDL;
-			os << CB(210);
-			os << CB(200);
-		}
-		os << CB(77);
-		os << ENDL;
->>>>>>> 75328c80
 	}
 	else {
 	  os << "d_glbSpkEvntCnt" << model->neuronName[j] << deviceID << " = 0;" << ENDL;
 	}
       }
       os << "d_done" << deviceID << " = 0;" << ENDL;
-      os << CB(390);
-      os << CB(380);
-      os << CB(280);
-    }
-    os << CB(270);
+      os << CB(330);
+      os << CB(320);
+      os << CB(220);
+    }
+    os << CB(215);
   }
   os << ENDL;
 

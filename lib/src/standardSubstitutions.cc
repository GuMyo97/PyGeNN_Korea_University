--- conflicted
+++ resolved
@@ -297,50 +297,17 @@
     return code;
 }
 
-<<<<<<< HEAD
-void StandardSubstitutions::currentSourceTimeCondition(
-    std::string &tcCode,
-    const CurrentSource *sc,
-    const DerivedParamNameIterCtx &scmDerivedParams,
-    const ExtraGlobalParamNameIterCtx &scmExtraGlobalParams)
-{
-    substitute(tcCode, "$(t)", "t");
-    value_substitutions(tcCode, sc->getCurrentSourceModel()->getParamNames(), sc->getParams());
-    value_substitutions(tcCode, scmDerivedParams.nameBegin, scmDerivedParams.nameEnd, sc->getDerivedParams());
-    name_substitutions(tcCode, "", scmExtraGlobalParams.nameBegin, scmExtraGlobalParams.nameEnd, sc->getName());
-    checkUnreplacedVariables(tcCode, sc->getName() + " : surrent source timeConditionCode");
-}
-
-void StandardSubstitutions::currentSourceInjection(
-    std::string &iCode,
-    const CurrentSource *sc,
-    const VarNameIterCtx &scmVars,
-    const DerivedParamNameIterCtx &scmDerivedParams,
-    const ExtraGlobalParamNameIterCtx &scmExtraGlobalParams,
-=======
 void StandardSubstitutions::currentSourceInjection(
     std::string &iCode,
     const CurrentSource *cs,
     const VarNameIterCtx &csmVars,
     const DerivedParamNameIterCtx &csmDerivedParams,
     const ExtraGlobalParamNameIterCtx &csmExtraGlobalParams,
->>>>>>> 3b9fa24f
     const std::vector<FunctionTemplate> functions,
     const std::string &ftype,
     const std::string &rng)
 {
     substitute(iCode, "$(t)", "t");
-<<<<<<< HEAD
-    name_substitutions(iCode, "l", scmVars.nameBegin, scmVars.nameEnd, "");
-    value_substitutions(iCode, sc->getCurrentSourceModel()->getParamNames(), sc->getParams());
-    value_substitutions(iCode, scmDerivedParams.nameBegin, scmDerivedParams.nameEnd, sc->getDerivedParams());
-    name_substitutions(iCode, "", scmExtraGlobalParams.nameBegin, scmExtraGlobalParams.nameEnd, sc->getName());
-    substitute(iCode, "$(Iinj)", "Iinj");
-    functionSubstitutions(iCode, ftype, functions);
-    substitute(iCode, "$(rng)", rng);
-    iCode = ensureFtype(iCode, ftype);
-    checkUnreplacedVariables(iCode, sc->getName() + " : current source injectionCode");
-=======
     name_substitutions(iCode, "l", csmVars.nameBegin, csmVars.nameEnd, cs->getName());
     value_substitutions(iCode, cs->getCurrentSourceModel()->getParamNames(), cs->getParams());
     value_substitutions(iCode, csmDerivedParams.nameBegin, csmDerivedParams.nameEnd, cs->getDerivedParams());
@@ -350,5 +317,4 @@
     substitute(iCode, "$(rng)", rng);
     iCode = ensureFtype(iCode, ftype);
     checkUnreplacedVariables(iCode, cs->getName() + " : current source injectionCode");
->>>>>>> 3b9fa24f
 }
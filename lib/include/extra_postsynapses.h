--- conflicted
+++ resolved
@@ -21,21 +21,12 @@
 $(g_PS) = $(g_PS)+g_in_PS; \n \
 Isyn_NB += ($(g_PS)*($(E_PS)-v_PS)); \n \
           } \n \
-<<<<<<< HEAD
-");
-
-        ps.postSynDecay = tS(" \
-           $(g_PS) += (-$(g_PS)/$(tau_syn_PS))*DT; \n \
-                         $(inSyn) = 0; \
-          ");
-=======
 ";
 
         ps.postSynDecay = " \
            $(g_PS) += (-$(g_PS)/$(tau_syn_PS))*DT; \n \
                          $(inSyn) = 0; \
           ";
->>>>>>> 0601ce3b
 
   postSynModels.push_back(ps);
 
@@ -61,21 +52,12 @@
 $(g_PS) = $(g_PS)+g_in_PS; \n \
 Isyn_NB += ($(g_PS)*($(E_PS)-v_PS)); \n \
           } \n \
-<<<<<<< HEAD
-");
-
-        ps.postSynDecay = tS(" \
-           $(g_PS) += (-$(g_PS)/$(tau_syn_PS))*DT; \n \
-                         $(inSyn) = 0; \
-          ");
-=======
 ";
 
         ps.postSynDecay = " \
            $(g_PS) += (-$(g_PS)/$(tau_syn_PS))*DT; \n \
                          $(inSyn) = 0; \
           ";
->>>>>>> 0601ce3b
 
   postSynModels.push_back(ps);
 
@@ -102,20 +84,11 @@
 $(g_PS) = $(g_PS)+g_in_PS; \n \
 Isyn_NB += ($(g_PS)*($(E_PS)-v_PS)); \n \
           } \n \
-<<<<<<< HEAD
-");
-
-        ps.postSynDecay = tS(" \
-           $(g_PS) += (-$(g_PS)/$(tau_syn_PS))*DT; \n \
-                         $(inSyn) = 0; \
-          ");
-=======
 ";
 
         ps.postSynDecay = " \
            $(g_PS) += (-$(g_PS)/$(tau_syn_PS))*DT; \n \
                          $(inSyn) = 0; \
           ";
->>>>>>> 0601ce3b
 
   postSynModels.push_back(ps);

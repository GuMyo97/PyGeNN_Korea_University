--- conflicted
+++ resolved
@@ -72,15 +72,13 @@
     /*! This is ignored for CPU simulations */
     void setInSynVarMode(VarMode mode) { m_InSynVarMode = mode; }
 
-<<<<<<< HEAD
     //! Set variable mode used for sparse connectivity
     /*! This is ignored for CPU simulations */
     void setSparseConnectivityVarMode(VarMode mode){ m_SparseConnectivityVarMode = mode; }
-=======
+
     //! Set variable mode used for this synapse group's dendritic delay buffers
     /*! This is ignored for CPU simulations */
     void setDendriticDelayVarMode(VarMode mode) { m_DendriticDelayVarMode = mode; }
->>>>>>> 4ff766e4
 
     //! Sets the maximum number of target neurons any source neurons can connect to
     /*! Use with synaptic matrix types with SynapseMatrixConnectivity::SPARSE to optimise CUDA implementation */
@@ -117,13 +115,11 @@
     //! Get variable mode used for variables used to combine input from this synapse group
     VarMode getInSynVarMode() const { return m_InSynVarMode; }
 
-<<<<<<< HEAD
     //! Get variable mode used for sparse connectivity
     VarMode getSparseConnectivityVarMode() const{ return m_SparseConnectivityVarMode; }
-=======
+
     //! Get variable mode used for this synapse group's dendritic delay buffers
     VarMode getDendriticDelayVarMode() const{ return m_DendriticDelayVarMode; }
->>>>>>> 4ff766e4
 
     unsigned int getPaddedDynKernelSize(unsigned int blockSize) const;
     unsigned int getPaddedPostLearnKernelSize(unsigned int blockSize) const;

--- conflicted
+++ resolved
@@ -154,15 +154,11 @@
     const string &preIdx, //!< index of the pre-synaptic neuron to be accessed for _pre variables; differs for different Span)
     const string &postIdx, //!< index of the post-synaptic neuron to be accessed for _post variables; differs for different Span)
     const string &devPrefix,
-<<<<<<< HEAD
-    const std::vector<FunctionTemplate> &functions,
-    const std::string &ftype);
-=======
-    const std::vector<FunctionTemplate> functions,
+    const std::vector<FunctionTemplate> &functions,
     const std::string &ftype,
     StringWrapFunc preVarWrapFunc = StringWrapFunc(),   //!< function used to 'wrap' presynaptic variable accesses
     StringWrapFunc postVarWrapFunc = StringWrapFunc()); //!< function used to 'wrap' postsynaptic variable accesses
->>>>>>> 6b3523f0
+
 
 
 void weightUpdatePreSpike(

--- conflicted
+++ resolved
@@ -154,8 +154,7 @@
 std::string initNeuronVariable(
     const NewModels::VarInit &varInit,
     const std::string &varName,
-<<<<<<< HEAD
-    const std::vector<FunctionTemplate> functions,
+    const std::vector<FunctionTemplate> &functions,
     const std::string &idx,
     const std::string &ftype,
     const std::string &rng);
@@ -163,7 +162,7 @@
 std::string initWeightUpdateVariable(
     const NewModels::VarInit &varInit,
     const std::string &varName,
-    const std::vector<FunctionTemplate> functions,
+    const std::vector<FunctionTemplate> &functions,
 	const std::string &preIdx,
 	const std::string &postIdx,
     const std::string &ftype,
@@ -174,23 +173,17 @@
     const std::string &addSynapseFunctionTemplate,
     unsigned int numTrgNeurons,
     const std::string &preIdx,
-    const std::vector<FunctionTemplate> functions,
-    const std::string &ftype,
-    const std::string &rng);
-
-=======
     const std::vector<FunctionTemplate> &functions,
     const std::string &ftype,
     const std::string &rng);
 
->>>>>>> 0dd74ff9
 void currentSourceInjection(
     std::string &code,
     const CurrentSource *sc,
     const VarNameIterCtx &scmVars,
     const DerivedParamNameIterCtx &scmDerivedParams,
     const ExtraGlobalParamNameIterCtx &scmExtraGlobalParams,
-    const std::vector<FunctionTemplate> functions,
+    const std::vector<FunctionTemplate> &functions,
     const std::string &ftype,
     const std::string &rng);
 }   // StandardSubstitions
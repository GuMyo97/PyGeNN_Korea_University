#pragma once

// Standard includes
#include <map>
#include <set>
#include <string>
#include <vector>

// GeNN includes
#include "global.h"
#include "newNeuronModels.h"
#include "variableMode.h"

class CurrentSource;

//------------------------------------------------------------------------
// NeuronGroup
//------------------------------------------------------------------------
class NeuronGroup
{
public:
    NeuronGroup(const std::string &name, int numNeurons, const NeuronModels::Base *neuronModel,
                const std::vector<double> &params, const std::vector<NewModels::VarInit> &varInitialisers, int hostID, int deviceID) :
        m_Name(name), m_NumNeurons(numNeurons), m_IDRange(0, 0), m_PaddedIDRange(0, 0),
        m_NeuronModel(neuronModel), m_Params(params), m_VarInitialisers(varInitialisers),
        m_SpikeTimeRequired(false), m_TrueSpikeRequired(false), m_SpikeEventRequired(false), m_QueueRequired(false),
        m_NumDelaySlots(1), m_AnyVarQueuesRequired(false), m_VarQueueRequired(varInitialisers.size(), false),
        m_SpikeVarMode(GENN_PREFERENCES::defaultVarMode), m_SpikeEventVarMode(GENN_PREFERENCES::defaultVarMode),
        m_SpikeTimeVarMode(GENN_PREFERENCES::defaultVarMode), m_VarMode(varInitialisers.size(), GENN_PREFERENCES::defaultVarMode),
        m_HostID(hostID), m_DeviceID(deviceID)
    {
    }
    NeuronGroup(const NeuronGroup&) = delete;
    NeuronGroup() = delete;

    //------------------------------------------------------------------------
    // Public methods
    //------------------------------------------------------------------------
    //! Checks delay slots currently provided by the neuron group against a required delay and extends if required
    void checkNumDelaySlots(unsigned int requiredDelay);

    //! Update which variables require queues based on piece of code
    void updateVarQueues(const std::string &code);

    void setSpikeTimeRequired(bool req){ m_SpikeTimeRequired = req; }
    void setTrueSpikeRequired(bool req){ m_TrueSpikeRequired = req; }
    void setSpikeEventRequired(bool req){ m_SpikeEventRequired = req; }

    //! Function to enable the use of zero-copied memory for spikes (deprecated use NeuronGroup::setSpikeVarMode):
    /*! May improve IO performance at the expense of kernel performance */
    void setSpikeZeroCopyEnabled(bool enabled)
    {
        m_SpikeVarMode = enabled ? VarMode::LOC_ZERO_COPY_INIT_HOST : VarMode::LOC_HOST_DEVICE_INIT_HOST;
    }

    //! Function to enable the use of zero-copied memory for spike-like events (deprecated use NeuronGroup::setSpikeEventVarMode):
    /*! May improve IO performance at the expense of kernel performance*/
    void setSpikeEventZeroCopyEnabled(bool enabled)
    {
        m_SpikeEventVarMode = enabled ? VarMode::LOC_ZERO_COPY_INIT_HOST : VarMode::LOC_HOST_DEVICE_INIT_HOST;
    }

    //! Function to enable the use of zero-copied memory for spike times (deprecated use NeuronGroup::setSpikeTimeVarMode):
    /*! May improve IO performance at the expense of kernel performance */
    void setSpikeTimeZeroCopyEnabled(bool enabled)
    {
        m_SpikeTimeVarMode = enabled ? VarMode::LOC_ZERO_COPY_INIT_HOST : VarMode::LOC_HOST_DEVICE_INIT_HOST;
    }

     //! Function to enable the use zero-copied memory for a particular state variable (deprecated use NeuronGroup::setVarMode):
     /*! May improve IO performance at the expense of kernel performance */
    void setVarZeroCopyEnabled(const std::string &varName, bool enabled)
    {
        setVarMode(varName, enabled ? VarMode::LOC_ZERO_COPY_INIT_HOST : VarMode::LOC_HOST_DEVICE_INIT_HOST);
    }

    //! Set variable mode used for variables containing this neuron group's output spikes
    /*! This is ignored for CPU simulations */
    void setSpikeVarMode(VarMode mode) { m_SpikeVarMode = mode; }

     //! Set variable mode used for variables containing this neuron group's output spike events
     /*! This is ignored for CPU simulations */
    void setSpikeEventVarMode(VarMode mode) { m_SpikeEventVarMode = mode; }

    //! Set variable mode used for variables containing this neuron group's output spike times
    /*! This is ignored for CPU simulations */
    void setSpikeTimeVarMode(VarMode mode) { m_SpikeTimeVarMode = mode; }

    //! Set variable mode of neuron model state variable
    /*! This is ignored for CPU simulations */
    void setVarMode(const std::string &varName, VarMode mode);

    void addSpkEventCondition(const std::string &code, const std::string &supportCodeNamespace);

    void addInSyn(SynapseGroup *synapseGroup){ m_InSyn.push_back(synapseGroup); }
    void addOutSyn(SynapseGroup *synapseGroup){ m_OutSyn.push_back(synapseGroup); }

    void initDerivedParams(double dt);
    void calcSizes(unsigned int blockSize, unsigned int &idStart, unsigned int &paddedIDStart);

<<<<<<< HEAD
    //! Merge incoming postsynaptic models
    void mergeIncomingPSM();
=======
    //! add input current source
    void injectCurrent(CurrentSource *source);
>>>>>>> 43f3b344

    //------------------------------------------------------------------------
    // Public const methods
    //------------------------------------------------------------------------
    const std::string &getName() const{ return m_Name; }

    //! Gets number of neurons in group
    unsigned int getNumNeurons() const{ return m_NumNeurons; }
    const std::pair<unsigned int, unsigned int> &getPaddedIDRange() const{ return m_PaddedIDRange; }
    const std::pair<unsigned int, unsigned int> &getIDRange() const{ return m_IDRange; }

    //! Gets the neuron model used by this group
    const NeuronModels::Base *getNeuronModel() const{ return m_NeuronModel; }

    const std::vector<double> &getParams() const{ return m_Params; }
    const std::vector<double> &getDerivedParams() const{ return m_DerivedParams; }
    const std::vector<NewModels::VarInit> &getVarInitialisers() const{ return m_VarInitialisers; }

    //! Gets pointers to all synapse groups which provide input to this neuron group
    const std::vector<SynapseGroup*> &getInSyn() const{ return m_InSyn; }
    const std::vector<std::pair<SynapseGroup*, std::vector<SynapseGroup*>>> &getMergedInSyn() const{ return m_MergedInSyn; }

    //! Gets pointers to all synapse groups emanating from this neuron group
    const std::vector<SynapseGroup*> &getOutSyn() const{ return m_OutSyn; }

    //! Gets pointers to all current sources which provide input to this neuron group
    const std::vector<CurrentSource*> &getCurrentSources() const { return m_CurrentSources; }

    int getClusterHostID() const{ return m_HostID; }

    int getClusterDeviceID() const{ return m_DeviceID; }

    bool isSpikeTimeRequired() const{ return m_SpikeTimeRequired; }
    bool isTrueSpikeRequired() const{ return m_TrueSpikeRequired; }
    bool isSpikeEventRequired() const{ return m_SpikeEventRequired; }
    bool isQueueRequired() const{ return m_QueueRequired; }

    bool isVarQueueRequired(const std::string &var) const;
    bool isVarQueueRequired(size_t index) const{ return m_VarQueueRequired[index]; }
    bool isVarQueueRequired() const{ return m_AnyVarQueuesRequired; }

    const std::set<std::pair<std::string, std::string>> &getSpikeEventCondition() const{ return m_SpikeEventCondition; }

    unsigned int getNumDelaySlots() const{ return m_NumDelaySlots; }
    bool isDelayRequired() const{ return (m_NumDelaySlots > 1); }

    bool isSpikeZeroCopyEnabled() const{ return (m_SpikeVarMode & VarLocation::ZERO_COPY); }
    bool isSpikeEventZeroCopyEnabled() const{ return (m_SpikeEventVarMode & VarLocation::ZERO_COPY); }
    bool isSpikeTimeZeroCopyEnabled() const{ return (m_SpikeTimeVarMode & VarLocation::ZERO_COPY); }
    bool isZeroCopyEnabled() const;
    bool isVarZeroCopyEnabled(const std::string &var) const{ return (getVarMode(var) & VarLocation::ZERO_COPY); }

    //! Get variable mode used for variables containing this neuron group's output spikes
    VarMode getSpikeVarMode() const{ return m_SpikeVarMode; }

    //! Get variable mode used for variables containing this neuron group's output spike events
    VarMode getSpikeEventVarMode() const{ return m_SpikeEventVarMode; }

    //! Get variable mode used for variables containing this neuron group's output spike times
    VarMode getSpikeTimeVarMode() const{ return m_SpikeTimeVarMode; }

    //! Get variable mode used by neuron model state variable
    VarMode getVarMode(const std::string &varName) const;

    //! Get variable mode used by neuron model state variable
    VarMode getVarMode(size_t index) const{ return m_VarMode[index]; }

    //! Do any of the spike event conditions tested by this neuron require specified parameter
    bool isParamRequiredBySpikeEventCondition(const std::string &pnamefull) const;

    void addExtraGlobalParams(std::map<std::string, std::string> &kernelParameters) const;

    //! Does this neuron group require any initialisation code to be run
    bool isInitCodeRequired() const;

    //! Does this neuron group require an RNG to simulate
    bool isSimRNGRequired() const;

    //! Does this neuron group require an RNG for it's init code
    bool isInitRNGRequired(VarInit varInitMode) const;

    //! Is device var init code required for any variables in this neuron group
    bool isDeviceVarInitRequired() const;

    //! Can this neuron group run on the CPU?
    /*! If we are running in CPU_ONLY mode this is always true,
        but some GPU functionality will prevent models being run on both CPU and GPU. */
    bool canRunOnCPU() const;

    //! Does this neuron group have outgoing connections specified host id
    bool hasOutputToHost(int targetHostID) const;

    // **THINK** do this really belong here - it is very code-generation specific
    std::string getQueueOffset(const std::string &devPrefix) const;

private:
    //------------------------------------------------------------------------
    // Members
    //------------------------------------------------------------------------
    std::string m_Name;

    unsigned int m_NumNeurons;
    std::pair<unsigned int, unsigned int> m_IDRange;
    std::pair<unsigned int, unsigned int> m_PaddedIDRange;

    const NeuronModels::Base *m_NeuronModel;
    std::vector<double> m_Params;
    std::vector<double> m_DerivedParams;
    std::vector<NewModels::VarInit> m_VarInitialisers;
    std::vector<SynapseGroup*> m_InSyn;
    std::vector<SynapseGroup*> m_OutSyn;
    std::vector<std::pair<SynapseGroup*, std::vector<SynapseGroup*>>> m_MergedInSyn;
    bool m_SpikeTimeRequired;
    bool m_TrueSpikeRequired;
    bool m_SpikeEventRequired;
    bool m_QueueRequired;
    std::set<std::pair<std::string, std::string>> m_SpikeEventCondition;
    unsigned int m_NumDelaySlots;
    std::vector<CurrentSource*> m_CurrentSources;

    //!< Vector specifying which variables require queues
    bool m_AnyVarQueuesRequired;
    std::vector<bool> m_VarQueueRequired;

    //!< Whether spikes from neuron group should use zero-copied memory
    VarMode m_SpikeVarMode;

    //!< Whether spike-like events from neuron group should use zero-copied memory
    VarMode m_SpikeEventVarMode;

    //!< Whether spike times from neuron group should use zero-copied memory
    VarMode m_SpikeTimeVarMode;

    //!< Whether indidividual state variables of a neuron group should use zero-copied memory
    std::vector<VarMode> m_VarMode;

    //!< The ID of the cluster node which the neuron groups are computed on
    int m_HostID;

    //!< The ID of the CUDA device which the neuron groups are comnputed on
    int m_DeviceID;
};<|MERGE_RESOLUTION|>--- conflicted
+++ resolved
@@ -98,13 +98,11 @@
     void initDerivedParams(double dt);
     void calcSizes(unsigned int blockSize, unsigned int &idStart, unsigned int &paddedIDStart);
 
-<<<<<<< HEAD
     //! Merge incoming postsynaptic models
     void mergeIncomingPSM();
-=======
+
     //! add input current source
     void injectCurrent(CurrentSource *source);
->>>>>>> 43f3b344
 
     //------------------------------------------------------------------------
     // Public const methods

#pragma once

// Standard includes
#include <map>
#include <set>
#include <string>
#include <vector>

// GeNN includes
#include "global.h"
#include "newNeuronModels.h"
#include "variableMode.h"

//------------------------------------------------------------------------
// NeuronGroup
//------------------------------------------------------------------------
class NeuronGroup
{
public:
    NeuronGroup(const std::string &name, int numNeurons, const NeuronModels::Base *neuronModel,
<<<<<<< HEAD
                const std::vector<double> &params, const std::vector<double> &initVals, int hostID = 0, int deviceID = 0) :
=======
                const std::vector<double> &params, const std::vector<NewModels::VarInit> &varInitialisers) :
>>>>>>> 51f2f76e
        m_Name(name), m_NumNeurons(numNeurons), m_IDRange(0, 0), m_PaddedIDRange(0, 0),
        m_NeuronModel(neuronModel), m_Params(params), m_VarInitialisers(varInitialisers),
        m_SpikeTimeRequired(false), m_TrueSpikeRequired(false), m_SpikeEventRequired(false), m_QueueRequired(false),
<<<<<<< HEAD
        m_NumDelaySlots(1),
        m_SpikeZeroCopyEnabled(false), m_SpikeEventZeroCopyEnabled(false), m_SpikeTimeZeroCopyEnabled(false),
        m_HostID(hostID), m_DeviceID(deviceID)
=======
        m_NumDelaySlots(1), m_AnyVarQueuesRequired(false), m_VarQueueRequired(varInitialisers.size(), false),
        m_SpikeVarMode(GENN_PREFERENCES::defaultVarMode), m_SpikeEventVarMode(GENN_PREFERENCES::defaultVarMode),
        m_SpikeTimeVarMode(GENN_PREFERENCES::defaultVarMode), m_VarMode(varInitialisers.size(), GENN_PREFERENCES::defaultVarMode),
        m_HostID(0), m_DeviceID(0)
>>>>>>> 51f2f76e
    {
    }
    NeuronGroup(const NeuronGroup&) = delete;
    NeuronGroup() = delete;

    //------------------------------------------------------------------------
    // Public methods
    //------------------------------------------------------------------------
    //!< Checks delay slots currently provided by the neuron group against a required delay and extends if required
    void checkNumDelaySlots(unsigned int requiredDelay);

    // Update which variables require queues based on piece of code
    void updateVarQueues(const std::string &code);

    void setSpikeTimeRequired(bool req){ m_SpikeTimeRequired = req; }
    void setTrueSpikeRequired(bool req){ m_TrueSpikeRequired = req; }
    void setSpikeEventRequired(bool req){ m_SpikeEventRequired = req; }

    //!< Function to enable the use of zero-copied memory for spikes:
    //!< May improve IO performance at the expense of kernel performance
    void setSpikeZeroCopyEnabled(bool enabled)
    {
        m_SpikeVarMode = enabled ? VarMode::LOC_ZERO_COPY_INIT_HOST : VarMode::LOC_HOST_DEVICE_INIT_HOST;
    }

    //!< Function to enable the use of zero-copied memory for spike-like events:
    //!< May improve IO performance at the expense of kernel performance
    void setSpikeEventZeroCopyEnabled(bool enabled)
    {
        m_SpikeEventVarMode = enabled ? VarMode::LOC_ZERO_COPY_INIT_HOST : VarMode::LOC_HOST_DEVICE_INIT_HOST;
    }

    //!< Function to enable the use of zero-copied memory for spike times:
    //!< May improve IO performance at the expense of kernel performance
    void setSpikeTimeZeroCopyEnabled(bool enabled)
    {
        m_SpikeTimeVarMode = enabled ? VarMode::LOC_ZERO_COPY_INIT_HOST : VarMode::LOC_HOST_DEVICE_INIT_HOST;
    }

     //!< Function to enable the use zero-copied memory for a particular state variable:
     //!< May improve IO performance at the expense of kernel performance
    void setVarZeroCopyEnabled(const std::string &varName, bool enabled)
    {
        setVarMode(varName, enabled ? VarMode::LOC_ZERO_COPY_INIT_HOST : VarMode::LOC_HOST_DEVICE_INIT_HOST);
    }

    void setSpikeVarMode(VarMode mode) { m_SpikeVarMode = mode; }
    void setSpikeEventVarMode(VarMode mode) { m_SpikeEventVarMode = mode; }
    void setSpikeTimeVarMode(VarMode mode) { m_SpikeTimeVarMode = mode; }

    //!< Function to set variable 'mode' - how variable is implemented in GPU simulation
    //!< This is ignored for CPU simulations
    void setVarMode(const std::string &varName, VarMode mode);

    void setClusterIndex(int hostID, int deviceID){ m_HostID = hostID; m_DeviceID = deviceID; }

    void addSpkEventCondition(const std::string &code, const std::string &supportCodeNamespace);

    void addInSyn(SynapseGroup *synapseGroup){ m_InSyn.push_back(synapseGroup); }
    void addOutSyn(SynapseGroup *synapseGroup){ m_OutSyn.push_back(synapseGroup); }

    void initDerivedParams(double dt);
    void calcSizes(unsigned int blockSize, unsigned int &idStart, unsigned int &paddedIDStart);

    //------------------------------------------------------------------------
    // Public const methods
    //------------------------------------------------------------------------
    const std::string &getName() const{ return m_Name; }

    unsigned int getNumNeurons() const{ return m_NumNeurons; }
    const std::pair<unsigned int, unsigned int> &getPaddedIDRange() const{ return m_PaddedIDRange; }
    const std::pair<unsigned int, unsigned int> &getIDRange() const{ return m_IDRange; }
    const NeuronModels::Base *getNeuronModel() const{ return m_NeuronModel; }

    const std::vector<double> &getParams() const{ return m_Params; }
    const std::vector<double> &getDerivedParams() const{ return m_DerivedParams; }
    const std::vector<NewModels::VarInit> &getVarInitialisers() const{ return m_VarInitialisers; }

    const std::vector<SynapseGroup*> &getInSyn() const{ return m_InSyn; }
    const std::vector<SynapseGroup*> &getOutSyn() const{ return m_OutSyn; }

    int getClusterHostID() const{ return m_HostID; }

    int getClusterDeviceID() const{ return m_DeviceID; }

    bool isSpikeTimeRequired() const{ return m_SpikeTimeRequired; }
    bool isTrueSpikeRequired() const{ return m_TrueSpikeRequired; }
    bool isSpikeEventRequired() const{ return m_SpikeEventRequired; }
    bool isQueueRequired() const{ return m_QueueRequired; }

    bool isVarQueueRequired(const std::string &var) const;
    bool isVarQueueRequired(size_t index) const{ return m_VarQueueRequired[index]; }
    bool isVarQueueRequired() const{ return m_AnyVarQueuesRequired; }

    const std::set<std::pair<std::string, std::string>> &getSpikeEventCondition() const{ return m_SpikeEventCondition; }

    unsigned int getNumDelaySlots() const{ return m_NumDelaySlots; }
    bool isDelayRequired() const{ return (m_NumDelaySlots > 1); }

    bool isSpikeZeroCopyEnabled() const{ return (m_SpikeVarMode & VarLocation::ZERO_COPY); }
    bool isSpikeEventZeroCopyEnabled() const{ return (m_SpikeEventVarMode & VarLocation::ZERO_COPY); }
    bool isSpikeTimeZeroCopyEnabled() const{ return (m_SpikeTimeVarMode & VarLocation::ZERO_COPY); }
    bool isZeroCopyEnabled() const;
    bool isVarZeroCopyEnabled(const std::string &var) const{ return (getVarMode(var) & VarLocation::ZERO_COPY); }

    VarMode getSpikeVarMode() const{ return m_SpikeVarMode; }
    VarMode getSpikeEventVarMode() const{ return m_SpikeEventVarMode; }
    VarMode getSpikeTimeVarMode() const{ return m_SpikeTimeVarMode; }
    VarMode getVarMode(const std::string &varName) const;
    VarMode getVarMode(size_t index) const{ return m_VarMode[index]; }

    bool isParamRequiredBySpikeEventCondition(const std::string &pnamefull) const;

    void addExtraGlobalParams(std::map<std::string, std::string> &kernelParameters) const;

    //!< Does this neuron group require any init code to be run
    bool isInitCodeRequired() const;

    //!< Does this neuron group require an RNG to simulate
    bool isSimRNGRequired() const;

    //!< Does this neuron group require an RNG for it's init code
    bool isInitRNGRequired(VarInit varInitMode) const;

    //!< Is device var init code required for any variables in this neuron group
    bool isDeviceVarInitRequired() const;

    //! Can this neuron group run on the CPU? If we are running in CPU_ONLY mode this is always true,
    //! but some GPU functionality will prevent models being run on both CPU and GPU.
    bool canRunOnCPU() const;

    // **THINK** do this really belong here - it is very code-generation specific
    std::string getQueueOffset(const std::string &devPrefix) const;

private:
    //------------------------------------------------------------------------
    // Members
    //------------------------------------------------------------------------
    std::string m_Name;

    unsigned int m_NumNeurons;
    std::pair<unsigned int, unsigned int> m_IDRange;
    std::pair<unsigned int, unsigned int> m_PaddedIDRange;

    const NeuronModels::Base *m_NeuronModel;
    std::vector<double> m_Params;
    std::vector<double> m_DerivedParams;
    std::vector<NewModels::VarInit> m_VarInitialisers;
    std::vector<SynapseGroup*> m_InSyn;
    std::vector<SynapseGroup*> m_OutSyn;
    bool m_SpikeTimeRequired;
    bool m_TrueSpikeRequired;
    bool m_SpikeEventRequired;
    bool m_QueueRequired;
    std::set<std::pair<std::string, std::string>> m_SpikeEventCondition;
    unsigned int m_NumDelaySlots;

    //!< Vector specifying which variables require queues
    bool m_AnyVarQueuesRequired;
    std::vector<bool> m_VarQueueRequired;

    //!< Whether spikes from neuron group should use zero-copied memory
    VarMode m_SpikeVarMode;

    //!< Whether spike-like events from neuron group should use zero-copied memory
    VarMode m_SpikeEventVarMode;

    //!< Whether spike times from neuron group should use zero-copied memory
    VarMode m_SpikeTimeVarMode;

    //!< Whether indidividual state variables of a neuron group should use zero-copied memory
    std::vector<VarMode> m_VarMode;

    //!< The ID of the cluster node which the neuron groups are computed on
    int m_HostID;

    //!< The ID of the CUDA device which the neuron groups are comnputed on
    int m_DeviceID;
};<|MERGE_RESOLUTION|>--- conflicted
+++ resolved
@@ -18,24 +18,14 @@
 {
 public:
     NeuronGroup(const std::string &name, int numNeurons, const NeuronModels::Base *neuronModel,
-<<<<<<< HEAD
-                const std::vector<double> &params, const std::vector<double> &initVals, int hostID = 0, int deviceID = 0) :
-=======
-                const std::vector<double> &params, const std::vector<NewModels::VarInit> &varInitialisers) :
->>>>>>> 51f2f76e
+                const std::vector<double> &params, const std::vector<NewModels::VarInit> &varInitialisers, int hostID = 0, int deviceID = 0) :
         m_Name(name), m_NumNeurons(numNeurons), m_IDRange(0, 0), m_PaddedIDRange(0, 0),
         m_NeuronModel(neuronModel), m_Params(params), m_VarInitialisers(varInitialisers),
         m_SpikeTimeRequired(false), m_TrueSpikeRequired(false), m_SpikeEventRequired(false), m_QueueRequired(false),
-<<<<<<< HEAD
-        m_NumDelaySlots(1),
-        m_SpikeZeroCopyEnabled(false), m_SpikeEventZeroCopyEnabled(false), m_SpikeTimeZeroCopyEnabled(false),
-        m_HostID(hostID), m_DeviceID(deviceID)
-=======
         m_NumDelaySlots(1), m_AnyVarQueuesRequired(false), m_VarQueueRequired(varInitialisers.size(), false),
         m_SpikeVarMode(GENN_PREFERENCES::defaultVarMode), m_SpikeEventVarMode(GENN_PREFERENCES::defaultVarMode),
         m_SpikeTimeVarMode(GENN_PREFERENCES::defaultVarMode), m_VarMode(varInitialisers.size(), GENN_PREFERENCES::defaultVarMode),
-        m_HostID(0), m_DeviceID(0)
->>>>>>> 51f2f76e
+        m_HostID(hostID), m_DeviceID(deviceID)
     {
     }
     NeuronGroup(const NeuronGroup&) = delete;

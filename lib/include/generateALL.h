/*--------------------------------------------------------------------------
   Author: Thomas Nowotny

   Institute: Center for Computational Neuroscience and Robotics
              University of Sussex
              Falmer, Brighton BN1 9QJ, UK

   email to:  T.Nowotny@sussex.ac.uk

   initial version: 2010-02-07

--------------------------------------------------------------------------*/

//--------------------------------------------------------------------------
/*! \file generateALL.cc

  \brief Main file combining the code for code generation. Part of the code generation section.

  The file includes separate files for generating kernels (generateKernels.cc), generating the CPU side code for running simulations on either the CPU or GPU (generateRunner.cc) and for CPU-only simulation code (generateCPU.cc).

*/
//--------------------------------------------------------------------------

#include "modelSpec.h"

#include <string>

using namespace std;


//--------------------------------------------------------------------------
/*! \brief This function will call the necessary sub-functions to generate the code for simulating a model.
 */
//--------------------------------------------------------------------------

<<<<<<< HEAD
void generate_model_runner(NNmodel &model,  //!< Model description
                           string path      //!< Path where the generated code will be deposited
=======
void generate_model_runner(const NNmodel &model,  //!< Model description
                           const string &path      //!< Path where the generated code will be deposited
>>>>>>> 0601ce3b
                           );


//--------------------------------------------------------------------------
/*!
  \brief Helper function that prepares data structures and detects the hardware properties to enable the code generation code that follows.

  The main tasks in this function are the detection and characterization of the GPU device present (if any), choosing which GPU device to use, finding and appropriate block size, taking note of the major and minor version of the CUDA enabled device chosen for use, and populating the list of standard neuron models. The chosen device number is returned.
*/
//--------------------------------------------------------------------------

#ifndef CPU_ONLY
void chooseDevice(NNmodel &model, //!< the nn model we are generating code for
<<<<<<< HEAD
                  string path     //!< path the generated code will be deposited
=======
                  const string &path     //!< path the generated code will be deposited
>>>>>>> 0601ce3b
                  );
#endif<|MERGE_RESOLUTION|>--- conflicted
+++ resolved
@@ -33,13 +33,8 @@
  */
 //--------------------------------------------------------------------------
 
-<<<<<<< HEAD
-void generate_model_runner(NNmodel &model,  //!< Model description
-                           string path      //!< Path where the generated code will be deposited
-=======
 void generate_model_runner(const NNmodel &model,  //!< Model description
                            const string &path      //!< Path where the generated code will be deposited
->>>>>>> 0601ce3b
                            );
 
 
@@ -53,10 +48,6 @@
 
 #ifndef CPU_ONLY
 void chooseDevice(NNmodel &model, //!< the nn model we are generating code for
-<<<<<<< HEAD
-                  string path     //!< path the generated code will be deposited
-=======
                   const string &path     //!< path the generated code will be deposited
->>>>>>> 0601ce3b
                   );
 #endif
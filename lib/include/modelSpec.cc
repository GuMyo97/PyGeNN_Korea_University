--- conflicted
+++ resolved
@@ -28,11 +28,8 @@
   synapseGrpN= 0;
   lrnGroups= 0;
   needSt= 0;
-<<<<<<< HEAD
+  needSynapseDelay = 0;
   setPrecision(0);
-=======
-  needSynapseDelay = 0;
->>>>>>> 3be6c2a3
 }
 
 NNmodel::~NNmodel() 
@@ -301,7 +298,6 @@
   globalInp[found]= globalInp0;
 }
 
-<<<<<<< HEAD
 //--------------------------------------------------------------------------
 /*! \brief This function sets the numerical precision of floating type variables. By default, it is float.
  */
@@ -309,23 +305,19 @@
 
 void NNmodel::setPrecision(unsigned int floattype)
 {
-  switch (floattype){
+  switch (floattype) {
      case 0:
 	ftype = toString("float");
 	break;
      case 1:
-	ftype = toString("double"); //not supported by compute capability < 1.3
+	ftype = toString("double"); // not supported by compute capability < 1.3
 	break;
      case 2:
 	ftype = toString("long double"); // not supported by CUDA at the moment.
 	break;
      default:
 	ftype = toString("float");
-
-	
-
-  }
-}
-=======
->>>>>>> 3be6c2a3
+  }
+}
+
 #endif
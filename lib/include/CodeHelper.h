
#ifndef __CODE_HELPER_CC
#define __CODE_HELPER_CC

#include <iostream>
#include <cstdlib>
#include <cstdio>
#include <cstring>
#include <string>
#include <sstream>
#include <vector>

#define SAVEP(X) "(" << X << ")" //! Macro for a "safe" output of a parameter into generated code by essentially just adding a bracket around the parameter value in the generated code.

#define OB(X) hlp.openBrace(X) //shortcut nomenclature to open the Xth curly brace { plus a new line
#define CB(X) hlp.closeBrace(X) //shortcut nomenclature to close the Xth curly brace } plus a new line
#define ENDL hlp.endl()//shortcut nomenclature to generate a newline followed correct number of indentation characters for the current level

class CodeHelper {
public:
    CodeHelper(): verbose(false) {
        braces.push_back(0);
    }

    void setVerbose(bool isVerbose) {
        verbose = isVerbose;
    }
    string openBrace(unsigned int level) {
        braces.push_back(level);
        if (verbose) printf("%sopen %u.\n",indentBy(braces.size() - 1).c_str(),level);
        string result  = " {\n";
        result.append(indentBy(braces.size() - 1));
        return  result;
    }

    string closeBrace(unsigned int level) {
        if (braces.back()==level) {
            if (verbose) printf("%sclose %u.\n",indentBy(braces.size() - 1).c_str(),level);
            braces.pop_back();
            string result  = "}\n";
            result.append(indentBy(braces.size() - 1));
            return result;
        } else {
            cerr << "Code generation error: Attempted to close brace " << level << ", expecting brace " << braces.back() << "\n" ;
            exit(1);
        }
    }

<<<<<<< HEAD
    string endl() {
=======
    string endl() const{
>>>>>>> 0601ce3b
        string result =  "\n";
        //put out right number of tabs for level depth
        result.append(indentBy(braces.size() - 1));
        return result;
    }

private:
<<<<<<< HEAD
    string indentBy(unsigned int numIndents) {
=======
    string indentBy(unsigned int numIndents) const{
>>>>>>> 0601ce3b
        string result =  ""; ///toString(numIndents);
        for (int i = 0; i < numIndents; i++) {
            result.append("    ");
        }
        return result;
    }

    vector<unsigned int>  braces;
    bool verbose;
};

extern CodeHelper hlp;

#endif<|MERGE_RESOLUTION|>--- conflicted
+++ resolved
@@ -46,11 +46,7 @@
         }
     }
 
-<<<<<<< HEAD
-    string endl() {
-=======
     string endl() const{
->>>>>>> 0601ce3b
         string result =  "\n";
         //put out right number of tabs for level depth
         result.append(indentBy(braces.size() - 1));
@@ -58,11 +54,7 @@
     }
 
 private:
-<<<<<<< HEAD
-    string indentBy(unsigned int numIndents) {
-=======
     string indentBy(unsigned int numIndents) const{
->>>>>>> 0601ce3b
         string result =  ""; ///toString(numIndents);
         for (int i = 0; i < numIndents; i++) {
             result.append("    ");
